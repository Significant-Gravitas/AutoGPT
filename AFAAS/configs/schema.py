from __future__ import annotations

import abc
import datetime
import enum
import os
import uuid
from typing import Any, Callable, Generic, Optional, Type, TypeVar, get_args

from pydantic import ConfigDict, BaseModel, Field, ValidationError
from pydantic.main import ModelField, Undefined, UndefinedType
from pydantic.main import ModelMetaclass

T = TypeVar("T")
M = TypeVar("M", bound=BaseModel)

from AFAAS.lib.sdk.logger import AFAASLogger

LOG = AFAASLogger(name=__name__)


def UserConfigurable(
    default: T | UndefinedType = Undefined,
    *args,
    default_factory: Optional[Callable[[], T]] = None,
    from_env: Optional[str | Callable[[], T | None]] = None,
    description: str = "",
    **kwargs,
) -> T:
    # TODO: use this to auto-generate docs for the application configuration
    return Field(
        default,
        *args,
        default_factory=default_factory,
        from_env=from_env,
        description=description,
        **kwargs,
        user_configurable=True,
    )


class SystemConfiguration(BaseModel):

    @classmethod
    def from_env(cls):
       # FIXME : Remove method from_env() 
        ...

<<<<<<< HEAD
        return _recursive_init_model(cls, infer_field_value)
    # TODO[pydantic]: The following keys were removed: `json_encoders`.
    # Check https://docs.pydantic.dev/dev-v2/migration/#changes-to-config for more information.
    model_config = ConfigDict(extra="allow", use_enum_values=True, json_encoders={
        uuid.UUID: lambda v: str(v),
        float: lambda v: str(
            9999.99 if v == float("inf") or v == float("-inf") else v
        ),
        datetime.datetime: lambda v: v.isoformat(),
    }, default_exclude={
        "agent",
        "workspace",
        "prompt_manager",
        "chat_model_provider",
        "memory",
        "tool_registry",
        "prompt_settings",
        "systems",
        "configuration",
        "name",
        "description",
        "message_agent_user",
        "db",
    }, allow_inf_nan=False, validate_assignment=True)
=======

    class Config:
        extra = "allow"
        use_enum_values = True
        json_encoders = {
            uuid.UUID: lambda v: str(v),
            float: lambda v: str(
                9999.99 if v == float("inf") or v == float("-inf") else v
            ),
            datetime.datetime: lambda v: v.isoformat(),
        }
        # This is a list of Field to Exclude during serialization
        default_exclude = {
            "agent",
            "workspace",
            "prompt_manager",
            "chat_model_provider",
            "memory",
            "tool_registry",
            "prompt_settings",
            "systems",
            "configuration",
            "name",
            "description",
            "message_agent_user",
            "db",
        }
        allow_inf_nan = False
        validate_assignment = True
>>>>>>> 7a949691

    def json(self, **dumps_kwargs) -> str:
        LOG.warning(f"{__qualname__}.json()")
        return super().json(**dumps_kwargs)


SC = TypeVar("SC", bound=SystemConfiguration)


class AFAASModel(BaseModel):
    # TODO[pydantic]: The following keys were removed: `json_encoders`.
    # Check https://docs.pydantic.dev/dev-v2/migration/#changes-to-config for more information.
    model_config = ConfigDict(extra="allow", use_enum_values=True, json_encoders={
        uuid.UUID: lambda v: str(v),
        float: lambda v: str(
            9999.99 if v == float("inf") or v == float("-inf") else v
        ),
        datetime.datetime: lambda v: str(v.isoformat()),
    }, arbitrary_types_allowed=True, allow_inf_nan=False, default_exclude={})

    # TODO: #21 https://github.com/ph-ausseil/afaas/issues/21
    created_at: datetime.datetime = datetime.datetime.now()
    modified_at: datetime.datetime = datetime.datetime.now()

    def dict_db(self, **dumps_kwargs) -> dict:
        LOG.trace(f"FIXME: Temporary implementation before pydantic 2.0.0")
        dict = self.dict(**dumps_kwargs)
        return self._apply_custom_encoders(data=dict)

    def _apply_custom_encoders(self, data: dict) -> dict:
        encoders = self.Config.json_encoders
        for key, value in data.items():
            for type_, encoder in encoders.items():
                if isinstance(value, type_):
                    data[key] = encoder(value)
        return data

    def dict(self, include_all=False, *args, **kwargs):
        # TODO: Move to System settings ?
        self.prepare_values_before_serialization()  # Call the custom treatment before .dict()
        if not include_all:
            kwargs["exclude"] = self.Config.default_exclude
        # Call the .dict() method with the updated exclude_arg
        return super().dict(*args, **kwargs)

    def json(self, *args, **kwargs):
        LOG.warning("Warning : Recomended use json_api() or json_memory()")
        LOG.warning("BaseAgent.SystemSettings.json()")
        self.prepare_values_before_serialization()  # Call the custom treatment before .json()
        kwargs["exclude"] = self.Config.default_exclude
        return super().json(*args, **kwargs)

    # TODO Implement a BaseSettings class and move it to the BaseSettings ?
    def prepare_values_before_serialization(self):
        pass

    def __str__(self):
        return self.__repr__()

    def __repr__(self):
        lines = [f"repr:{self.__class__.__name__}("]

        for (
            field_name,
            field_value,
        ) in self.__dict__.items():  # Use __dict__ to access object's attributes
            formatted_field_name = field_name.replace("_", " ").capitalize()
            if field_value is None:
                value_str = "Not provided"
            elif isinstance(field_value, list):
                value_str = ", ".join(map(str, field_value))
                value_str = f"[{value_str}]"
            elif isinstance(field_value, dict):
                value_str = str(field_value)
            else:
                value_str = str(field_value)

            lines.append(f"  {formatted_field_name}: {value_str}")

        lines.append(")")
        return "\n".join(lines)

    @staticmethod
    def generate_uuid():
        return str(uuid.uuid4())


class SystemSettings(AFAASModel):
    # TODO[pydantic]: The `Config` class inherits from another class, please create the `model_config` manually.
    # Check https://docs.pydantic.dev/dev-v2/migration/#changes-to-config for more information.
    class Config(AFAASModel.Config):
        # FIXME: Workaround to not serialize elements that contains unserializable class , proper way is to implement serialization for each class
        default_exclude = {
            "agent",
            "workspace",
            "prompt_manager",
            "default_llm_provider",
            "memory",
            "tool_registry",
            "prompt_settings",
            "systems",
            "configuration",
            "agent_setting_module",
            "agent_setting_class",
            "name",
            "description",
            "parent_agent",
            "current_task",
            "message_agent_user",
            "db",
            "plan",
        }


S = TypeVar("S", bound=SystemSettings)


class Configurable(abc.ABC, Generic[S]):
    """A base class for all configurable objects."""

    prefix: str = ""

    class SystemSettings(SystemSettings):
        """A base class for all system settings."""

        name: str
        description: str
        model_config = ConfigDict(default_exclude={
            "agent",
            "workspace",
            "prompt_manager",
            "default_llm_provider",
            "memory",
            "tool_registry",
            "prompt_settings",
            "systems",
            "configuration",
            "agent_setting_module",
            "agent_setting_class",
            "name",
            "description",
            "parent_agent",
            "current_task",
            "message_agent_user",
            "db",
            "plan",
        }, extra="allow", use_enum_values=True, allow_inf_nan=False)

    def json(self, **dumps_kwargs) -> str:
        LOG.warning(f"{__qualname__}.json()")
        return super().json(**dumps_kwargs)

    def __init__(self, settings: S, **kwargs):
        self._settings = settings


class AFAASMessageType(str, enum.Enum):
    AGENT_LLM = "agent_llm"
    AGENT_AGENT = "agent_agent"
    AGENT_USER = "agent_user"





def _recurse_user_config_values(
    instance: BaseModel,
    get_field_value: Callable[[ModelField, T], T] = lambda _, v: v,
) -> dict[str, Any]:
    """
    This function recursively traverses the user configuration values in a Pydantic
    model instance.

    Params:
        instance: A Pydantic model instance.
        get_field_value: A callback function to process each field. Parameters:
            ModelField: The Pydantic ModelField object that describes the field.
            Any: The current value of the field.

    Returns:
        A dictionary containing the processed user configuration fields of the instance.
    """
    user_config_values = {}

    for name, value in instance.__dict__.items():
        field = instance.__fields__[name]
        if "user_configurable" in field.field_info.extra:
            user_config_values[name] = get_field_value(field, value)
        elif isinstance(value, SystemConfiguration):
            user_config_values[name] = _recurse_user_config_values(
                instance=value, get_field_value=get_field_value
            )
        elif isinstance(value, list) and all(
            isinstance(i, SystemConfiguration) for i in value
        ):
            user_config_values[name] = [
                _recurse_user_config_values(i, get_field_value) for i in value
            ]
        elif isinstance(value, dict) and all(
            isinstance(i, SystemConfiguration) for i in value.values()
        ):
            user_config_values[name] = {
                k: _recurse_user_config_values(v, get_field_value)
                for k, v in value.items()
            }

    return user_config_values<|MERGE_RESOLUTION|>--- conflicted
+++ resolved
@@ -46,8 +46,6 @@
        # FIXME : Remove method from_env() 
         ...
 
-<<<<<<< HEAD
-        return _recursive_init_model(cls, infer_field_value)
     # TODO[pydantic]: The following keys were removed: `json_encoders`.
     # Check https://docs.pydantic.dev/dev-v2/migration/#changes-to-config for more information.
     model_config = ConfigDict(extra="allow", use_enum_values=True, json_encoders={
@@ -71,37 +69,6 @@
         "message_agent_user",
         "db",
     }, allow_inf_nan=False, validate_assignment=True)
-=======
-
-    class Config:
-        extra = "allow"
-        use_enum_values = True
-        json_encoders = {
-            uuid.UUID: lambda v: str(v),
-            float: lambda v: str(
-                9999.99 if v == float("inf") or v == float("-inf") else v
-            ),
-            datetime.datetime: lambda v: v.isoformat(),
-        }
-        # This is a list of Field to Exclude during serialization
-        default_exclude = {
-            "agent",
-            "workspace",
-            "prompt_manager",
-            "chat_model_provider",
-            "memory",
-            "tool_registry",
-            "prompt_settings",
-            "systems",
-            "configuration",
-            "name",
-            "description",
-            "message_agent_user",
-            "db",
-        }
-        allow_inf_nan = False
-        validate_assignment = True
->>>>>>> 7a949691
 
     def json(self, **dumps_kwargs) -> str:
         LOG.warning(f"{__qualname__}.json()")
