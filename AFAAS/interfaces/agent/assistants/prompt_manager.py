from __future__ import annotations

<<<<<<< HEAD
import platform
import time
from typing import TYPE_CHECKING, Any

import importlib

import AFAAS.prompts.common as common_module
from AFAAS.interfaces.prompts.strategy import AbstractPromptStrategy
from AFAAS.prompts import BaseTaskRagStrategy, load_all_strategies

from AFAAS.interfaces.agent.features.agentmixin import AgentMixin
=======
from AFAAS.interfaces.adapters import AbstractChatModelResponse
>>>>>>> c032b1ca
from AFAAS.interfaces.prompts.strategy import AbstractPromptStrategy



from abc import ABC, abstractmethod
from typing import Any, TYPE_CHECKING

if TYPE_CHECKING:
    from AFAAS.interfaces.agent.abstract import AbstractAgent


class AbstractPromptManager(ABC):


    @abstractmethod
    def add_strategies(self, strategies: list[AbstractPromptStrategy]) -> None:
        pass

    @abstractmethod
    def add_strategy(self, strategy: AbstractPromptStrategy) -> None:
        pass

    @abstractmethod
    def get_strategy(self, strategy_name: str) -> AbstractPromptStrategy:
        pass

    @abstractmethod
    def set_agent(self, agent: AbstractAgent) -> None:
        pass

    @abstractmethod
    def load_strategies(self) -> list[AbstractPromptStrategy]:
        pass

<<<<<<< HEAD


        # Dynamically load strategies from AFAAS.prompts.common
        for attribute_name in dir(common_module):
            attribute = getattr(common_module, attribute_name)
            if isinstance(attribute, type) and issubclass(attribute, AbstractPromptStrategy) and attribute not in (AbstractPromptStrategy, BaseTaskRagStrategy):
                self.load_strategy(strategy_module_attr=attribute)

        # TODO : This part should be migrated 
        # 1. Each Tool is in a Folder
        # 2. Each Folder has prompts
        # 3. Start migration with refine_user_context
        strategies: list[AbstractPromptStrategy] = []
        strategies = load_all_strategies()
        for strategy in strategies:
            self.add_strategy(strategy=strategy)

        return self._prompt_strategies

    def load_strategy(self, strategy_module_attr : type) : 
        if isinstance(strategy_module_attr, type) and issubclass(strategy_module_attr, AbstractPromptStrategy) and strategy_module_attr not in (AbstractPromptStrategy, BaseTaskRagStrategy):
            self.add_strategy( strategy_module_attr(**strategy_module_attr.default_configuration.dict()))

    async def execute_strategy(self, strategy_name: str, **kwargs) -> AbstractChatModelResponse:
        """
        await simple_planner.execute_strategy('name_and_goals', user_objective='Learn Python')
        await simple_planner.execute_strategy('initial_plan', agent_name='Alice', agent_role='Student', agent_goals=['Learn Python'], tools=['coding'])
        await simple_planner.execute_strategy('initial_plan', agent_name='Alice', agent_role='Student', agent_goal_sentence=['Learn Python'], tools=['coding'])
        """
        if strategy_name not in self._prompt_strategies:
            raise ValueError(f"Invalid strategy name {strategy_name}")

        prompt_strategy: AbstractPromptStrategy = self.get_strategy(strategy_name=strategy_name ) 
        if not hasattr(prompt_strategy, "_agent") or prompt_strategy._agent is None:
            prompt_strategy.set_agent(agent=self._agent)
=======
    @abstractmethod
    def load_strategy(self, strategy_module_attr: type) -> None:
        pass
>>>>>>> c032b1ca

    @abstractmethod
    async def execute_strategy(
        self, strategy_name: str, **kwargs
    ) -> AbstractChatModelResponse:
        pass

    @abstractmethod
    async def send(self, prompt_strategy: AbstractPromptStrategy, **kwargs) -> Any:
        pass

    @abstractmethod
    async def send_to_languagemodel(
        self, prompt_strategy: AbstractPromptStrategy, **kwargs
    ) -> Any:
        pass

    @abstractmethod
    async def send_to_chatmodel(
        self, prompt_strategy: AbstractPromptStrategy, **kwargs
    ) -> AbstractChatModelResponse:
        pass

    @abstractmethod
    def get_system_info(self, strategy: AbstractPromptStrategy) -> dict[str, Any]:
        pass

    @staticmethod
    @abstractmethod
    def get_os_info() -> str:
        pass

    @abstractmethod
    def __repr__(self) -> str | tuple[Any, ...]:
        pass<|MERGE_RESOLUTION|>--- conflicted
+++ resolved
@@ -1,20 +1,6 @@
 from __future__ import annotations
 
-<<<<<<< HEAD
-import platform
-import time
-from typing import TYPE_CHECKING, Any
-
-import importlib
-
-import AFAAS.prompts.common as common_module
-from AFAAS.interfaces.prompts.strategy import AbstractPromptStrategy
-from AFAAS.prompts import BaseTaskRagStrategy, load_all_strategies
-
-from AFAAS.interfaces.agent.features.agentmixin import AgentMixin
-=======
 from AFAAS.interfaces.adapters import AbstractChatModelResponse
->>>>>>> c032b1ca
 from AFAAS.interfaces.prompts.strategy import AbstractPromptStrategy
 
 
@@ -49,47 +35,9 @@
     def load_strategies(self) -> list[AbstractPromptStrategy]:
         pass
 
-<<<<<<< HEAD
-
-
-        # Dynamically load strategies from AFAAS.prompts.common
-        for attribute_name in dir(common_module):
-            attribute = getattr(common_module, attribute_name)
-            if isinstance(attribute, type) and issubclass(attribute, AbstractPromptStrategy) and attribute not in (AbstractPromptStrategy, BaseTaskRagStrategy):
-                self.load_strategy(strategy_module_attr=attribute)
-
-        # TODO : This part should be migrated 
-        # 1. Each Tool is in a Folder
-        # 2. Each Folder has prompts
-        # 3. Start migration with refine_user_context
-        strategies: list[AbstractPromptStrategy] = []
-        strategies = load_all_strategies()
-        for strategy in strategies:
-            self.add_strategy(strategy=strategy)
-
-        return self._prompt_strategies
-
-    def load_strategy(self, strategy_module_attr : type) : 
-        if isinstance(strategy_module_attr, type) and issubclass(strategy_module_attr, AbstractPromptStrategy) and strategy_module_attr not in (AbstractPromptStrategy, BaseTaskRagStrategy):
-            self.add_strategy( strategy_module_attr(**strategy_module_attr.default_configuration.dict()))
-
-    async def execute_strategy(self, strategy_name: str, **kwargs) -> AbstractChatModelResponse:
-        """
-        await simple_planner.execute_strategy('name_and_goals', user_objective='Learn Python')
-        await simple_planner.execute_strategy('initial_plan', agent_name='Alice', agent_role='Student', agent_goals=['Learn Python'], tools=['coding'])
-        await simple_planner.execute_strategy('initial_plan', agent_name='Alice', agent_role='Student', agent_goal_sentence=['Learn Python'], tools=['coding'])
-        """
-        if strategy_name not in self._prompt_strategies:
-            raise ValueError(f"Invalid strategy name {strategy_name}")
-
-        prompt_strategy: AbstractPromptStrategy = self.get_strategy(strategy_name=strategy_name ) 
-        if not hasattr(prompt_strategy, "_agent") or prompt_strategy._agent is None:
-            prompt_strategy.set_agent(agent=self._agent)
-=======
     @abstractmethod
     def load_strategy(self, strategy_module_attr: type) -> None:
         pass
->>>>>>> c032b1ca
 
     @abstractmethod
     async def execute_strategy(
