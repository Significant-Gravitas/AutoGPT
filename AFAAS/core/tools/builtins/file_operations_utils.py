import json
<<<<<<< HEAD
import logging
from abc import ABC, abstractmethod
from typing import BinaryIO
=======
import os
from pathlib import Path
>>>>>>> 323e8ec5

import charset_normalizer
import docx
import pypdf
import yaml
from bs4 import BeautifulSoup
from pylatexenc.latex2text import LatexNodes2Text

from AFAAS.core.lib.sdk.logger import AFAASLogger

LOG = AFAASLogger(name=__name__)


class ParserStrategy(ABC):
    @abstractmethod
    def read(self, file: BinaryIO) -> str:
        ...


# Basic text file reading
class TXTParser(ParserStrategy):
<<<<<<< HEAD
    def read(self, file: BinaryIO) -> str:
        charset_match = charset_normalizer.from_bytes(file.read()).best()
        logger.debug(
            f"Reading {getattr(file, 'name', 'file')} "
            f"with encoding '{charset_match.encoding}'"
        )
=======
    def read(self, file_path: Path) -> str:
        charset_match = charset_normalizer.from_path(file_path).best()
        LOG.trace(f"Reading '{file_path}' with encoding '{charset_match.encoding}'")
>>>>>>> 323e8ec5
        return str(charset_match)


# Reading text from binary file using pdf parser
class PDFParser(ParserStrategy):
    def read(self, file: BinaryIO) -> str:
        parser = pypdf.PdfReader(file)
        text = ""
        for page_idx in range(len(parser.pages)):
            text += parser.pages[page_idx].extract_text()
        return text


# Reading text from binary file using docs parser
class DOCXParser(ParserStrategy):
    def read(self, file: BinaryIO) -> str:
        doc_file = docx.Document(file)
        text = ""
        for para in doc_file.paragraphs:
            text += para.text
        return text


# Reading as dictionary and returning string format
class JSONParser(ParserStrategy):
    def read(self, file: BinaryIO) -> str:
        data = json.load(file)
        text = str(data)
        return text


class XMLParser(ParserStrategy):
    def read(self, file: BinaryIO) -> str:
        soup = BeautifulSoup(file, "xml")
        text = soup.get_text()
        return text


# Reading as dictionary and returning string format
class YAMLParser(ParserStrategy):
    def read(self, file: BinaryIO) -> str:
        data = yaml.load(file, Loader=yaml.FullLoader)
        text = str(data)
        return text


class HTMLParser(ParserStrategy):
    def read(self, file: BinaryIO) -> str:
        soup = BeautifulSoup(file, "html.parser")
        text = soup.get_text()
        return text


class LaTeXParser(ParserStrategy):
    def read(self, file: BinaryIO) -> str:
        latex = file.read().decode()
        text = LatexNodes2Text().latex_to_text(latex)
        return text


class FileContext:
    def __init__(self, parser: ParserStrategy):
        self.parser = parser
        self.logger = logger

    def set_parser(self, parser: ParserStrategy) -> None:
        self.LOG.trace(f"Setting Context Parser to {parser}")
        self.parser = parser

<<<<<<< HEAD
    def decode_file(self, file: BinaryIO) -> str:
        self.logger.debug(
            f"Reading {getattr(file, 'name', 'file')} with parser {self.parser}"
        )
        return self.parser.read(file)
=======
    def read_file(self, file_path) -> str:
        self.LOG.trace(f"Reading file {file_path} with parser {self.parser}")
        return self.parser.read(file_path)
>>>>>>> 323e8ec5


extension_to_parser = {
    ".txt": TXTParser(),
    ".md": TXTParser(),
    ".markdown": TXTParser(),
    ".csv": TXTParser(),
    ".pdf": PDFParser(),
    ".docx": DOCXParser(),
    ".json": JSONParser(),
    ".xml": XMLParser(),
    ".yaml": YAMLParser(),
    ".yml": YAMLParser(),
    ".html": HTMLParser(),
    ".htm": HTMLParser(),
    ".xhtml": HTMLParser(),
    ".tex": LaTeXParser(),
}


def is_file_binary_fn(file: BinaryIO):
    """Given a file path load all its content and checks if the null bytes is present

    Args:
        file (_type_): _description_

    Returns:
        bool: is_binary
    """
    file_data = file.read()
    file.seek(0)
    if b"\x00" in file_data:
        return True
    return False


<<<<<<< HEAD
def decode_textual_file(file: BinaryIO, ext: str, logger: logging.Logger) -> str:
    if not file.readable():
        raise ValueError(f"{repr(file)} is not readable")
=======
def read_textual_file(file_path: Path) -> str:
    if not file_path.is_absolute():
        raise ValueError("File path must be absolute")

    if not file_path.is_file():
        if not file_path.exists():
            raise FileNotFoundError(
                f"read_file {file_path} failed: no such file or directory"
            )
        else:
            raise ValueError(f"read_file failed: {file_path} is not a file")
>>>>>>> 323e8ec5

    parser = extension_to_parser.get(ext.lower())
    if not parser:
        if is_file_binary_fn(file):
            raise ValueError(f"Unsupported binary file format: {ext}")
        # fallback to txt file parser (to support script and code files loading)
        parser = TXTParser()
<<<<<<< HEAD
    file_context = FileContext(parser, logger)
    return file_context.decode_file(file)
=======
    file_context = FileContext(parser)
    return file_context.read_file(file_path)
>>>>>>> 323e8ec5
<|MERGE_RESOLUTION|>--- conflicted
+++ resolved
@@ -1,12 +1,9 @@
 import json
-<<<<<<< HEAD
-import logging
+import os
+from abc import ABC, abstractmethod
+from pathlib import Path
 from abc import ABC, abstractmethod
 from typing import BinaryIO
-=======
-import os
-from pathlib import Path
->>>>>>> 323e8ec5
 
 import charset_normalizer
 import docx
@@ -28,18 +25,12 @@
 
 # Basic text file reading
 class TXTParser(ParserStrategy):
-<<<<<<< HEAD
     def read(self, file: BinaryIO) -> str:
         charset_match = charset_normalizer.from_bytes(file.read()).best()
-        logger.debug(
+        LOG.debug(
             f"Reading {getattr(file, 'name', 'file')} "
             f"with encoding '{charset_match.encoding}'"
         )
-=======
-    def read(self, file_path: Path) -> str:
-        charset_match = charset_normalizer.from_path(file_path).best()
-        LOG.trace(f"Reading '{file_path}' with encoding '{charset_match.encoding}'")
->>>>>>> 323e8ec5
         return str(charset_match)
 
 
@@ -103,23 +94,17 @@
 class FileContext:
     def __init__(self, parser: ParserStrategy):
         self.parser = parser
-        self.logger = logger
+        
 
     def set_parser(self, parser: ParserStrategy) -> None:
-        self.LOG.trace(f"Setting Context Parser to {parser}")
+        LOG.trace(f"Setting Context Parser to {parser}")
         self.parser = parser
 
-<<<<<<< HEAD
     def decode_file(self, file: BinaryIO) -> str:
-        self.logger.debug(
+        LOG.debug(
             f"Reading {getattr(file, 'name', 'file')} with parser {self.parser}"
         )
         return self.parser.read(file)
-=======
-    def read_file(self, file_path) -> str:
-        self.LOG.trace(f"Reading file {file_path} with parser {self.parser}")
-        return self.parser.read(file_path)
->>>>>>> 323e8ec5
 
 
 extension_to_parser = {
@@ -139,7 +124,6 @@
     ".tex": LaTeXParser(),
 }
 
-
 def is_file_binary_fn(file: BinaryIO):
     """Given a file path load all its content and checks if the null bytes is present
 
@@ -156,23 +140,9 @@
     return False
 
 
-<<<<<<< HEAD
-def decode_textual_file(file: BinaryIO, ext: str, logger: logging.Logger) -> str:
+def decode_textual_file(file: BinaryIO, ext: str) -> str:
     if not file.readable():
         raise ValueError(f"{repr(file)} is not readable")
-=======
-def read_textual_file(file_path: Path) -> str:
-    if not file_path.is_absolute():
-        raise ValueError("File path must be absolute")
-
-    if not file_path.is_file():
-        if not file_path.exists():
-            raise FileNotFoundError(
-                f"read_file {file_path} failed: no such file or directory"
-            )
-        else:
-            raise ValueError(f"read_file failed: {file_path} is not a file")
->>>>>>> 323e8ec5
 
     parser = extension_to_parser.get(ext.lower())
     if not parser:
@@ -180,10 +150,5 @@
             raise ValueError(f"Unsupported binary file format: {ext}")
         # fallback to txt file parser (to support script and code files loading)
         parser = TXTParser()
-<<<<<<< HEAD
-    file_context = FileContext(parser, logger)
-    return file_context.decode_file(file)
-=======
     file_context = FileContext(parser)
-    return file_context.read_file(file_path)
->>>>>>> 323e8ec5
+    return file_context.decode_file(file)