--- conflicted
+++ resolved
@@ -18,13 +18,8 @@
     ExecutionStatus,
     ExecutionQueue,
 )
-<<<<<<< HEAD
-from autogpt_server.data.graph import Node, get_node, get_graph
+from autogpt_server.data.graph import Link, Node, get_node, get_graph
 from autogpt_server.util.service import AppService, expose, get_service_client  # type: ignore
-=======
-from autogpt_server.data.graph import Link, Node, get_node, get_graph
-from autogpt_server.util.service import AppService, expose
->>>>>>> b7a90ce7
 
 logger = logging.getLogger(__name__)
 
@@ -98,15 +93,11 @@
             agent_server_client.send_execution_update(execution_result.model_dump())  # type: ignore
 
             for execution in enqueue_next_nodes(
-<<<<<<< HEAD
-                loop, node, output_name, output_data, graph_exec_id
-=======
                 loop=loop,
                 node=node,
                 output=(output_name, output_data),
                 graph_exec_id=graph_exec_id,
                 prefix=prefix,
->>>>>>> b7a90ce7
             ):
                 yield execution
     except Exception as e:
@@ -125,19 +116,11 @@
 
 
 def enqueue_next_nodes(
-<<<<<<< HEAD
-    loop: asyncio.AbstractEventLoop,
-    node: Node,
-    output_name: str,
-    output_data: Any,
-    graph_exec_id: str,
-=======
         loop: asyncio.AbstractEventLoop,
         node: Node,
         output: tuple[str, Any],
         graph_exec_id: str,
         prefix: str,
->>>>>>> b7a90ce7
 ) -> list[Execution]:
     def wait(f: Coroutine[T, Any, T]) -> T:
         return loop.run_until_complete(f)
@@ -156,27 +139,12 @@
             logger.error(f"{prefix} Error, next node {next_node_id} not found.")
             return
 
-<<<<<<< HEAD
-        next_node_input_name = next(
-            name for name, nid in next_node.input_nodes if nid == node_id
-        )
-        next_node_exec_id = wait(
-            upsert_execution_input(
-                node_id=next_node_id,
-                graph_exec_id=graph_exec_id,
-                input_name=next_node_input_name,
-                data=output_data,
-            )
-        )
-
-=======
         next_node_exec_id = wait(upsert_execution_input(
             node_id=next_node_id,
             graph_exec_id=graph_exec_id,
             input_name=next_input_name,
             data=next_data
         ))
->>>>>>> b7a90ce7
         next_node_input = wait(get_node_execution_input(next_node_exec_id))
 
         is_valid, validation_msg = validate_exec(next_node, next_node_input)
@@ -194,16 +162,8 @@
             data=next_node_input,
         )
 
-<<<<<<< HEAD
-    executions: list[Execution] = []
-    for nid in next_node_ids:
-        if execution := validate_node_execution(nid):
-            executions.append(execution)
-    return executions
-=======
     executions = [get_next_node_execution(link) for link in node.output_links]
     return [v for v in executions if v]
->>>>>>> b7a90ce7
 
 
 def validate_exec(node: Node, data: dict[str, Any]) -> tuple[bool, str]:
