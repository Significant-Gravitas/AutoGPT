from abc import ABC, abstractmethod
from typing import Any, ClassVar, Generator, Generic, Optional, Type, TypeVar, cast

import jsonref
import jsonschema
from prisma.models import AgentBlock
from pydantic import BaseModel

from autogpt_server.util import json

BlockInput = dict[str, Any]
BlockData = tuple[str, Any]
BlockOutput = Generator[BlockData, None, None]


<<<<<<< HEAD
=======
class BlockFieldSecret:
    def __init__(self, key=None, value=None):
        if value is not None:
            self._value = value
            return

        self._value = self.__get_secret(key)
        if self._value is None:
            raise ValueError(f"Secret {key} not found.")

    STR: ClassVar[str] = "<secret>"
    SECRETS: ClassVar[Secrets] = Secrets()

    def __repr__(self):
        return BlockFieldSecret.STR

    def __str__(self):
        return BlockFieldSecret.STR

    @staticmethod
    def __get_secret(key: str | None):
        if not key or not hasattr(BlockFieldSecret.SECRETS, key):
            return None
        return getattr(BlockFieldSecret.SECRETS, key)

    def get(self):
        return str(self._value)

    @classmethod
    def parse_value(cls, value: Any) -> "BlockFieldSecret":
        if isinstance(value, BlockFieldSecret):
            return value
        return BlockFieldSecret(value=value)
    
    @classmethod
    def __get_pydantic_json_schema__(
            cls, source_type: Any, handler: GetCoreSchemaHandler) -> dict[str, Any]:
        return {
            "type": "string",
            "title": "BlockFieldSecret",
            "description": "A secret field",
        }

    @classmethod
    def __get_pydantic_core_schema__(
            cls, source_type: Any, handler: GetCoreSchemaHandler) -> CoreSchema:
        validate_fun = core_schema.no_info_plain_validator_function(cls.parse_value)
        return core_schema.json_or_python_schema(
            json_schema=validate_fun,
            python_schema=validate_fun,
            serialization=core_schema.plain_serializer_function_ser_schema(
                lambda val: BlockFieldSecret.STR
            ),
        )


>>>>>>> 110e093e
class BlockSchema(BaseModel):
    cached_jsonschema: ClassVar[dict[str, Any]] = {}

    @classmethod
    def jsonschema(cls) -> dict[str, Any]:
        if cls.cached_jsonschema:
            return cls.cached_jsonschema

        model = jsonref.replace_refs(cls.model_json_schema())

        def ref_to_dict(obj):
            if isinstance(obj, dict):
                # OpenAPI <3.1 does not support sibling fields that has a $ref key
                # So sometimes, the schema has an "allOf"/"anyOf"/"oneOf" with 1 item.
                keys = {"allOf", "anyOf", "oneOf"}
                one_key = next((k for k in keys if k in obj and len(obj[k]) == 1), None)
                if one_key:
                    obj.update(obj[one_key][0])

                return {
                    key: ref_to_dict(value)
                    for key, value in obj.items()
                    if not key.startswith("$") and key != one_key
                }
            elif isinstance(obj, list):
                return [ref_to_dict(item) for item in obj]
            return obj

        cls.cached_jsonschema = cast(dict[str, Any], ref_to_dict(model))
        return cls.cached_jsonschema

    @classmethod
    def validate_data(cls, data: BlockInput) -> str | None:
        """
        Validate the data against the schema.
        Returns the validation error message if the data does not match the schema.
        """
        try:
            jsonschema.validate(data, cls.jsonschema())
            return None
        except jsonschema.ValidationError as e:
            return str(e)

    @classmethod
    def validate_field(cls, field_name: str, data: BlockInput) -> str | None:
        """
        Validate the data against a specific property (one of the input/output name).
        Returns the validation error message if the data does not match the schema.
        """
        model_schema = cls.jsonschema().get("properties", {})
        if not model_schema:
            return f"Invalid model schema {cls}"

        property_schema = model_schema.get(field_name)
        if not property_schema:
            return f"Invalid property name {field_name}"

        try:
            jsonschema.validate(json.to_dict(data), property_schema)
            return None
        except jsonschema.ValidationError as e:
            return str(e)

    @classmethod
    def get_fields(cls) -> set[str]:
        return set(cls.model_fields.keys())

    @classmethod
    def get_required_fields(cls) -> set[str]:
        return {
            field
            for field, field_info in cls.model_fields.items()
            if field_info.is_required()
        }


BlockSchemaInputType = TypeVar("BlockSchemaInputType", bound=BlockSchema)
BlockSchemaOutputType = TypeVar("BlockSchemaOutputType", bound=BlockSchema)


class EmptySchema(BlockSchema):
    pass


class Block(ABC, Generic[BlockSchemaInputType, BlockSchemaOutputType]):
    def __init__(
        self,
        id: str = "",
        input_schema: Type[BlockSchemaInputType] = EmptySchema,
        output_schema: Type[BlockSchemaOutputType] = EmptySchema,
        test_input: BlockInput | list[BlockInput] | None = None,
        test_output: BlockData | list[BlockData] | None = None,
        test_mock: dict[str, Any] | None = None,
    ):
        """
        Initialize the block with the given schema.

        Args:
            id: The unique identifier for the block, this value will be persisted in the
                DB. So it should be a unique and constant across the application run.
                Use the UUID format for the ID.
            input_schema: The schema, defined as a Pydantic model, for the input data.
            output_schema: The schema, defined as a Pydantic model, for the output data.
            test_input: The list or single sample input data for the block, for testing.
            test_output: The list or single expected output if the test_input is run.
            test_mock: function names on the block implementation to mock on test run.
        """
        self.id = id
        self.input_schema = input_schema
        self.output_schema = output_schema
        self.test_input = test_input
        self.test_output = test_output
        self.test_mock = test_mock

    @abstractmethod
    def run(self, input_data: BlockSchemaInputType) -> BlockOutput:
        """
        Run the block with the given input data.
        Args:
            input_data: The input data with the structure of input_schema.
        Returns:
            A Generator that yields (output_name, output_data).
            output_name: One of the output name defined in Block's output_schema.
            output_data: The data for the output_name, matching the defined schema.
        """
        pass

    @property
    def name(self):
        return self.__class__.__name__

    def to_dict(self):
        return {
            "id": self.id,
            "name": self.name,
            "inputSchema": self.input_schema.jsonschema(),
            "outputSchema": self.output_schema.jsonschema(),
        }

    def execute(self, input_data: BlockInput) -> BlockOutput:
        if error := self.input_schema.validate_data(input_data):
            raise ValueError(
                f"Unable to execute block with invalid input data: {error}"
            )

        for output_name, output_data in self.run(self.input_schema(**input_data)):
            if error := self.output_schema.validate_field(output_name, output_data):
                raise ValueError(f"Block produced an invalid output data: {error}")
            yield output_name, output_data


# ======================= Block Helper Functions ======================= #


def get_blocks() -> dict[str, Block]:
    from autogpt_server.blocks import AVAILABLE_BLOCKS  # noqa: E402

    return AVAILABLE_BLOCKS


async def initialize_blocks() -> None:
    for block in get_blocks().values():
        if await AgentBlock.prisma().find_unique(where={"id": block.id}):
            continue

        await AgentBlock.prisma().create(
            data={
                "id": block.id,
                "name": block.name,
                "inputSchema": json.dumps(block.input_schema.jsonschema()),
                "outputSchema": json.dumps(block.output_schema.jsonschema()),
            }
        )


def get_block(block_id: str) -> Block | None:
    return get_blocks().get(block_id)<|MERGE_RESOLUTION|>--- conflicted
+++ resolved
@@ -1,10 +1,12 @@
 from abc import ABC, abstractmethod
 from typing import Any, ClassVar, Generator, Generic, Optional, Type, TypeVar, cast
 
+from autogpt_server.util.settings import Secrets
 import jsonref
 import jsonschema
 from prisma.models import AgentBlock
-from pydantic import BaseModel
+from pydantic import BaseModel, GetCoreSchemaHandler
+from pydantic_core import CoreSchema, core_schema
 
 from autogpt_server.util import json
 
@@ -13,8 +15,6 @@
 BlockOutput = Generator[BlockData, None, None]
 
 
-<<<<<<< HEAD
-=======
 class BlockFieldSecret:
     def __init__(self, key=None, value=None):
         if value is not None:
@@ -71,7 +71,6 @@
         )
 
 
->>>>>>> 110e093e
 class BlockSchema(BaseModel):
     cached_jsonschema: ClassVar[dict[str, Any]] = {}
 
