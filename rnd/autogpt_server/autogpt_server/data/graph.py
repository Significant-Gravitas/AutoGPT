--- conflicted
+++ resolved
@@ -382,24 +382,18 @@
 
     return [Graph.from_db(graph) for graph in graph_versions]
 
-
-<<<<<<< HEAD
 async def create_graph(graph: Graph, user_id: str) -> Graph:
-    await AgentGraph.prisma().create(
-=======
-async def create_graph(graph: Graph) -> Graph:
     async with transaction() as tx:
-        await __create_graph(tx, graph)
-
-    if created_graph := await get_graph(graph.id, graph.version, graph.is_template):
+        await __create_graph(tx, graph, user_id)
+
+    if created_graph := await get_graph(graph.id, graph.version, graph.is_template, user_id=user_id):
         return created_graph
 
     raise ValueError(f"Created graph {graph.id} v{graph.version} is not in DB")
 
 
-async def __create_graph(tx, graph: Graph):
+async def __create_graph(tx, graph: Graph, user_id: str):
     await AgentGraph.prisma(tx).create(
->>>>>>> 4cf1dd30
         data={
             "id": graph.id,
             "version": graph.version,
