--- conflicted
+++ resolved
@@ -44,7 +44,6 @@
 websockets = "^12.0"
 youtube-transcript-api = "^0.6.2"
 
-<<<<<<< HEAD
 ollama = "^0.3.0"
 feedparser = "^6.0.11"
 python-dotenv = "^1.0.1"
@@ -54,8 +53,7 @@
 autogpt-libs = {path = "../autogpt_libs"}
 aio-pika = "^9.4.3"
 redis = "^5.0.8"
-=======
->>>>>>> 8f1c63a7
+
 [tool.poetry.group.dev.dependencies]
 cx-freeze = { git = "https://github.com/ntindle/cx_Freeze.git", rev = "main", develop = true }
 poethepoet = "^0.26.1"
