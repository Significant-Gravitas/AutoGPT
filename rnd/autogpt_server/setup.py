--- conflicted
+++ resolved
@@ -23,17 +23,13 @@
     # The entry points of the application
     executables=[
         Executable(
-<<<<<<< HEAD
-            "autogpt_server/app.py", target_name="autogptserver", base="console", icon=icon
-=======
             "autogpt_server/app.py",
             target_name="agpt_server",
             base="console",
             icon=icon,
         ),
         Executable(
-            "autogpt_server/cli.py", target_name="agpt_cli", base="console", icon=icon
->>>>>>> af3febd7
+            "autogpt_server/cli.py", target_name="agpt_server_cli", base="console", icon=icon
         ),
     ],
     options={
