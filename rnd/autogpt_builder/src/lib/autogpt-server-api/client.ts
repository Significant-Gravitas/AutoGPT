import { createClient } from "../supabase/client";
import {
  Block,
  Graph,
  GraphCreatable,
  GraphUpdateable,
  GraphMeta,
  GraphExecuteResponse,
  NodeExecutionResult,
} from "./types";

export default class AutoGPTServerAPI {
  private baseUrl: string;
  private wsUrl: string;
<<<<<<< HEAD
  private webSocket: WebSocket | null = null;
  private wsConnecting: Promise<void> | null = null;
  private wsMessageHandlers: { [key: string]: (data: any) => void } = {};
=======
  private socket: WebSocket | null = null;
  private messageHandlers: { [key: string]: (data: any) => void } = {};
  private supabaseClient = createClient();
>>>>>>> f8d07a27

  constructor(
    baseUrl: string = process.env.NEXT_PUBLIC_AGPT_SERVER_URL ||
      "http://localhost:8000/api",
  ) {
    this.baseUrl = baseUrl;
    this.wsUrl = `ws://${new URL(this.baseUrl).host}/ws`;
  }

  async getBlocks(): Promise<Block[]> {
    return await this._get("/blocks");
  }

  async listGraphs(): Promise<GraphMeta[]> {
    return this._get("/graphs");
  }

  async listTemplates(): Promise<GraphMeta[]> {
    return this._get("/templates");
  }

  async getGraph(id: string, version?: number): Promise<Graph> {
    const query = version !== undefined ? `?version=${version}` : "";
    return this._get(`/graphs/${id}` + query);
  }

  async getTemplate(id: string, version?: number): Promise<Graph> {
    const query = version !== undefined ? `?version=${version}` : "";
    return this._get(`/templates/${id}` + query);
  }

  async getGraphAllVersions(id: string): Promise<Graph[]> {
    return this._get(`/graphs/${id}/versions`);
  }

  async getTemplateAllVersions(id: string): Promise<Graph[]> {
    return this._get(`/templates/${id}/versions`);
  }

  async createGraph(graphCreateBody: GraphCreatable): Promise<Graph>;
  async createGraph(
    fromTemplateID: string,
    templateVersion: number,
  ): Promise<Graph>;
  async createGraph(
    graphOrTemplateID: GraphCreatable | string,
    templateVersion?: number,
  ): Promise<Graph> {
    let requestBody: GraphCreateRequestBody;

    if (typeof graphOrTemplateID == "string") {
      if (templateVersion == undefined) {
        throw new Error("templateVersion not specified");
      }
      requestBody = {
        template_id: graphOrTemplateID,
        template_version: templateVersion,
      };
    } else {
      requestBody = { graph: graphOrTemplateID };
    }

    return this._request("POST", "/graphs", requestBody);
  }

  async createTemplate(templateCreateBody: GraphCreatable): Promise<Graph> {
    const requestBody: GraphCreateRequestBody = { graph: templateCreateBody };
    return this._request("POST", "/templates", requestBody);
  }

  async updateGraph(id: string, graph: GraphUpdateable): Promise<Graph> {
    return await this._request("PUT", `/graphs/${id}`, graph);
  }

  async updateTemplate(id: string, template: GraphUpdateable): Promise<Graph> {
    return await this._request("PUT", `/templates/${id}`, template);
  }

  async setGraphActiveVersion(id: string, version: number): Promise<Graph> {
    return this._request("PUT", `/graphs/${id}/versions/active`, {
      active_graph_version: version,
    });
  }

  async executeGraph(
    id: string,
    inputData: { [key: string]: any } = {},
  ): Promise<GraphExecuteResponse> {
    return this._request("POST", `/graphs/${id}/execute`, inputData);
  }

  async listGraphRunIDs(
    graphID: string,
    graphVersion?: number,
  ): Promise<string[]> {
    const query =
      graphVersion !== undefined ? `?graph_version=${graphVersion}` : "";
    return this._get(`/graphs/${graphID}/executions` + query);
  }

  async getGraphExecutionInfo(
    graphID: string,
    runID: string,
  ): Promise<NodeExecutionResult[]> {
    return (await this._get(`/graphs/${graphID}/executions/${runID}`)).map(
      (result: any) => ({
        ...result,
        add_time: new Date(result.add_time),
        queue_time: result.queue_time ? new Date(result.queue_time) : undefined,
        start_time: result.start_time ? new Date(result.start_time) : undefined,
        end_time: result.end_time ? new Date(result.end_time) : undefined,
      }),
    );
  }

  private async _get(path: string) {
    return this._request("GET", path);
  }

  private async _request(
    method: "GET" | "POST" | "PUT" | "PATCH",
    path: string,
    payload?: { [key: string]: any },
  ) {
    if (method != "GET") {
      console.debug(`${method} ${path} payload:`, payload);
    }

    const token =
      (await this.supabaseClient?.auth.getSession())?.data.session
        ?.access_token || "";

    const response = await fetch(this.baseUrl + path, {
      method,
      headers:
        method != "GET"
          ? {
              "Content-Type": "application/json",
              Authorization: token ? `Bearer ${token}` : "",
            }
          : {
              Authorization: token ? `Bearer ${token}` : "",
            },
      body: JSON.stringify(payload),
    });
    const response_data = await response.json();

    if (!response.ok) {
      console.warn(
        `${method} ${path} returned non-OK response:`,
        response_data.detail,
        response,
      );
      throw new Error(`HTTP error ${response.status}! ${response_data.detail}`);
    }
    return response_data;
  }

<<<<<<< HEAD
  connectWebSocket(): Promise<void> {
    this.wsConnecting ??= new Promise((resolve, reject) => {
      this.webSocket = new WebSocket(this.wsUrl);

      this.webSocket.onopen = () => {
        console.log("WebSocket connection established");
        resolve();
        this.wsConnecting = null;
      };

      this.webSocket.onclose = (event) => {
        console.log("WebSocket connection closed", event);
        this.webSocket = null;
      };

      this.webSocket.onerror = (error) => {
        console.error("WebSocket error:", error);
        reject(error);
        this.wsConnecting = null;
      };

      this.webSocket.onmessage = (event) => {
        const message = JSON.parse(event.data);
        this.wsMessageHandlers[message.method]?.(message.data);
      };
=======
  async connectWebSocket(): Promise<void> {
    return new Promise(async (resolve, reject) => {
      try {
        const token =
          (await this.supabaseClient?.auth.getSession())?.data.session
            ?.access_token || "";

        const wsUrlWithToken = `${this.wsUrl}?token=${token}`;
        this.socket = new WebSocket(wsUrlWithToken);

        this.socket.onopen = () => {
          console.log("WebSocket connection established");
          resolve();
        };

        this.socket.onclose = (event) => {
          console.log("WebSocket connection closed", event);
          this.socket = null;
        };

        this.socket.onerror = (error) => {
          console.error("WebSocket error:", error);
          reject(error);
        };

        this.socket.onmessage = (event) => {
          const message = JSON.parse(event.data);
          if (this.messageHandlers[message.method]) {
            this.messageHandlers[message.method](message.data);
          }
        };
      } catch (error) {
        console.error("Error connecting to WebSocket:", error);
        reject(error);
      }
>>>>>>> f8d07a27
    });
    return this.wsConnecting;
  }

  disconnectWebSocket() {
    if (this.webSocket && this.webSocket.readyState === WebSocket.OPEN) {
      this.webSocket.close();
    }
  }

  sendWebSocketMessage<M extends keyof WebsocketMessageTypeMap>(
    method: M,
    data: WebsocketMessageTypeMap[M],
  ) {
    if (this.webSocket && this.webSocket.readyState === WebSocket.OPEN) {
      this.webSocket.send(JSON.stringify({ method, data }));
    } else {
      this.connectWebSocket().then(() => this.sendWebSocketMessage(method, data))
    }
  }

  onWebSocketMessage<M extends keyof WebsocketMessageTypeMap>(
    method: M,
    handler: (data: WebsocketMessageTypeMap[M]) => void,
  ) {
    this.wsMessageHandlers[method] = handler;
  }

  subscribeToExecution(graphId: string) {
    this.sendWebSocketMessage("subscribe", { graph_id: graphId });
  }

  runGraph(
    graphId: string,
    data: WebsocketMessageTypeMap["run_graph"]["data"] = {},
  ) {
    this.sendWebSocketMessage("run_graph", { graph_id: graphId, data });
  }
}

/* *** UTILITY TYPES *** */

type GraphCreateRequestBody =
  | {
      template_id: string;
      template_version: number;
    }
  | {
      graph: GraphCreatable;
    };

type WebsocketMessageTypeMap = {
  subscribe: { graph_id: string };
  run_graph: { graph_id: string; data: { [key: string]: any } };
  execution_event: NodeExecutionResult;
};<|MERGE_RESOLUTION|>--- conflicted
+++ resolved
@@ -12,15 +12,10 @@
 export default class AutoGPTServerAPI {
   private baseUrl: string;
   private wsUrl: string;
-<<<<<<< HEAD
   private webSocket: WebSocket | null = null;
   private wsConnecting: Promise<void> | null = null;
   private wsMessageHandlers: { [key: string]: (data: any) => void } = {};
-=======
-  private socket: WebSocket | null = null;
-  private messageHandlers: { [key: string]: (data: any) => void } = {};
   private supabaseClient = createClient();
->>>>>>> f8d07a27
 
   constructor(
     baseUrl: string = process.env.NEXT_PUBLIC_AGPT_SERVER_URL ||
@@ -179,69 +174,41 @@
     return response_data;
   }
 
-<<<<<<< HEAD
-  connectWebSocket(): Promise<void> {
-    this.wsConnecting ??= new Promise((resolve, reject) => {
-      this.webSocket = new WebSocket(this.wsUrl);
-
-      this.webSocket.onopen = () => {
-        console.log("WebSocket connection established");
-        resolve();
-        this.wsConnecting = null;
-      };
-
-      this.webSocket.onclose = (event) => {
-        console.log("WebSocket connection closed", event);
-        this.webSocket = null;
-      };
-
-      this.webSocket.onerror = (error) => {
-        console.error("WebSocket error:", error);
-        reject(error);
-        this.wsConnecting = null;
-      };
-
-      this.webSocket.onmessage = (event) => {
-        const message = JSON.parse(event.data);
-        this.wsMessageHandlers[message.method]?.(message.data);
-      };
-=======
   async connectWebSocket(): Promise<void> {
-    return new Promise(async (resolve, reject) => {
+    this.wsConnecting ??= new Promise(async (resolve, reject) => {
       try {
         const token =
           (await this.supabaseClient?.auth.getSession())?.data.session
             ?.access_token || "";
 
         const wsUrlWithToken = `${this.wsUrl}?token=${token}`;
-        this.socket = new WebSocket(wsUrlWithToken);
-
-        this.socket.onopen = () => {
+        this.webSocket = new WebSocket(wsUrlWithToken);
+
+        this.webSocket.onopen = () => {
           console.log("WebSocket connection established");
           resolve();
         };
 
-        this.socket.onclose = (event) => {
+        this.webSocket.onclose = (event) => {
           console.log("WebSocket connection closed", event);
-          this.socket = null;
-        };
-
-        this.socket.onerror = (error) => {
+          this.webSocket = null;
+        };
+
+        this.webSocket.onerror = (error) => {
           console.error("WebSocket error:", error);
           reject(error);
         };
 
-        this.socket.onmessage = (event) => {
+        this.webSocket.onmessage = (event) => {
           const message = JSON.parse(event.data);
-          if (this.messageHandlers[message.method]) {
-            this.messageHandlers[message.method](message.data);
+          if (this.wsMessageHandlers[message.method]) {
+            this.wsMessageHandlers[message.method](message.data);
           }
         };
       } catch (error) {
         console.error("Error connecting to WebSocket:", error);
         reject(error);
       }
->>>>>>> f8d07a27
     });
     return this.wsConnecting;
   }
