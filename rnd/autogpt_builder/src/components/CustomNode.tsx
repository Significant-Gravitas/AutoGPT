import React, { useState, useEffect, FC, memo, useRef } from 'react';
import { NodeProps } from 'reactflow';
import 'reactflow/dist/style.css';
import './customnode.css';
<<<<<<< HEAD
import ModalComponent from './ModalComponent';
=======
import InputModalComponent from './InputModalComponent';
import OutputModalComponent from './OutputModalComponent';
import { Button } from './ui/button';
import { Input } from './ui/input';
>>>>>>> 7b8928f4
import { BlockSchema } from '@/lib/types';
import { beautifyString } from '@/lib/utils';
import { Switch } from "@/components/ui/switch"
import NodeHandle from './NodeHandle';
import NodeInputField from './NodeInputField';

type CustomNodeData = {
  blockType: string;
  title: string;
  inputSchema: BlockSchema;
  outputSchema: BlockSchema;
  hardcodedValues: { [key: string]: any };
  setHardcodedValues: (values: { [key: string]: any }) => void;
  connections: Array<{ source: string; sourceHandle: string; target: string; targetHandle: string }>;
  isOutputOpen: boolean;
  status?: string;
  output_data?: any;
};

const CustomNode: FC<NodeProps<CustomNodeData>> = ({ data, id }) => {
  const [isOutputOpen, setIsOutputOpen] = useState(data.isOutputOpen || false);
  const [isAdvancedOpen, setIsAdvancedOpen] = useState(false);
  const [isModalOpen, setIsModalOpen] = useState(false);
  const [activeKey, setActiveKey] = useState<string | null>(null);
  const [modalValue, setModalValue] = useState<string>('');
  const [errors, setErrors] = useState<{ [key: string]: string | null }>({});
  const [isOutputModalOpen, setIsOutputModalOpen] = useState(false);
  const outputDataRef = useRef<HTMLDivElement>(null);

  useEffect(() => {
    if (data.output_data || data.status) {
      setIsOutputOpen(true);
    }
  }, [data.output_data, data.status]);

  useEffect(() => {
    console.log(`Node ${id} data:`, data);
  }, [id, data]);

  const toggleOutput = (checked: boolean) => {
    setIsOutputOpen(checked);
  };

  const toggleAdvancedSettings = (checked: boolean) => {
    setIsAdvancedOpen(checked);
  };

  const hasOptionalFields = () => {
    return data.inputSchema && Object.keys(data.inputSchema.properties).some((key) => {
      return !(data.inputSchema.required?.includes(key));
    });
  };

  const generateOutputHandles = (schema: BlockSchema) => {
    if (!schema?.properties) return null;
    const keys = Object.keys(schema.properties);
    return keys.map((key) => (
      <div key={key}>
        <NodeHandle keyName={key} isConnected={isHandleConnected(key)} schema={schema.properties[key]} side="right" />
      </div>
    ));
  };

  const handleInputChange = (key: string, value: any) => {
    const keys = key.split('.');
    const newValues = JSON.parse(JSON.stringify(data.hardcodedValues));
    let current = newValues;

    for (let i = 0; i < keys.length - 1; i++) {
      if (!current[keys[i]]) current[keys[i]] = {};
      current = current[keys[i]];
    }
    current[keys[keys.length - 1]] = value;

    console.log(`Updating hardcoded values for node ${id}:`, newValues);
    data.setHardcodedValues(newValues);
    setErrors((prevErrors) => ({ ...prevErrors, [key]: null }));
  };

  const getValue = (key: string) => {
    console.log(`Getting value for key: ${key}`);
    const keys = key.split('.');
    return keys.reduce((acc, k) => (acc && acc[k] !== undefined) ? acc[k] : '', data.hardcodedValues);
  };

  const isHandleConnected = (key: string) => {
    return data.connections && data.connections.some((conn: any) => {
      if (typeof conn === 'string') {
        const [source, target] = conn.split(' -> ');
        return (target.includes(key) && target.includes(data.title)) ||
          (source.includes(key) && source.includes(data.title));
      }
      return (conn.target === id && conn.targetHandle === key) ||
        (conn.source === id && conn.sourceHandle === key);
    });
  };

  const handleInputClick = (key: string) => {
    console.log(`Opening modal for key: ${key}`);
    setActiveKey(key);
    const value = getValue(key);
    setModalValue(typeof value === 'object' ? JSON.stringify(value, null, 2) : value);
    setIsModalOpen(true);
  };

  const handleModalSave = (value: string) => {
    if (activeKey) {
      try {
        const parsedValue = JSON.parse(value);
        handleInputChange(activeKey, parsedValue);
      } catch (error) {
        handleInputChange(activeKey, value);
      }
    }
    setIsModalOpen(false);
    setActiveKey(null);
  };

  const validateInputs = () => {
    const newErrors: { [key: string]: string | null } = {};
    const validateRecursive = (schema: any, parentKey: string = '') => {
      Object.entries(schema.properties).forEach(([key, propSchema]: [string, any]) => {
        const fullKey = parentKey ? `${parentKey}.${key}` : key;
        const value = getValue(fullKey);

        if (propSchema.type === 'object' && propSchema.properties) {
          validateRecursive(propSchema, fullKey);
        } else {
          if (propSchema.required && !value) {
            newErrors[fullKey] = `${fullKey} is required`;
          }
        }
      });
    };

    validateRecursive(data.inputSchema);
    setErrors(newErrors);
    return Object.values(newErrors).every((error) => error === null);
  };

  const handleOutputClick = () => {
    setIsOutputModalOpen(true);
    setModalValue(typeof data.output_data === 'object' ? JSON.stringify(data.output_data, null, 2) : data.output_data);
  };

  const isTextTruncated = (element: HTMLElement | null): boolean => {
    if (!element) return false;
    return element.scrollHeight > element.clientHeight || element.scrollWidth > element.clientWidth;
  };

  return (
    <div className={`custom-node dark-theme ${data.status === 'RUNNING' ? 'running' : data.status === 'COMPLETED' ? 'completed' : data.status === 'FAILED' ? 'failed' : ''}`}>
      <div className="mb-2">
        <div className="text-lg font-bold">{beautifyString(data.blockType?.replace(/Block$/, '') || data.title)}</div>
      </div>
      <div className="node-content">
        <div>
          {data.inputSchema &&
            Object.entries(data.inputSchema.properties).map(([key, schema]) => {
              const isRequired = data.inputSchema.required?.includes(key);
              return (isRequired || isAdvancedOpen) && (
                <div key={key}>
                  <NodeHandle keyName={key} isConnected={isHandleConnected(key)} schema={schema} side="left" />
                  {isHandleConnected(key) ? <></> :
                  <NodeInputField
                    keyName={key}
                    schema={schema}
                    value={getValue(key)}
                    handleInputClick={handleInputClick}
                    handleInputChange={handleInputChange}
                    errors={errors}
                  />}
                </div>
              );
            })}
        </div>
        <div>
          {data.outputSchema && generateOutputHandles(data.outputSchema)}
        </div>
      </div>
      {isOutputOpen && (
        <div className="node-output" onClick={handleOutputClick}>
          <p>
            <strong>Status:</strong>{' '}
            {typeof data.status === 'object' ? JSON.stringify(data.status) : data.status || 'N/A'}
          </p>
          <p>
            <strong>Output Data:</strong>{' '}
            {(() => {
              const outputText = typeof data.output_data === 'object'
                ? JSON.stringify(data.output_data)
                : data.output_data;
              
              if (!outputText) return 'No output data';
              
              return outputText.length > 100
                ? `${outputText.slice(0, 100)}... Press To Read More`
                : outputText;
            })()}
          </p>
        </div>
      )}
      <div className="flex items-center mt-2.5">
        <Switch onCheckedChange={toggleOutput} className='custom-switch' />
        <span className='m-1 mr-4'>Output</span>
        {hasOptionalFields() && (
          <>
            <Switch onCheckedChange={toggleAdvancedSettings} className='custom-switch' />
            <span className='m-1'>Advanced</span>
          </>
        )}
      </div>
      <InputModalComponent
        isOpen={isModalOpen}
        onClose={() => setIsModalOpen(false)}
        onSave={handleModalSave}
        value={modalValue}
        key={activeKey}
      />
      <OutputModalComponent
        isOpen={isOutputModalOpen}
        onClose={() => setIsOutputModalOpen(false)}
        value={modalValue}
      />
    </div>
  );
};

export default memo(CustomNode);<|MERGE_RESOLUTION|>--- conflicted
+++ resolved
@@ -2,14 +2,8 @@
 import { NodeProps } from 'reactflow';
 import 'reactflow/dist/style.css';
 import './customnode.css';
-<<<<<<< HEAD
-import ModalComponent from './ModalComponent';
-=======
 import InputModalComponent from './InputModalComponent';
 import OutputModalComponent from './OutputModalComponent';
-import { Button } from './ui/button';
-import { Input } from './ui/input';
->>>>>>> 7b8928f4
 import { BlockSchema } from '@/lib/types';
 import { beautifyString } from '@/lib/utils';
 import { Switch } from "@/components/ui/switch"
