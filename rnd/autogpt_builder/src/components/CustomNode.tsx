--- conflicted
+++ resolved
@@ -5,26 +5,8 @@
 import ModalComponent from './ModalComponent';
 import { Button } from './ui/button';
 import { Input } from './ui/input';
-<<<<<<< HEAD
 import { BlockSchema } from '@/lib/types';
 import SchemaTooltip from './SchemaTooltip';
-=======
-
-type Schema = {
-  type: string;
-  properties: { [key: string]: any };
-  required?: string[];
-  enum?: string[];
-  items?: Schema;
-  additionalProperties?: { type: string };
-  description?: string;
-  placeholder?: string;
-  title?: string;
-  allOf?: any[];
-  anyOf?: any[];
-  oneOf?: any[];
-};
->>>>>>> e7c075a5
 
 type CustomNodeData = {
   blockType: string;
