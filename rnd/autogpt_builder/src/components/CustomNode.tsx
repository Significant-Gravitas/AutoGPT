import React, { useState, useEffect, FC, memo, useCallback, useRef } from 'react';
import { NodeProps, useReactFlow } from 'reactflow';
import 'reactflow/dist/style.css';
import './customnode.css';
import InputModalComponent from './InputModalComponent';
import OutputModalComponent from './OutputModalComponent';
<<<<<<< HEAD
import { BlockIORootSchema, NodeExecutionResult } from '@/lib/autogpt-server-api/types';
import { beautifyString } from '@/lib/utils';
=======
import { BlockSchema } from '@/lib/types';
import { beautifyString, setNestedProperty } from '@/lib/utils';
>>>>>>> 2e2c6fed
import { Switch } from "@/components/ui/switch"
import NodeHandle from './NodeHandle';
import NodeInputField from './NodeInputField';
import { Copy, Trash2 } from 'lucide-react';
import { history } from './history';

export type CustomNodeData = {
  blockType: string;
  title: string;
  inputSchema: BlockIORootSchema;
  outputSchema: BlockIORootSchema;
  hardcodedValues: { [key: string]: any };
  setHardcodedValues: (values: { [key: string]: any }) => void;
  connections: Array<{ source: string; sourceHandle: string; target: string; targetHandle: string }>;
  isOutputOpen: boolean;
<<<<<<< HEAD
  status?: NodeExecutionResult["status"];
  output_data?: NodeExecutionResult["output_data"];
  block_id: string;
  backend_id?: string;
=======
  status?: string;
  output_data?: any;
  block_id: string;
  backend_id?: string;
  errors?: { [key: string]: string | null };
  setErrors: (errors: { [key: string]: string | null }) => void;
  setIsAnyModalOpen?: (isOpen: boolean) => void;
>>>>>>> 2e2c6fed
};

const CustomNode: FC<NodeProps<CustomNodeData>> = ({ data, id }) => {
  const [isOutputOpen, setIsOutputOpen] = useState(data.isOutputOpen || false);
  const [isAdvancedOpen, setIsAdvancedOpen] = useState(false);
  const [isModalOpen, setIsModalOpen] = useState(false);
  const [activeKey, setActiveKey] = useState<string | null>(null);
  const [modalValue, setModalValue] = useState<string>('');
  const [isOutputModalOpen, setIsOutputModalOpen] = useState(false);
  const [isHovered, setIsHovered] = useState(false);


  const { getNode, setNodes, getEdges, setEdges } = useReactFlow();

  const outputDataRef = useRef<HTMLDivElement>(null);
  const isInitialSetup = useRef(true);

  useEffect(() => {
    if (data.output_data || data.status) {
      setIsOutputOpen(true);
    }
  }, [data.output_data, data.status]);

  useEffect(() => {
    setIsOutputOpen(data.isOutputOpen);
  }, [data.isOutputOpen]);

  useEffect(() => {
    data.setIsAnyModalOpen?.(isModalOpen || isOutputModalOpen);
  }, [isModalOpen, isOutputModalOpen, data]);

  useEffect(() => {
    isInitialSetup.current = false;
  }, []);

  const toggleOutput = (checked: boolean) => {
    setIsOutputOpen(checked);
  };

  const toggleAdvancedSettings = (checked: boolean) => {
    setIsAdvancedOpen(checked);
  };

  const hasOptionalFields = () => {
    return data.inputSchema && Object.keys(data.inputSchema.properties).some((key) => {
      return !(data.inputSchema.required?.includes(key));
    });
  };

  const generateOutputHandles = (schema: BlockIORootSchema) => {
    if (!schema?.properties) return null;
    const keys = Object.keys(schema.properties);
    return keys.map((key) => (
      <div key={key}>
        <NodeHandle keyName={key} isConnected={isHandleConnected(key)} schema={schema.properties[key]} side="right" />
      </div>
    ));
  };

  const handleInputChange = (key: string, value: any) => {
    const keys = key.split('.');
    const newValues = JSON.parse(JSON.stringify(data.hardcodedValues));
    let current = newValues;

    for (let i = 0; i < keys.length - 1; i++) {
      if (!current[keys[i]]) current[keys[i]] = {};
      current = current[keys[i]];
    }
    current[keys[keys.length - 1]] = value;

    console.log(`Updating hardcoded values for node ${id}:`, newValues);

    if (!isInitialSetup.current) {
      history.push({
        type: 'UPDATE_INPUT',
        payload: { nodeId: id, oldValues: data.hardcodedValues, newValues },
        undo: () => data.setHardcodedValues(data.hardcodedValues),
        redo: () => data.setHardcodedValues(newValues),
      });
    }

    data.setHardcodedValues(newValues);
    const errors = data.errors || {};
    // Remove error with the same key
    setNestedProperty(errors, key, null);
    data.setErrors({ ...errors });
  };

  const getValue = (key: string) => {
    const keys = key.split('.');
    return keys.reduce((acc, k) => (acc && acc[k] !== undefined) ? acc[k] : '', data.hardcodedValues);
  };

  const isHandleConnected = (key: string) => {
    return data.connections && data.connections.some((conn: any) => {
      if (typeof conn === 'string') {
        const [source, target] = conn.split(' -> ');
        return (target.includes(key) && target.includes(data.title)) ||
          (source.includes(key) && source.includes(data.title));
      }
      return (conn.target === id && conn.targetHandle === key) ||
        (conn.source === id && conn.sourceHandle === key);
    });
  };

  const handleInputClick = (key: string) => {
    console.log(`Opening modal for key: ${key}`);
    setActiveKey(key);
    const value = getValue(key);
    setModalValue(typeof value === 'object' ? JSON.stringify(value, null, 2) : value);
    setIsModalOpen(true);
  };

  const handleModalSave = (value: string) => {
    if (activeKey) {
      try {
        const parsedValue = JSON.parse(value);
        handleInputChange(activeKey, parsedValue);
      } catch (error) {
        handleInputChange(activeKey, value);
      }
    }
    setIsModalOpen(false);
    setActiveKey(null);
  };

  const handleOutputClick = () => {
    setIsOutputModalOpen(true);
    setModalValue(
      data.output_data ? JSON.stringify(data.output_data, null, 2) : "[no output (yet)]"
    );
  };

  const isTextTruncated = (element: HTMLElement | null): boolean => {
    if (!element) return false;
    return element.scrollHeight > element.clientHeight || element.scrollWidth > element.clientWidth;
  };

  const handleHovered = () => {
    setIsHovered(true);
    console.log('isHovered', isHovered);
  }

  const handleMouseLeave = () => {
    setIsHovered(false);
    console.log('isHovered', isHovered);
  }

  const deleteNode = useCallback(() => {
    console.log('Deleting node:', id);

    // Get all edges connected to this node
    const connectedEdges = getEdges().filter(edge => edge.source === id || edge.target === id);

    // For each connected edge, update the connected node's state
    connectedEdges.forEach(edge => {
      const connectedNodeId = edge.source === id ? edge.target : edge.source;
      const connectedNode = getNode(connectedNodeId);

      if (connectedNode) {
        setNodes(nodes => nodes.map(node => {
          if (node.id === connectedNodeId) {
            // Update the node's data to reflect the disconnection
            const updatedConnections = node.data.connections.filter(
              conn => !(conn.source === id || conn.target === id)
            );
            return {
              ...node,
              data: {
                ...node.data,
                connections: updatedConnections
              }
            };
          }
          return node;
        }));
      }
    });

    // Remove the node and its connected edges
    setNodes(nodes => nodes.filter(node => node.id !== id));
    setEdges(edges => edges.filter(edge => edge.source !== id && edge.target !== id));
  }, [id, setNodes, setEdges, getNode, getEdges]);

  const copyNode = useCallback(() => {
    // This is a placeholder function. The actual copy functionality
    // will be implemented by another team member.
    console.log('Copy node:', id);
  }, [id]);

  return (
    <div 
      className={`custom-node dark-theme ${data.status?.toLowerCase() ?? ''}`}
      onMouseEnter={handleHovered}
      onMouseLeave={handleMouseLeave}
     >
      <div className="mb-2">
        <div className="text-lg font-bold">{beautifyString(data.blockType?.replace(/Block$/, '') || data.title)}</div>
        <div className="node-actions">
          {isHovered && (
            <>
              <button
                className="node-action-button"
                onClick={copyNode}
                title="Copy node"
              >
                <Copy size={18} />
              </button>
              <button
                className="node-action-button"
                onClick={deleteNode}
                title="Delete node"
              >
                <Trash2 size={18} />
              </button>
            </>
          )}
        </div>
      </div>
      <div className="node-content">
        <div>
          {data.inputSchema &&
            Object.entries(data.inputSchema.properties).map(([key, schema]) => {
              const isRequired = data.inputSchema.required?.includes(key);
              return (isRequired || isAdvancedOpen) && (
                <div key={key} onMouseOver={() => { }}>
                  <NodeHandle keyName={key} isConnected={isHandleConnected(key)} isRequired={isRequired} schema={schema} side="left" />
                  {!isHandleConnected(key) &&
                    <NodeInputField
                      keyName={key}
                      schema={schema}
                      value={getValue(key)}
                      handleInputClick={handleInputClick}
                      handleInputChange={handleInputChange}
                      errors={data.errors?.[key]}
                    />}
                </div>
              );
            })}
        </div>
        <div>
          {data.outputSchema && generateOutputHandles(data.outputSchema)}
        </div>
      </div>
      {isOutputOpen && (
        <div className="node-output" onClick={handleOutputClick}>
          <p>
            <strong>Status:</strong>{' '}
            {typeof data.status === 'object' ? JSON.stringify(data.status) : data.status || 'N/A'}
          </p>
          <p>
            <strong>Output Data:</strong>{' '}
            {(() => {
              const outputText = typeof data.output_data === 'object'
                ? JSON.stringify(data.output_data)
                : data.output_data;

              if (!outputText) return 'No output data';

              return outputText.length > 100
                ? `${outputText.slice(0, 100)}... Press To Read More`
                : outputText;
            })()}
          </p>
        </div>
      )}
      <div className="flex items-center mt-2.5">
        <Switch onCheckedChange={toggleOutput} className='custom-switch' />
        <span className='m-1 mr-4'>Output</span>
        {hasOptionalFields() && (
          <>
            <Switch onCheckedChange={toggleAdvancedSettings} className='custom-switch' />
            <span className='m-1'>Advanced</span>
          </>
        )}
      </div>
      <InputModalComponent
        isOpen={isModalOpen}
        onClose={() => setIsModalOpen(false)}
        onSave={handleModalSave}
        value={modalValue}
        key={activeKey}
      />
      <OutputModalComponent
        isOpen={isOutputModalOpen}
        onClose={() => setIsOutputModalOpen(false)}
        value={modalValue}
      />
    </div>
  );
};

export default memo(CustomNode);<|MERGE_RESOLUTION|>--- conflicted
+++ resolved
@@ -4,13 +4,10 @@
 import './customnode.css';
 import InputModalComponent from './InputModalComponent';
 import OutputModalComponent from './OutputModalComponent';
-<<<<<<< HEAD
 import { BlockIORootSchema, NodeExecutionResult } from '@/lib/autogpt-server-api/types';
 import { beautifyString } from '@/lib/utils';
-=======
 import { BlockSchema } from '@/lib/types';
 import { beautifyString, setNestedProperty } from '@/lib/utils';
->>>>>>> 2e2c6fed
 import { Switch } from "@/components/ui/switch"
 import NodeHandle from './NodeHandle';
 import NodeInputField from './NodeInputField';
@@ -26,12 +23,6 @@
   setHardcodedValues: (values: { [key: string]: any }) => void;
   connections: Array<{ source: string; sourceHandle: string; target: string; targetHandle: string }>;
   isOutputOpen: boolean;
-<<<<<<< HEAD
-  status?: NodeExecutionResult["status"];
-  output_data?: NodeExecutionResult["output_data"];
-  block_id: string;
-  backend_id?: string;
-=======
   status?: string;
   output_data?: any;
   block_id: string;
@@ -39,7 +30,6 @@
   errors?: { [key: string]: string | null };
   setErrors: (errors: { [key: string]: string | null }) => void;
   setIsAnyModalOpen?: (isOpen: boolean) => void;
->>>>>>> 2e2c6fed
 };
 
 const CustomNode: FC<NodeProps<CustomNodeData>> = ({ data, id }) => {
