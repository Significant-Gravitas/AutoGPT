--- conflicted
+++ resolved
@@ -181,21 +181,11 @@
       return <div className="connected-input">Connected</div>;
     }
 
-<<<<<<< HEAD
-  const renderClickableInput = (displayValue: unknown): JSX.Element => (
-    <div className="clickable-input" onClick={() => handleInputClick(fullKey)}>
-      {typeof displayValue === 'string' || typeof displayValue === 'number' || typeof displayValue === 'boolean'
-        ? String(displayValue)
-        : JSON.stringify(displayValue)}
-    </div>
-  );
-=======
     const renderClickableInput = (value: string | null = null, placeholder: string = "") => (
       <div className="clickable-input" onClick={() => handleInputClick(fullKey)}>
         {value || <i className="text-gray-500">{placeholder}</i>}
       </div>
     );
->>>>>>> 555e1137
 
     if (schema.type === 'object' && schema.properties) {
       return (
