--- conflicted
+++ resolved
@@ -23,12 +23,9 @@
 import { ChevronRight, ChevronLeft } from "lucide-react";
 import { deepEquals, getTypeColor } from '@/lib/utils';
 import { beautifyString } from '@/lib/utils';
-<<<<<<< HEAD
 import { history } from './history';
-=======
 import { CustomEdge, CustomEdgeData } from './CustomEdge';
 import ConnectionLine from './ConnectionLine';
->>>>>>> 902d2a89
 
 
 type CustomNodeData = {
@@ -204,33 +201,6 @@
     [edges]
   );
 
-<<<<<<< HEAD
-  const onConnect: OnConnect = useCallback(
-    (connection: Connection) => {
-      const newEdge = { ...connection, id: `${connection.source}-${connection.target}` };
-      setEdges((eds) => addEdge(newEdge, eds));
-      setNodes((nds) =>
-        nds.map((node) => {
-          if (node.id === connection.target) {
-            return {
-              ...node,
-              data: {
-                ...node.data,
-                connections: [
-                  ...node.data.connections,
-                  {
-                    source: connection.source,
-                    sourceHandle: connection.sourceHandle ?? '',
-                    target: connection.target,
-                    targetHandle: connection.targetHandle ?? '',
-                  },
-                ],
-              },
-            };
-          }
-          return node;
-        })
-=======
   const getOutputType = (id: string, handleId: string) => {
     const node = nodes.find((node) => node.id === id);
     if (!node) return 'unknown';
@@ -302,96 +272,11 @@
             ),
           },
         }))
->>>>>>> 902d2a89
       );
-
-      history.push({
-        type: 'ADD_EDGE',
-        payload: newEdge,
-        undo: () => {
-          setEdges((eds) => eds.filter(edge => edge.id !== newEdge.id));
-          setNodes((nds) =>
-            nds.map((node) => {
-              if (node.id === connection.target) {
-                return {
-                  ...node,
-                  data: {
-                    ...node.data,
-                    connections: node.data.connections.filter(
-                      conn => !(conn.source === connection.source && conn.target === connection.target)
-                    ),
-                  },
-                };
-              }
-              return node;
-            })
-          );
-        },
-        redo: () => {
-          setEdges((eds) => addEdge(newEdge, eds));
-          setNodes((nds) =>
-            nds.map((node) => {
-              if (node.id === connection.target) {
-                return {
-                  ...node,
-                  data: {
-                    ...node.data,
-                    connections: [
-                      ...node.data.connections,
-                      {
-                        source: connection.source,
-                        sourceHandle: connection.sourceHandle ?? '',
-                        target: connection.target,
-                        targetHandle: connection.targetHandle ?? '',
-                      },
-                    ],
-                  },
-                };
-              }
-              return node;
-            })
-          );
-        }
-      });
     },
     [setNodes]
   );
 
-<<<<<<< HEAD
-  const handleUndo = () => {
-    history.undo();
-  };
-
-  const handleRedo = () => {
-    history.redo();
-  };
-
-  const onEdgesDelete = useCallback(
-  (edgesToDelete: Edge[]) => {
-    setNodes((nds) =>
-      nds.map((node) => ({
-        ...node,
-        data: {
-          ...node.data,
-          connections: node.data.connections.filter(
-            (conn: any) =>
-              !edgesToDelete.some(
-                (edge) =>
-                  edge.source === conn.source &&
-                  edge.target === conn.target &&
-                  edge.sourceHandle === conn.sourceHandle &&
-                  edge.targetHandle === conn.targetHandle
-              )
-          ),
-        },
-      }))
-    );
-  },
-  [setNodes]
-);
-
-=======
->>>>>>> 902d2a89
   const addNode = (blockId: string, nodeType: string) => {
     const nodeSchema = availableNodes.find(node => node.id === blockId);
     if (!nodeSchema) {
