@tailwind base;
@tailwind components;
@tailwind utilities;

@layer utilities {
  .text-balance {
    text-wrap: balance;
  }
}

<<<<<<< HEAD
:root {
  --background: 180 100% 95%;
  --foreground: 180 5% 0%;
  --card: 180 50% 90%;
  --card-foreground: 180 5% 10%;
  --popover: 180 100% 95%;
  --popover-foreground: 180 100% 0%;
  --primary: 180 76.5% 30%;
  --primary-foreground: 0 0% 100%;
  --secondary: 180 30% 70%;
  --secondary-foreground: 0 0% 0%;
  --muted: 142 30% 85%;
  --muted-foreground: 180 5% 35%;
  --accent: 142 30% 80%;
  --accent-foreground: 180 5% 10%;
  --destructive: 0 100% 30%;
  --destructive-foreground: 180 5% 90%;
  --border: 180 30% 50%;
  --input: 180 30% 18%;
  --ring: 180 76.5% 30%;
  --radius: 0.5rem;
}
.dark {
  --background: 180 50% 5%;
  --foreground: 180 5% 90%;
  --card: 180 50% 0%;
  --card-foreground: 180 5% 90%;
  --popover: 180 50% 5%;
  --popover-foreground: 180 5% 90%;
  --primary: 180 76.5% 30%;
  --primary-foreground: 0 0% 100%;
  --secondary: 180 30% 10%;
  --secondary-foreground: 0 0% 100%;
  --muted: 142 30% 15%;
  --muted-foreground: 180 5% 60%;
  --accent: 142 30% 15%;
  --accent-foreground: 180 5% 90%;
  --destructive: 0 100% 30%;
  --destructive-foreground: 180 5% 90%;
  --border: 180 30% 18%;
  --input: 180 30% 18%;
  --ring: 180 76.5% 30%;
  --radius: 0.5rem;
=======


@layer base {
  :root {
    --background: 0 0% 100%;
    --foreground: 240 10% 3.9%;
    --card: 0 0% 100%;
    --card-foreground: 240 10% 3.9%;
    --popover: 0 0% 100%;
    --popover-foreground: 240 10% 3.9%;
    --primary: 240 5.9% 10%;
    --primary-foreground: 0 0% 98%;
    --secondary: 240 4.8% 95.9%;
    --secondary-foreground: 240 5.9% 10%;
    --muted: 240 4.8% 95.9%;
    --muted-foreground: 240 3.8% 46.1%;
    --accent: 240 4.8% 95.9%;
    --accent-foreground: 240 5.9% 10%;
    --destructive: 0 84.2% 60.2%;
    --destructive-foreground: 0 0% 98%;
    --border: 240 5.9% 90%;
    --input: 240 5.9% 90%;
    --ring: 240 5.9% 10%;
    --radius: 0.5rem;
    --chart-1: 12 76% 61%;
    --chart-2: 173 58% 39%;
    --chart-3: 197 37% 24%;
    --chart-4: 43 74% 66%;
    --chart-5: 27 87% 67%;
  }

  .dark {
    --background: 240 10% 3.9%;
    --foreground: 0 0% 98%;
    --card: 240 10% 3.9%;
    --card-foreground: 0 0% 98%;
    --popover: 240 10% 3.9%;
    --popover-foreground: 0 0% 98%;
    --primary: 0 0% 98%;
    --primary-foreground: 240 5.9% 10%;
    --secondary: 240 3.7% 15.9%;
    --secondary-foreground: 0 0% 98%;
    --muted: 240 3.7% 15.9%;
    --muted-foreground: 240 5% 64.9%;
    --accent: 240 3.7% 15.9%;
    --accent-foreground: 0 0% 98%;
    --destructive: 0 62.8% 30.6%;
    --destructive-foreground: 0 0% 98%;
    --border: 240 3.7% 15.9%;
    --input: 240 3.7% 15.9%;
    --ring: 240 4.9% 83.9%;
    --chart-1: 220 70% 50%;
    --chart-2: 160 60% 45%;
    --chart-3: 30 80% 55%;
    --chart-4: 280 65% 60%;
    --chart-5: 340 75% 55%;
  }
>>>>>>> 53826ab3
}

@layer base {
  * {
    @apply border-border;
  }
  body {
    @apply bg-background text-foreground;
  }
}<|MERGE_RESOLUTION|>--- conflicted
+++ resolved
@@ -8,51 +8,6 @@
   }
 }
 
-<<<<<<< HEAD
-:root {
-  --background: 180 100% 95%;
-  --foreground: 180 5% 0%;
-  --card: 180 50% 90%;
-  --card-foreground: 180 5% 10%;
-  --popover: 180 100% 95%;
-  --popover-foreground: 180 100% 0%;
-  --primary: 180 76.5% 30%;
-  --primary-foreground: 0 0% 100%;
-  --secondary: 180 30% 70%;
-  --secondary-foreground: 0 0% 0%;
-  --muted: 142 30% 85%;
-  --muted-foreground: 180 5% 35%;
-  --accent: 142 30% 80%;
-  --accent-foreground: 180 5% 10%;
-  --destructive: 0 100% 30%;
-  --destructive-foreground: 180 5% 90%;
-  --border: 180 30% 50%;
-  --input: 180 30% 18%;
-  --ring: 180 76.5% 30%;
-  --radius: 0.5rem;
-}
-.dark {
-  --background: 180 50% 5%;
-  --foreground: 180 5% 90%;
-  --card: 180 50% 0%;
-  --card-foreground: 180 5% 90%;
-  --popover: 180 50% 5%;
-  --popover-foreground: 180 5% 90%;
-  --primary: 180 76.5% 30%;
-  --primary-foreground: 0 0% 100%;
-  --secondary: 180 30% 10%;
-  --secondary-foreground: 0 0% 100%;
-  --muted: 142 30% 15%;
-  --muted-foreground: 180 5% 60%;
-  --accent: 142 30% 15%;
-  --accent-foreground: 180 5% 90%;
-  --destructive: 0 100% 30%;
-  --destructive-foreground: 180 5% 90%;
-  --border: 180 30% 18%;
-  --input: 180 30% 18%;
-  --ring: 180 76.5% 30%;
-  --radius: 0.5rem;
-=======
 
 
 @layer base {
@@ -110,8 +65,8 @@
     --chart-4: 280 65% 60%;
     --chart-5: 340 75% 55%;
   }
->>>>>>> 53826ab3
 }
+
 
 @layer base {
   * {
