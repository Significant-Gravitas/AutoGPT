--- conflicted
+++ resolved
@@ -54,7 +54,7 @@
 
   if (isUserLoading || isSupabaseLoading || user) {
     return (
-      <div className="flex h-[80vh] items-center justify-center">
+      <div className="flex justify-center items-center h-[80vh]">
         <FaSpinner className="mr-2 h-16 w-16 animate-spin" />
       </div>
     );
@@ -112,8 +112,8 @@
   };
 
   return (
-    <div className="flex h-[80vh] items-center justify-center">
-      <div className="w-full max-w-md space-y-6 rounded-lg p-8 shadow-md">
+    <div className="flex items-center justify-center h-[80vh]">
+      <div className="w-full max-w-md p-8 rounded-lg shadow-md space-y-6">
         <div className="mb-6 space-y-2">
           <Button
             className="w-full"
@@ -177,9 +177,6 @@
                 </FormItem>
               )}
             />
-<<<<<<< HEAD
-            <div className="mb-6 mt-6 flex w-full space-x-4">
-=======
             <FormField
               control={form.control}
               name="agreeToTerms"
@@ -211,16 +208,15 @@
               )}
             />
             <div className="flex w-full space-x-4 mt-6 mb-6">
->>>>>>> 52d40d0f
               <Button
-                className="flex w-1/2 justify-center"
+                className="w-1/2 flex justify-center"
                 type="submit"
                 disabled={isLoading}
               >
                 Log in
               </Button>
               <Button
-                className="flex w-1/2 justify-center"
+                className="w-1/2 flex justify-center"
                 variant="outline"
                 type="button"
                 onClick={form.handleSubmit(onSignup)}
@@ -230,14 +226,7 @@
               </Button>
             </div>
           </form>
-<<<<<<< HEAD
-          <p className="text-sm text-red-500">{feedback}</p>
-          <p className="text-center text-sm text-primary">
-            By continuing you agree to everything
-          </p>
-=======
           <p className="text-red-500 text-sm">{feedback}</p>
->>>>>>> 52d40d0f
         </Form>
       </div>
     </div>
