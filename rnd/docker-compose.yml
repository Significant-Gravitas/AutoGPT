--- conflicted
+++ resolved
@@ -14,27 +14,24 @@
       - "5433:5432"
     networks:
       - app-network
-    
+
   migrate:
     build:
       context: ../
       dockerfile: rnd/autogpt_server/Dockerfile
       target: server
-<<<<<<< HEAD
     image: autogpt_server:latest
     command: ["echo", "This is a base image and should not be run directly"]
 
   migrate:
     image: autogpt_server:latest
     command: ["sh", "-c", "poetry run prisma migrate deploy"]
-=======
     develop:
       watch:
         - path: ./
           target: rnd/autogpt_server/migrate
           action: rebuild
     command: ["poetry", "run", "prisma", "migrate", "deploy"]
->>>>>>> f6ab15db
     depends_on:
       postgres:
         condition: service_healthy
@@ -146,11 +143,7 @@
       postgres:
         condition: service_healthy
       redis:
-<<<<<<< HEAD
-        condition: service_started
-=======
-        condition: service_healthy
->>>>>>> f6ab15db
+        condition: service_healthy
       migrate:
         condition: service_completed_successfully
     environment:
@@ -183,19 +176,14 @@
       migrate:
         condition: service_completed_successfully
     environment:
-<<<<<<< HEAD
       - SUPABASE_URL=http://kong:8000
       - SUPABASE_JWT_SECRET=your-super-secret-jwt-token-with-at-least-32-characters-long
       - SUPABASE_ANON_KEY=eyJhbGciOiJIUzI1NiIsInR5cCI6IkpXVCJ9.eyAgCiAgICAicm9sZSI6ICJhbm9uIiwKICAgICJpc3MiOiAic3VwYWJhc2UtZGVtbyIsCiAgICAiaWF0IjogMTY0MTc2OTIwMCwKICAgICJleHAiOiAxNzk5NTM1NjAwCn0.dc_X5iR_VP_qT0zsiyj_I_OZ2T9FtRU2BBNWN8Bu4GE
       - DATABASE_URL=postgresql://agpt_user:pass123@postgres:5432/agpt_local?connect_timeout=60
-=======
-      - DATABASE_URL=postgresql://agpt_user:pass123@postgres:5432/agpt_local?connect_timeout=60&schema=market
->>>>>>> f6ab15db
     ports:
       - "8015:8015"
     networks:
       - app-network
-<<<<<<< HEAD
 
 #  frontend:
 #    build:
@@ -222,37 +210,6 @@
 #      - "3000:3000"
 #    networks:
 #      - app-network
-=======
-      
-  frontend:
-    build:
-      context: ../
-      dockerfile: rnd/autogpt_builder/Dockerfile
-      target: dev
-    develop:
-      watch:
-        - path: ./
-          target: rnd/autogpt_builder/
-          action: rebuild
-    depends_on:
-      postgres:
-        condition: service_healthy
-      rest_server:
-        condition: service_started
-      websocket_server:
-        condition: service_started
-      migrate:
-        condition: service_completed_successfully
-    environment:
-      - DATABASE_URL=postgresql://agpt_user:pass123@postgres:5432/agpt_local?connect_timeout=60
-      - NEXT_PUBLIC_AGPT_SERVER_URL=http://localhost:8000/api
-      - NEXT_PUBLIC_AGPT_WS_SERVER_URL=ws://localhost:8001/ws
-      - NEXT_PUBLIC_AGPT_MARKETPLACE_URL=http://localhost:8015/api/v1/market
-    ports:
-      - "3000:3000"
-    networks:
-      - app-network
->>>>>>> f6ab15db
 
 networks:
   app-network:
