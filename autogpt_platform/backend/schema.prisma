--- conflicted
+++ resolved
@@ -589,15 +589,9 @@
 
 model SearchTerms {
   // Not using uuid as we want to minimise table size
-<<<<<<< HEAD
-  id BigInt @id @default(autoincrement())
-  createdAt DateTime @default(now())
-  searchTerm String
-=======
   id          BigInt   @id @default(autoincrement())
   createdAt   DateTime @default(now())
   searchQuery String
->>>>>>> b1205417
 
   @@index([createdAt])
 }
