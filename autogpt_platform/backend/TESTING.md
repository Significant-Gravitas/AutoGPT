--- conflicted
+++ resolved
@@ -178,15 +178,12 @@
     app.dependency_overrides.clear()
 ```
 
-<<<<<<< HEAD
-=======
 The IDs are also available separately as fixtures:
 
 - `test_user_id`
 - `admin_user_id`
 - `target_user_id` (for admin <-> user operations)
 
->>>>>>> a9955267
 ### Mocking External Services
 
 ```python
