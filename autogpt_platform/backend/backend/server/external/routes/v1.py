import logging
from collections import defaultdict
from typing import Annotated, Any, Optional, Sequence

from fastapi import APIRouter, Body, HTTPException, Security
from prisma.enums import AgentExecutionStatus, APIKeyPermission
from typing_extensions import TypedDict

import backend.data.block
from backend.data import execution as execution_db
from backend.data import graph as graph_db
from backend.data.api_key import APIKeyInfo
from backend.data.block import BlockInput, CompletedBlockOutput
from backend.executor.utils import add_graph_execution
from backend.server.external.middleware import require_permission
from backend.util.settings import Settings

settings = Settings()
logger = logging.getLogger(__name__)

v1_router = APIRouter()


class NodeOutput(TypedDict):
    key: str
    value: Any


class ExecutionNode(TypedDict):
    node_id: str
    input: Any
    output: dict[str, Any]


class ExecutionNodeOutput(TypedDict):
    node_id: str
    outputs: list[NodeOutput]


class GraphExecutionResult(TypedDict):
    execution_id: str
    status: str
    nodes: list[ExecutionNode]
    output: Optional[list[dict[str, str]]]


@v1_router.get(
    path="/blocks",
    tags=["blocks"],
    dependencies=[Security(require_permission(APIKeyPermission.READ_BLOCK))],
)
def get_graph_blocks() -> Sequence[dict[Any, Any]]:
    blocks = [block() for block in backend.data.block.get_blocks().values()]
    return [b.to_dict() for b in blocks if not b.disabled]


@v1_router.post(
    path="/blocks/{block_id}/execute",
    tags=["blocks"],
    dependencies=[Security(require_permission(APIKeyPermission.EXECUTE_BLOCK))],
)
async def execute_graph_block(
    block_id: str,
    data: BlockInput,
<<<<<<< HEAD
    api_key: APIKeyInfo = Depends(require_permission(APIKeyPermission.EXECUTE_BLOCK)),
=======
    api_key: APIKey = Security(require_permission(APIKeyPermission.EXECUTE_BLOCK)),
>>>>>>> 31b4439b
) -> CompletedBlockOutput:
    obj = backend.data.block.get_block(block_id)
    if not obj:
        raise HTTPException(status_code=404, detail=f"Block #{block_id} not found.")

    output = defaultdict(list)
    async for name, data in obj.execute(data):
        output[name].append(data)
    return output


@v1_router.post(
    path="/graphs/{graph_id}/execute/{graph_version}",
    tags=["graphs"],
)
async def execute_graph(
    graph_id: str,
    graph_version: int,
    node_input: Annotated[dict[str, Any], Body(..., embed=True, default_factory=dict)],
<<<<<<< HEAD
    api_key: APIKeyInfo = Depends(require_permission(APIKeyPermission.EXECUTE_GRAPH)),
=======
    api_key: APIKey = Security(require_permission(APIKeyPermission.EXECUTE_GRAPH)),
>>>>>>> 31b4439b
) -> dict[str, Any]:
    try:
        graph_exec = await add_graph_execution(
            graph_id=graph_id,
            user_id=api_key.user_id,
            inputs=node_input,
            graph_version=graph_version,
        )
        return {"id": graph_exec.id}
    except Exception as e:
        msg = str(e).encode().decode("unicode_escape")
        raise HTTPException(status_code=400, detail=msg)


@v1_router.get(
    path="/graphs/{graph_id}/executions/{graph_exec_id}/results",
    tags=["graphs"],
)
async def get_graph_execution_results(
    graph_id: str,
    graph_exec_id: str,
<<<<<<< HEAD
    api_key: APIKeyInfo = Depends(require_permission(APIKeyPermission.READ_GRAPH)),
=======
    api_key: APIKey = Security(require_permission(APIKeyPermission.READ_GRAPH)),
>>>>>>> 31b4439b
) -> GraphExecutionResult:
    graph = await graph_db.get_graph(graph_id, user_id=api_key.user_id)
    if not graph:
        raise HTTPException(status_code=404, detail=f"Graph #{graph_id} not found.")

    graph_exec = await execution_db.get_graph_execution(
        user_id=api_key.user_id,
        execution_id=graph_exec_id,
        include_node_executions=True,
    )
    if not graph_exec:
        raise HTTPException(
            status_code=404, detail=f"Graph execution #{graph_exec_id} not found."
        )

    return GraphExecutionResult(
        execution_id=graph_exec_id,
        status=graph_exec.status.value,
        nodes=[
            ExecutionNode(
                node_id=node_exec.node_id,
                input=node_exec.input_data.get("value", node_exec.input_data),
                output={k: v for k, v in node_exec.output_data.items()},
            )
            for node_exec in graph_exec.node_executions
        ],
        output=(
            [
                {name: value}
                for name, values in graph_exec.outputs.items()
                for value in values
            ]
            if graph_exec.status == AgentExecutionStatus.COMPLETED
            else None
        ),
    )<|MERGE_RESOLUTION|>--- conflicted
+++ resolved
@@ -62,11 +62,7 @@
 async def execute_graph_block(
     block_id: str,
     data: BlockInput,
-<<<<<<< HEAD
-    api_key: APIKeyInfo = Depends(require_permission(APIKeyPermission.EXECUTE_BLOCK)),
-=======
-    api_key: APIKey = Security(require_permission(APIKeyPermission.EXECUTE_BLOCK)),
->>>>>>> 31b4439b
+    api_key: APIKeyInfo = Security(require_permission(APIKeyPermission.EXECUTE_BLOCK)),
 ) -> CompletedBlockOutput:
     obj = backend.data.block.get_block(block_id)
     if not obj:
@@ -86,11 +82,7 @@
     graph_id: str,
     graph_version: int,
     node_input: Annotated[dict[str, Any], Body(..., embed=True, default_factory=dict)],
-<<<<<<< HEAD
-    api_key: APIKeyInfo = Depends(require_permission(APIKeyPermission.EXECUTE_GRAPH)),
-=======
-    api_key: APIKey = Security(require_permission(APIKeyPermission.EXECUTE_GRAPH)),
->>>>>>> 31b4439b
+    api_key: APIKeyInfo = Security(require_permission(APIKeyPermission.EXECUTE_GRAPH)),
 ) -> dict[str, Any]:
     try:
         graph_exec = await add_graph_execution(
@@ -112,11 +104,7 @@
 async def get_graph_execution_results(
     graph_id: str,
     graph_exec_id: str,
-<<<<<<< HEAD
-    api_key: APIKeyInfo = Depends(require_permission(APIKeyPermission.READ_GRAPH)),
-=======
-    api_key: APIKey = Security(require_permission(APIKeyPermission.READ_GRAPH)),
->>>>>>> 31b4439b
+    api_key: APIKeyInfo = Security(require_permission(APIKeyPermission.READ_GRAPH)),
 ) -> GraphExecutionResult:
     graph = await graph_db.get_graph(graph_id, user_id=api_key.user_id)
     if not graph:
