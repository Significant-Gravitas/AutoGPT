--- conflicted
+++ resolved
@@ -623,13 +623,8 @@
                 # SocialPlatform.FACEBOOK,
                 SocialPlatform.TWITTER,
                 SocialPlatform.LINKEDIN,
-<<<<<<< HEAD
                 SocialPlatform.INSTAGRAM,
-                # SocialPlatform.YOUTUBE,
-=======
-                # SocialPlatform.INSTAGRAM,
                 SocialPlatform.YOUTUBE,
->>>>>>> 68974dc6
                 # SocialPlatform.REDDIT,
                 # SocialPlatform.TELEGRAM,
                 # SocialPlatform.GOOGLE_MY_BUSINESS,
