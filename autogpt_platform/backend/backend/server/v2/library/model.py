import datetime
from enum import Enum
from typing import Any, Optional

import prisma.enums
import prisma.models
import pydantic

import backend.data.block as block_model
import backend.data.graph as graph_model
import backend.server.model as server_model
from backend.data.model import CredentialsMetaInput, is_credentials_field_name
from backend.integrations.providers import ProviderName


class LibraryAgentStatus(str, Enum):
    COMPLETED = "COMPLETED"  # All runs completed
    HEALTHY = "HEALTHY"  # Agent is running (not all runs have completed)
    WAITING = "WAITING"  # Agent is queued or waiting to start
    ERROR = "ERROR"  # Agent is in an error state


class LibraryAgentTriggerInfo(pydantic.BaseModel):
    provider: ProviderName
    config_schema: dict[str, Any] = pydantic.Field(
        description="Input schema for the trigger block"
    )
    credentials_input_name: Optional[str]


class LibraryAgent(pydantic.BaseModel):
    """
    Represents an agent in the library, including metadata for display and
    user interaction within the system.
    """

    id: str
    graph_id: str
    graph_version: int

    image_url: str | None

    creator_name: str
    creator_image_url: str

    status: LibraryAgentStatus

    updated_at: datetime.datetime

    name: str
    description: str

    input_schema: dict[str, Any]  # Should be BlockIOObjectSubSchema in frontend
<<<<<<< HEAD
    output_schema: dict[str, Any]
=======
    credentials_input_schema: dict[str, Any] | None = pydantic.Field(
        description="Input schema for credentials required by the agent",
    )

    has_external_trigger: bool = pydantic.Field(
        description="Whether the agent has an external trigger (e.g. webhook) node"
    )
    trigger_setup_info: Optional[LibraryAgentTriggerInfo] = None
>>>>>>> 7922e4ad

    # Indicates whether there's a new output (based on recent runs)
    new_output: bool

    # Whether the user can access the underlying graph
    can_access_graph: bool

    # Indicates if this agent is the latest version
    is_latest_version: bool

    @staticmethod
    def from_db(
        agent: prisma.models.LibraryAgent,
        sub_graphs: Optional[list[prisma.models.AgentGraph]] = None,
    ) -> "LibraryAgent":
        """
        Factory method that constructs a LibraryAgent from a Prisma LibraryAgent
        model instance.
        """
        if not agent.AgentGraph:
            raise ValueError("Associated Agent record is required.")

        graph = graph_model.GraphModel.from_db(agent.AgentGraph, sub_graphs=sub_graphs)

        agent_updated_at = agent.AgentGraph.updatedAt
        lib_agent_updated_at = agent.updatedAt

        # Compute updated_at as the latest between library agent and graph
        updated_at = (
            max(agent_updated_at, lib_agent_updated_at)
            if agent_updated_at
            else lib_agent_updated_at
        )

        creator_name = "Unknown"
        creator_image_url = ""
        if agent.Creator:
            creator_name = agent.Creator.name or "Unknown"
            creator_image_url = agent.Creator.avatarUrl or ""

        # Logic to calculate status and new_output
        week_ago = datetime.datetime.now(datetime.timezone.utc) - datetime.timedelta(
            days=7
        )
        executions = agent.AgentGraph.Executions or []
        status_result = _calculate_agent_status(executions, week_ago)
        status = status_result.status
        new_output = status_result.new_output

        # Check if user can access the graph
        can_access_graph = agent.AgentGraph.userId == agent.userId

        # Hard-coded to True until a method to check is implemented
        is_latest_version = True

        return LibraryAgent(
            id=agent.id,
            graph_id=agent.agentGraphId,
            graph_version=agent.agentGraphVersion,
            image_url=agent.imageUrl,
            creator_name=creator_name,
            creator_image_url=creator_image_url,
            status=status,
            updated_at=updated_at,
            name=graph.name,
            description=graph.description,
            input_schema=graph.input_schema,
<<<<<<< HEAD
            output_schema=graph.output_schema,
=======
            credentials_input_schema=(
                graph.credentials_input_schema if sub_graphs is not None else None
            ),
            has_external_trigger=graph.has_external_trigger,
            trigger_setup_info=(
                LibraryAgentTriggerInfo(
                    provider=trigger_block.webhook_config.provider,
                    config_schema={
                        **(json_schema := trigger_block.input_schema.jsonschema()),
                        "properties": {
                            pn: sub_schema
                            for pn, sub_schema in json_schema["properties"].items()
                            if not is_credentials_field_name(pn)
                        },
                        "required": [
                            pn
                            for pn in json_schema.get("required", [])
                            if not is_credentials_field_name(pn)
                        ],
                    },
                    credentials_input_name=next(
                        iter(trigger_block.input_schema.get_credentials_fields()), None
                    ),
                )
                if graph.webhook_input_node
                and (trigger_block := graph.webhook_input_node.block).webhook_config
                else None
            ),
>>>>>>> 7922e4ad
            new_output=new_output,
            can_access_graph=can_access_graph,
            is_latest_version=is_latest_version,
        )


class AgentStatusResult(pydantic.BaseModel):
    status: LibraryAgentStatus
    new_output: bool


def _calculate_agent_status(
    executions: list[prisma.models.AgentGraphExecution],
    recent_threshold: datetime.datetime,
) -> AgentStatusResult:
    """
    Helper function to determine the overall agent status and whether there
    is new output (i.e., completed runs within the recent threshold).

    :param executions: A list of AgentGraphExecution objects.
    :param recent_threshold: A datetime; any execution after this indicates new output.
    :return: (AgentStatus, new_output_flag)
    """

    if not executions:
        return AgentStatusResult(status=LibraryAgentStatus.COMPLETED, new_output=False)

    # Track how many times each execution status appears
    status_counts = {status: 0 for status in prisma.enums.AgentExecutionStatus}
    new_output = False

    for execution in executions:
        # Check if there's a completed run more recent than `recent_threshold`
        if execution.createdAt >= recent_threshold:
            if execution.executionStatus == prisma.enums.AgentExecutionStatus.COMPLETED:
                new_output = True
        status_counts[execution.executionStatus] += 1

    # Determine the final status based on counts
    if status_counts[prisma.enums.AgentExecutionStatus.FAILED] > 0:
        return AgentStatusResult(status=LibraryAgentStatus.ERROR, new_output=new_output)
    elif status_counts[prisma.enums.AgentExecutionStatus.QUEUED] > 0:
        return AgentStatusResult(
            status=LibraryAgentStatus.WAITING, new_output=new_output
        )
    elif status_counts[prisma.enums.AgentExecutionStatus.RUNNING] > 0:
        return AgentStatusResult(
            status=LibraryAgentStatus.HEALTHY, new_output=new_output
        )
    else:
        return AgentStatusResult(
            status=LibraryAgentStatus.COMPLETED, new_output=new_output
        )


class LibraryAgentResponse(pydantic.BaseModel):
    """Response schema for a list of library agents and pagination info."""

    agents: list[LibraryAgent]
    pagination: server_model.Pagination


class LibraryAgentPresetCreatable(pydantic.BaseModel):
    """
    Request model used when creating a new preset for a library agent.
    """

    graph_id: str
    graph_version: int

    inputs: block_model.BlockInput
    credentials: dict[str, CredentialsMetaInput]

    name: str
    description: str

    is_active: bool = True

    webhook_id: Optional[str] = None


class LibraryAgentPresetCreatableFromGraphExecution(pydantic.BaseModel):
    """
    Request model used when creating a new preset for a library agent.
    """

    graph_execution_id: str

    name: str
    description: str

    is_active: bool = True


class LibraryAgentPresetUpdatable(pydantic.BaseModel):
    """
    Request model used when updating a preset for a library agent.
    """

    inputs: Optional[block_model.BlockInput] = None
    credentials: Optional[dict[str, CredentialsMetaInput]] = None

    name: Optional[str] = None
    description: Optional[str] = None

    is_active: Optional[bool] = None


class TriggeredPresetSetupRequest(pydantic.BaseModel):
    name: str
    description: str = ""

    graph_id: str
    graph_version: int

    trigger_config: dict[str, Any]
    agent_credentials: dict[str, CredentialsMetaInput] = pydantic.Field(
        default_factory=dict
    )


class LibraryAgentPreset(LibraryAgentPresetCreatable):
    """Represents a preset configuration for a library agent."""

    id: str
    user_id: str
    updated_at: datetime.datetime

    @classmethod
    def from_db(cls, preset: prisma.models.AgentPreset) -> "LibraryAgentPreset":
        if preset.InputPresets is None:
            raise ValueError("InputPresets must be included in AgentPreset query")

        input_data: block_model.BlockInput = {}
        input_credentials: dict[str, CredentialsMetaInput] = {}

        for preset_input in preset.InputPresets:
            if not is_credentials_field_name(preset_input.name):
                input_data[preset_input.name] = preset_input.data
            else:
                input_credentials[preset_input.name] = (
                    CredentialsMetaInput.model_validate(preset_input.data)
                )

        return cls(
            id=preset.id,
            user_id=preset.userId,
            updated_at=preset.updatedAt,
            graph_id=preset.agentGraphId,
            graph_version=preset.agentGraphVersion,
            name=preset.name,
            description=preset.description,
            is_active=preset.isActive,
            inputs=input_data,
            credentials=input_credentials,
            webhook_id=preset.webhookId,
        )


class LibraryAgentPresetResponse(pydantic.BaseModel):
    """Response schema for a list of agent presets and pagination info."""

    presets: list[LibraryAgentPreset]
    pagination: server_model.Pagination


class LibraryAgentFilter(str, Enum):
    """Possible filters for searching library agents."""

    IS_FAVOURITE = "isFavourite"
    IS_CREATED_BY_USER = "isCreatedByUser"


class LibraryAgentSort(str, Enum):
    """Possible sort options for sorting library agents."""

    CREATED_AT = "createdAt"
    UPDATED_AT = "updatedAt"


class LibraryAgentUpdateRequest(pydantic.BaseModel):
    """
    Schema for updating a library agent via PUT.

    Includes flags for auto-updating version, marking as favorite,
    archiving, or deleting.
    """

    auto_update_version: Optional[bool] = pydantic.Field(
        default=None, description="Auto-update the agent version"
    )
    is_favorite: Optional[bool] = pydantic.Field(
        default=None, description="Mark the agent as a favorite"
    )
    is_archived: Optional[bool] = pydantic.Field(
        default=None, description="Archive the agent"
    )<|MERGE_RESOLUTION|>--- conflicted
+++ resolved
@@ -51,9 +51,7 @@
     description: str
 
     input_schema: dict[str, Any]  # Should be BlockIOObjectSubSchema in frontend
-<<<<<<< HEAD
     output_schema: dict[str, Any]
-=======
     credentials_input_schema: dict[str, Any] | None = pydantic.Field(
         description="Input schema for credentials required by the agent",
     )
@@ -62,7 +60,6 @@
         description="Whether the agent has an external trigger (e.g. webhook) node"
     )
     trigger_setup_info: Optional[LibraryAgentTriggerInfo] = None
->>>>>>> 7922e4ad
 
     # Indicates whether there's a new output (based on recent runs)
     new_output: bool
@@ -130,9 +127,7 @@
             name=graph.name,
             description=graph.description,
             input_schema=graph.input_schema,
-<<<<<<< HEAD
             output_schema=graph.output_schema,
-=======
             credentials_input_schema=(
                 graph.credentials_input_schema if sub_graphs is not None else None
             ),
@@ -161,7 +156,6 @@
                 and (trigger_block := graph.webhook_input_node.block).webhook_config
                 else None
             ),
->>>>>>> 7922e4ad
             new_output=new_output,
             can_access_graph=can_access_graph,
             is_latest_version=is_latest_version,
