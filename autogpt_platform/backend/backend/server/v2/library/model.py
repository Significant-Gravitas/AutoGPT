--- conflicted
+++ resolved
@@ -89,13 +89,11 @@
     # Recommended schedule cron (from marketplace agents)
     recommended_schedule_cron: str | None = None
 
-<<<<<<< HEAD
     # User-specific settings for this library agent
     settings: GraphSettings = pydantic.Field(default_factory=GraphSettings)
-=======
+
     # Marketplace listing information if the agent has been published
     marketplace_listing: Optional["MarketplaceListing"] = None
->>>>>>> b4e95dba
 
     @staticmethod
     def from_db(
@@ -186,11 +184,8 @@
             is_latest_version=is_latest_version,
             is_favorite=agent.isFavorite,
             recommended_schedule_cron=agent.AgentGraph.recommendedScheduleCron,
-<<<<<<< HEAD
             settings=GraphSettings.model_validate(agent.settings),
-=======
             marketplace_listing=marketplace_listing_data,
->>>>>>> b4e95dba
         )
 
 
