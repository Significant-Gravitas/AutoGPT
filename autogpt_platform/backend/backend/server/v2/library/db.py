import logging
from typing import Optional

import fastapi
import prisma.errors
import prisma.fields
import prisma.models
import prisma.types

import backend.data.includes
import backend.server.model
import backend.server.v2.library.model as library_model
import backend.server.v2.store.exceptions as store_exceptions
import backend.server.v2.store.image_gen as store_image_gen
import backend.server.v2.store.media as store_media

logger = logging.getLogger(__name__)


async def get_library_agents(
    user_id: str,
    search_term: Optional[str] = None,
    sort_by: library_model.LibraryAgentSort = library_model.LibraryAgentSort.UPDATED_AT,
    page: int = 1,
    page_size: int = 50,
) -> library_model.LibraryAgentResponse:
    """
    Retrieves a paginated list of LibraryAgent records for a given user.

    Args:
        user_id: The ID of the user whose LibraryAgents we want to retrieve.
        search_term: Optional string to filter agents by name/description.
        sort_by: Sorting field (createdAt, updatedAt, isFavorite, isCreatedByUser).
        page: Current page (1-indexed).
        page_size: Number of items per page.

    Returns:
        A LibraryAgentResponse containing the list of agents and pagination details.

    Raises:
        DatabaseError: If there is an issue fetching from Prisma.
    """
    logger.debug(
        f"Fetching library agents for user_id={user_id}, "
        f"search_term={repr(search_term)}, "
        f"sort_by={sort_by}, page={page}, page_size={page_size}"
    )

    if page < 1 or page_size < 1:
        logger.warning(f"Invalid pagination: page={page}, page_size={page_size}")
        raise store_exceptions.DatabaseError("Invalid pagination input")

    if search_term and len(search_term.strip()) > 100:
        logger.warning(f"Search term too long: {repr(search_term)}")
        raise store_exceptions.DatabaseError("Search term is too long")

    where_clause: prisma.types.LibraryAgentWhereInput = {
        "userId": user_id,
        "isDeleted": False,
        "isArchived": False,
    }

    # Build search filter if applicable
    if search_term:
        where_clause["OR"] = [
            {
                "Agent": {
                    "is": {"name": {"contains": search_term, "mode": "insensitive"}}
                }
            },
            {
                "Agent": {
                    "is": {
                        "description": {"contains": search_term, "mode": "insensitive"}
                    }
                }
            },
        ]

    # Determine sorting
    order_by: prisma.types.LibraryAgentOrderByInput | None = None

    if sort_by == library_model.LibraryAgentSort.CREATED_AT:
        order_by = {"createdAt": "asc"}
    elif sort_by == library_model.LibraryAgentSort.UPDATED_AT:
        order_by = {"updatedAt": "desc"}

    try:
        library_agents = await prisma.models.LibraryAgent.prisma().find_many(
            where=where_clause,
            include={
                "Agent": {
                    "include": {
                        **backend.data.includes.AGENT_GRAPH_INCLUDE,
                        "AgentGraphExecution": {"where": {"userId": user_id}},
                    }
                },
                "Creator": True,
            },
            order=order_by,
            skip=(page - 1) * page_size,
            take=page_size,
        )
        agent_count = await prisma.models.LibraryAgent.prisma().count(
            where=where_clause
        )

        logger.debug(
            f"Retrieved {len(library_agents)} library agents for user #{user_id}"
        )
        return library_model.LibraryAgentResponse(
            agents=[
                library_model.LibraryAgent.from_db(agent) for agent in library_agents
            ],
            pagination=backend.server.model.Pagination(
                total_items=agent_count,
                total_pages=(agent_count + page_size - 1) // page_size,
                current_page=page,
                page_size=page_size,
            ),
        )

    except prisma.errors.PrismaError as e:
        logger.error(f"Database error fetching library agents: {e}")
        raise store_exceptions.DatabaseError("Failed to fetch library agents") from e


async def create_library_agent(
    agent_id: str,
    agent_version: int,
    user_id: str,
) -> prisma.models.LibraryAgent:
    """
    Adds an agent to the user's library (LibraryAgent table).

    Args:
        agent_id: The ID of the agent to add.
        agent_version: The version of the agent to add.
        user_id: The user to whom the agent will be added.

    Returns:
        The newly created LibraryAgent record.

    Raises:
        AgentNotFoundError: If the specified agent does not exist.
        DatabaseError: If there's an error during creation or if image generation fails.
    """
    logger.info(
        f"Creating library agent for graph #{agent_id} v{agent_version}; "
        f"user #{user_id}"
    )

    # Fetch agent graph
    try:
        agent = await prisma.models.AgentGraph.prisma().find_unique(
            where={"graphVersionId": {"id": agent_id, "version": agent_version}}
        )
    except prisma.errors.PrismaError as e:
        logger.exception("Database error fetching agent")
        raise store_exceptions.DatabaseError("Failed to fetch agent") from e

    if not agent:
        raise store_exceptions.AgentNotFoundError(
            f"Agent #{agent_id} v{agent_version} not found"
        )

    # Use .jpeg here since we are generating JPEG images
    filename = f"agent_{agent_id}.jpeg"
    try:
        if not (image_url := await store_media.check_media_exists(user_id, filename)):
            # Generate agent image as JPEG
            image = await store_image_gen.generate_agent_image(agent=agent)

            # Create UploadFile with the correct filename and content_type
            image_file = fastapi.UploadFile(file=image, filename=filename)

            image_url = await store_media.upload_media(
                user_id=user_id, file=image_file, use_file_name=True
            )
    except Exception as e:
        logger.warning(f"Error generating and uploading agent image: {e}")
        image_url = None

    try:
        return await prisma.models.LibraryAgent.prisma().create(
            data={
                "imageUrl": image_url,
                "isCreatedByUser": (user_id == agent.userId),
                "useGraphIsActiveVersion": True,
                "User": {"connect": {"id": user_id}},
                # "Creator": {"connect": {"id": agent.userId}},
                "Agent": {
                    "connect": {
                        "graphVersionId": {"id": agent_id, "version": agent_version}
                    }
                },
            }
        )
    except prisma.errors.PrismaError as e:
        logger.error(f"Database error creating agent in library: {e}")
        raise store_exceptions.DatabaseError("Failed to create agent in library") from e


async def update_agent_version_in_library(
    user_id: str,
    agent_id: str,
    agent_version: int,
) -> None:
    """
    Updates the agent version in the library if useGraphIsActiveVersion is True.

    Args:
        user_id: Owner of the LibraryAgent.
        agent_id: The agent's ID to update.
        agent_version: The new version of the agent.

    Raises:
        DatabaseError: If there's an error with the update.
    """
    logger.debug(
        f"Updating agent version in library for user #{user_id}, "
        f"agent #{agent_id} v{agent_version}"
    )
    try:
        library_agent = await prisma.models.LibraryAgent.prisma().find_first_or_raise(
            where={
                "userId": user_id,
                "agentId": agent_id,
                "useGraphIsActiveVersion": True,
            },
        )
        await prisma.models.LibraryAgent.prisma().update(
            where={"id": library_agent.id},
            data={
                "Agent": {
                    "connect": {
                        "graphVersionId": {"id": agent_id, "version": agent_version}
                    },
                },
            },
        )
    except prisma.errors.PrismaError as e:
        logger.error(f"Database error updating agent version in library: {e}")
        raise store_exceptions.DatabaseError(
            "Failed to update agent version in library"
        ) from e


async def update_library_agent(
    library_agent_id: str,
    user_id: str,
    auto_update_version: bool = False,
    is_favorite: bool = False,
    is_archived: bool = False,
    is_deleted: bool = False,
) -> None:
    """
    Updates the specified LibraryAgent record.

    Args:
        library_agent_id: The ID of the LibraryAgent to update.
        user_id: The owner of this LibraryAgent.
        auto_update_version: Whether the agent should auto-update to active version.
        is_favorite: Whether this agent is marked as a favorite.
        is_archived: Whether this agent is archived.
        is_deleted: Whether this agent is deleted.

    Raises:
        DatabaseError: If there's an error in the update operation.
    """
    logger.debug(
        f"Updating library agent {library_agent_id} for user {user_id} with "
        f"auto_update_version={auto_update_version}, is_favorite={is_favorite}, "
        f"is_archived={is_archived}, is_deleted={is_deleted}"
    )
    try:
        await prisma.models.LibraryAgent.prisma().update_many(
            where={"id": library_agent_id, "userId": user_id},
            data={
                "useGraphIsActiveVersion": auto_update_version,
                "isFavorite": is_favorite,
                "isArchived": is_archived,
                "isDeleted": is_deleted,
            },
        )
    except prisma.errors.PrismaError as e:
        logger.error(f"Database error updating library agent: {str(e)}")
        raise store_exceptions.DatabaseError("Failed to update library agent") from e


async def delete_library_agent_by_graph_id(graph_id: str, user_id: str) -> None:
    """
    Deletes a library agent for the given user
    """
    try:
        await prisma.models.LibraryAgent.prisma().delete_many(
            where={"agentId": graph_id, "userId": user_id}
        )
    except prisma.errors.PrismaError as e:
        logger.error(f"Database error deleting library agent: {e}")
        raise store_exceptions.DatabaseError("Failed to delete library agent") from e


async def add_store_agent_to_library(
    store_listing_version_id: str, user_id: str
) -> library_model.LibraryAgent:
    """
    Adds an agent from a store listing version to the user's library if they don't already have it.

    Args:
        store_listing_version_id: The ID of the store listing version containing the agent.
        user_id: The user’s library to which the agent is being added.

    Returns:
        The newly created LibraryAgent if successfully added, the existing corresponding one if any.

    Raises:
        AgentNotFoundError: If the store listing or associated agent is not found.
        DatabaseError: If there's an issue creating the LibraryAgent record.
    """
    logger.debug(
        f"Adding agent from store listing version #{store_listing_version_id} "
        f"to library for user #{user_id}"
    )

    try:
        store_listing_version = (
            await prisma.models.StoreListingVersion.prisma().find_unique(
                where={"id": store_listing_version_id}, include={"Agent": True}
            )
        )
        if not store_listing_version or not store_listing_version.Agent:
            logger.warning(
                f"Store listing version not found: {store_listing_version_id}"
            )
            raise store_exceptions.AgentNotFoundError(
                f"Store listing version {store_listing_version_id} not found or invalid"
            )

<<<<<<< HEAD
        agent = store_listing_version.Agent
=======
        store_agent = store_listing_version.Agent
        if store_agent.userId == user_id:
            logger.warning(
                f"User #{user_id} attempted to add their own agent to their library"
            )
            raise store_exceptions.DatabaseError("Cannot add own agent to library")
>>>>>>> 52ee7d15

        # Check if user already has this agent
        existing_library_agent = await prisma.models.LibraryAgent.prisma().find_first(
            where={
                "userId": user_id,
<<<<<<< HEAD
                "agentId": agent.id,
                "agentVersion": agent.version,
            },
            include={
                "Agent": {"include": {"AgentNodes": {"include": {"Input": True}}}}
            },
=======
                "agentId": store_agent.id,
                "agentVersion": store_agent.version,
            }
>>>>>>> 52ee7d15
        )
        if existing_library_agent:
            logger.debug(
                f"User #{user_id} already has agent #{store_agent.id} in their library"
            )
<<<<<<< HEAD
            return library_model.LibraryAgent.from_db(existing_user_agent)

        # Create LibraryAgent entry
        new_agent = await prisma.models.LibraryAgent.prisma().create(
=======
            return library_model.LibraryAgent.from_db(existing_library_agent)

        # Create LibraryAgent entry
        added_agent = await prisma.models.LibraryAgent.prisma().create(
>>>>>>> 52ee7d15
            data={
                "userId": user_id,
                "agentId": store_agent.id,
                "agentVersion": store_agent.version,
                "isCreatedByUser": False,
            },
            include={
                "Agent": {"include": {"AgentNodes": {"include": {"Input": True}}}}
            },
        )
<<<<<<< HEAD
        logger.debug(f"Added agent {agent.id} to library for user {user_id}")
        return library_model.LibraryAgent.from_db(new_agent)
=======
        logger.debug(f"Added agent #{store_agent.id} to library for user #{user_id}")
        return library_model.LibraryAgent.from_db(added_agent)
>>>>>>> 52ee7d15

    except store_exceptions.AgentNotFoundError:
        # Reraise for external handling.
        raise
    except prisma.errors.PrismaError as e:
        logger.error(f"Database error adding agent to library: {e}")
        raise store_exceptions.DatabaseError("Failed to add agent to library") from e


##############################################
########### Presets DB Functions #############
##############################################


async def get_presets(
    user_id: str, page: int, page_size: int
) -> library_model.LibraryAgentPresetResponse:
    """
    Retrieves a paginated list of AgentPresets for the specified user.

    Args:
        user_id: The user ID whose presets are being retrieved.
        page: The current page index (0-based or 1-based, clarify in your domain).
        page_size: Number of items to retrieve per page.

    Returns:
        A LibraryAgentPresetResponse containing a list of presets and pagination info.

    Raises:
        DatabaseError: If there's a database error during the operation.
    """
    logger.debug(
        f"Fetching presets for user #{user_id}, page={page}, page_size={page_size}"
    )

    if page < 0 or page_size < 1:
        logger.warning(
            "Invalid pagination input: page=%d, page_size=%d", page, page_size
        )
        raise store_exceptions.DatabaseError("Invalid pagination parameters")

    try:
        presets_records = await prisma.models.AgentPreset.prisma().find_many(
            where={"userId": user_id},
            skip=page * page_size,
            take=page_size,
        )
        total_items = await prisma.models.AgentPreset.prisma().count(
            where={"userId": user_id}
        )
        total_pages = (total_items + page_size - 1) // page_size

        presets = [
            library_model.LibraryAgentPreset.from_db(preset)
            for preset in presets_records
        ]

        return library_model.LibraryAgentPresetResponse(
            presets=presets,
            pagination=backend.server.model.Pagination(
                total_items=total_items,
                total_pages=total_pages,
                current_page=page,
                page_size=page_size,
            ),
        )

    except prisma.errors.PrismaError as e:
        logger.error(f"Database error getting presets: {e}")
        raise store_exceptions.DatabaseError("Failed to fetch presets") from e


async def get_preset(
    user_id: str, preset_id: str
) -> library_model.LibraryAgentPreset | None:
    """
    Retrieves a single AgentPreset by its ID for a given user.

    Args:
        user_id: The user that owns the preset.
        preset_id: The ID of the preset.

    Returns:
        A LibraryAgentPreset if it exists and matches the user, otherwise None.

    Raises:
        DatabaseError: If there's a database error during the fetch.
    """
    logger.debug(f"Fetching preset #{preset_id} for user #{user_id}")
    try:
        preset = await prisma.models.AgentPreset.prisma().find_unique(
            where={"id": preset_id},
            include={"InputPresets": True},
        )
        if not preset or preset.userId != user_id:
            return None
        return library_model.LibraryAgentPreset.from_db(preset)
    except prisma.errors.PrismaError as e:
        logger.error(f"Database error getting preset: {e}")
        raise store_exceptions.DatabaseError("Failed to fetch preset") from e


async def upsert_preset(
    user_id: str,
    preset: library_model.CreateLibraryAgentPresetRequest,
    preset_id: Optional[str] = None,
) -> library_model.LibraryAgentPreset:
    """
    Creates or updates an AgentPreset for a user.

    Args:
        user_id: The ID of the user creating/updating the preset.
        preset: The preset data used for creation or update.
        preset_id: An optional preset ID to update; if None, a new preset is created.

    Returns:
        The newly created or updated LibraryAgentPreset.

    Raises:
        DatabaseError: If there's a database error in creating or updating the preset.
        ValueError: If attempting to update a non-existent preset.
    """
    logger.debug(
        f"Upserting preset #{preset_id} ({repr(preset.name)}) for user #{user_id}",
    )
    try:
        if preset_id:
            # Update existing preset
            updated = await prisma.models.AgentPreset.prisma().update(
                where={"id": preset_id},
                data={
                    "name": preset.name,
                    "description": preset.description,
                    "isActive": preset.is_active,
                    "InputPresets": {
                        "create": [
                            {"name": name, "data": prisma.fields.Json(data)}
                            for name, data in preset.inputs.items()
                        ]
                    },
                },
                include={"InputPresets": True},
            )
            if not updated:
                raise ValueError(f"AgentPreset #{preset_id} not found")
            return library_model.LibraryAgentPreset.from_db(updated)
        else:
            # Create new preset
            new_preset = await prisma.models.AgentPreset.prisma().create(
                data={
                    "userId": user_id,
                    "name": preset.name,
                    "description": preset.description,
                    "agentId": preset.agent_id,
                    "agentVersion": preset.agent_version,
                    "isActive": preset.is_active,
                    "InputPresets": {
                        "create": [
                            {"name": name, "data": prisma.fields.Json(data)}
                            for name, data in preset.inputs.items()
                        ]
                    },
                },
                include={"InputPresets": True},
            )
        return library_model.LibraryAgentPreset.from_db(new_preset)
    except prisma.errors.PrismaError as e:
        logger.error(f"Database error upserting preset: {e}")
        raise store_exceptions.DatabaseError("Failed to create preset") from e


async def delete_preset(user_id: str, preset_id: str) -> None:
    """
    Soft-deletes a preset by marking it as isDeleted = True.

    Args:
        user_id: The user that owns the preset.
        preset_id: The ID of the preset to delete.

    Raises:
        DatabaseError: If there's a database error during deletion.
    """
    logger.info(f"Deleting preset {preset_id} for user {user_id}")
    try:
        await prisma.models.AgentPreset.prisma().update_many(
            where={"id": preset_id, "userId": user_id},
            data={"isDeleted": True},
        )
    except prisma.errors.PrismaError as e:
        logger.error(f"Database error deleting preset: {e}")
        raise store_exceptions.DatabaseError("Failed to delete preset") from e<|MERGE_RESOLUTION|>--- conflicted
+++ resolved
@@ -337,49 +337,26 @@
                 f"Store listing version {store_listing_version_id} not found or invalid"
             )
 
-<<<<<<< HEAD
-        agent = store_listing_version.Agent
-=======
         store_agent = store_listing_version.Agent
-        if store_agent.userId == user_id:
-            logger.warning(
-                f"User #{user_id} attempted to add their own agent to their library"
-            )
-            raise store_exceptions.DatabaseError("Cannot add own agent to library")
->>>>>>> 52ee7d15
-
         # Check if user already has this agent
         existing_library_agent = await prisma.models.LibraryAgent.prisma().find_first(
             where={
                 "userId": user_id,
-<<<<<<< HEAD
-                "agentId": agent.id,
-                "agentVersion": agent.version,
+                "agentId": store_agent.id,
+                "agentVersion": store_agent.version,
             },
             include={
                 "Agent": {"include": {"AgentNodes": {"include": {"Input": True}}}}
             },
-=======
-                "agentId": store_agent.id,
-                "agentVersion": store_agent.version,
-            }
->>>>>>> 52ee7d15
         )
         if existing_library_agent:
             logger.debug(
                 f"User #{user_id} already has agent #{store_agent.id} in their library"
             )
-<<<<<<< HEAD
-            return library_model.LibraryAgent.from_db(existing_user_agent)
-
-        # Create LibraryAgent entry
-        new_agent = await prisma.models.LibraryAgent.prisma().create(
-=======
             return library_model.LibraryAgent.from_db(existing_library_agent)
 
         # Create LibraryAgent entry
         added_agent = await prisma.models.LibraryAgent.prisma().create(
->>>>>>> 52ee7d15
             data={
                 "userId": user_id,
                 "agentId": store_agent.id,
@@ -390,13 +367,8 @@
                 "Agent": {"include": {"AgentNodes": {"include": {"Input": True}}}}
             },
         )
-<<<<<<< HEAD
-        logger.debug(f"Added agent {agent.id} to library for user {user_id}")
-        return library_model.LibraryAgent.from_db(new_agent)
-=======
         logger.debug(f"Added agent #{store_agent.id} to library for user #{user_id}")
         return library_model.LibraryAgent.from_db(added_agent)
->>>>>>> 52ee7d15
 
     except store_exceptions.AgentNotFoundError:
         # Reraise for external handling.
