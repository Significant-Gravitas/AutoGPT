--- conflicted
+++ resolved
@@ -99,6 +99,65 @@
         ) from e
 
 
+async def get_library_agent(
+    store_listing_version_id: str, user_id: str
+) -> backend.data.graph.Graph | None:
+    """
+    Get user agent from the store listing version
+    """
+    logger.debug(
+        f"Getting agent by store listing version {store_listing_version_id} for user {user_id}"
+    )
+
+    try:
+        # Get store listing version to find agent
+        store_listing_version = (
+            await prisma.models.StoreListingVersion.prisma().find_unique(
+                where={"id": store_listing_version_id}, include={"Agent": True}
+            )
+        )
+
+        if not store_listing_version or not store_listing_version.Agent:
+            logger.warning(
+                f"Store listing version not found: {store_listing_version_id}"
+            )
+            raise backend.server.v2.store.exceptions.AgentNotFoundError(
+                f"Store listing version {store_listing_version_id} not found"
+            )
+
+        agent = store_listing_version.Agent
+
+        # Check if user already has this agent
+        existing_user_agent = await prisma.models.AgentGraph.prisma().find_first(
+            where={
+                "userId": user_id,
+                "id": agent.id,
+                "version": agent.version,
+            }
+        )
+
+        if existing_user_agent:
+            logger.debug(f"User {user_id} has agent {agent.id} in their library")
+            return backend.data.graph.Graph(
+                id=agent.id,
+                version=agent.version,
+                is_active=agent.isActive,
+                name=agent.name or "",
+                description=agent.description or "",
+            )
+
+        logger.debug(f"User {user_id} does not have agent {agent.id} in their library")
+        return None
+
+    except backend.server.v2.store.exceptions.AgentNotFoundError:
+        raise
+    except prisma.errors.PrismaError as e:
+        logger.error(f"Database error checking library agent: {str(e)}")
+        raise backend.server.v2.store.exceptions.DatabaseError(
+            "Failed to check library agent"
+        ) from e
+
+
 async def update_agent_version_in_library(
     user_id: str, agent_id: str, agent_version: int
 ) -> None:
@@ -128,70 +187,6 @@
         ) from e
 
 
-<<<<<<< HEAD
-async def get_library_agent(
-    store_listing_version_id: str, user_id: str
-) -> backend.data.graph.Graph | None:
-    """
-    Get user agent from the store listing version
-    """
-    logger.debug(
-        f"Getting agent by store listing version {store_listing_version_id} for user {user_id}"
-    )
-
-    try:
-        # Get store listing version to find agent
-        store_listing_version = (
-            await prisma.models.StoreListingVersion.prisma().find_unique(
-                where={"id": store_listing_version_id}, include={"Agent": True}
-            )
-        )
-
-        if not store_listing_version or not store_listing_version.Agent:
-            logger.warning(
-                f"Store listing version not found: {store_listing_version_id}"
-            )
-            raise backend.server.v2.store.exceptions.AgentNotFoundError(
-                f"Store listing version {store_listing_version_id} not found"
-            )
-
-        agent = store_listing_version.Agent
-
-        # Check if user already has this agent
-        existing_user_agent = await prisma.models.AgentGraph.prisma().find_first(
-            where={
-                "userId": user_id,
-                "id": agent.id,
-                "version": agent.version,
-            }
-        )
-
-        if existing_user_agent:
-            logger.debug(f"User {user_id} has agent {agent.id} in their library")
-            return backend.data.graph.Graph(
-                id=agent.id,
-                version=agent.version,
-                is_active=agent.isActive,
-                name=agent.name or "",
-                description=agent.description or "",
-            )
-
-        logger.debug(f"User {user_id} does not have agent {agent.id} in their library")
-        return None
-
-    except backend.server.v2.store.exceptions.AgentNotFoundError:
-        raise
-    except prisma.errors.PrismaError as e:
-        logger.error(f"Database error checking library agent: {str(e)}")
-        raise backend.server.v2.store.exceptions.DatabaseError(
-            "Failed to check library agent"
-        ) from e
-
-
-async def add_agent_to_library(
-    store_listing_version_id: str, user_id: str
-) -> backend.data.graph.Graph | None:
-=======
 async def update_library_agent(
     library_agent_id: str,
     user_id: str,
@@ -202,7 +197,6 @@
 ) -> None:
     """
     Updates the library agent with the given fields
->>>>>>> fd6f28fa
     """
     try:
         await prisma.models.LibraryAgent.prisma().update(
@@ -223,7 +217,7 @@
 
 async def add_store_agent_to_library(
     store_listing_version_id: str, user_id: str
-) -> None:
+) -> backend.data.graph.Graph | None:
     """
     Finds the agent from the store listing version and adds it to the user's library (LibraryAgent table)
     if they don't already have it
@@ -271,10 +265,10 @@
             logger.debug(
                 f"User {user_id} already has agent {agent.id} in their library"
             )
-            return
+            return existing_user_agent.Agent
 
         # Create LibraryAgent entry
-        await prisma.models.LibraryAgent.prisma().create(
+        library_agent = await prisma.models.LibraryAgent.prisma().create(
             data=prisma.types.LibraryAgentCreateInput(
                 userId=user_id,
                 agentId=agent.id,
@@ -283,6 +277,7 @@
             )
         )
         logger.debug(f"Added agent {agent.id} to library for user {user_id}")
+        return library_agent.Agent
 
     except backend.server.v2.store.exceptions.AgentNotFoundError:
         raise
