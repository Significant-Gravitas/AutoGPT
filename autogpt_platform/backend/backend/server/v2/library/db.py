--- conflicted
+++ resolved
@@ -1,5 +1,5 @@
 import logging
-from typing import Optional, cast
+from typing import Optional
 
 import fastapi
 import prisma.errors
@@ -232,11 +232,7 @@
                 isCreatedByUser=(user_id == graph.user_id),
                 useGraphIsActiveVersion=True,
                 User={"connect": {"id": user_id}},
-<<<<<<< HEAD
                 # Creator={"connect": {"id": graph.user_id}},
-=======
-                # Creator={"connect": {"id": agent.userId}},
->>>>>>> 35339611
                 AgentGraph={
                     "connect": {
                         "graphVersionId": {"id": graph.id, "version": graph.version}
@@ -404,17 +400,11 @@
             existing_library_agent = (
                 await prisma.models.LibraryAgent.prisma().find_unique(
                     where={
-<<<<<<< HEAD
                         "userId_agentGraphId_agentGraphVersion": {
                             "userId": user_id,
                             "agentGraphId": graph.id,
                             "agentGraphVersion": graph.version,
                         }
-=======
-                        "userId": user_id,
-                        "agentGraphId": graph.id,
-                        "agentGraphVersion": graph.version,
->>>>>>> 35339611
                     },
                     include=library_agent_include(user_id),
                 )
@@ -436,26 +426,17 @@
             added_agent = await prisma.models.LibraryAgent.prisma().create(
                 data=prisma.types.LibraryAgentCreateInput(
                     userId=user_id,
-<<<<<<< HEAD
                     AgentGraph={
                         "connect": {
                             "graphVersionId": {"id": graph.id, "version": graph.version}
                         }
                     },
-=======
-                    agentGraphId=graph.id,
-                    agentGraphVersion=graph.version,
->>>>>>> 35339611
                     isCreatedByUser=False,
                 ),
                 include=library_agent_include(user_id),
             )
             logger.debug(
-<<<<<<< HEAD
-                f"Added graph  #{graph.id} v{graph.version}"
-=======
                 f"Added graph #{graph.id} v{graph.version}"
->>>>>>> 35339611
                 f"for store listing version #{store_listing_version.id} "
                 f"to library for user #{user_id}"
             )
@@ -626,7 +607,6 @@
         f"Creating preset ({repr(preset.name)}) for user #{user_id}",
     )
     try:
-<<<<<<< HEAD
         new_preset = await prisma.models.AgentPreset.prisma().create(
             data=prisma.types.AgentPresetCreateInput(
                 userId=user_id,
@@ -637,9 +617,8 @@
                 isActive=preset.is_active,
                 InputPresets={
                     "create": [
-                        cast(
-                            prisma.types.AgentNodeExecutionInputOutputCreateWithoutRelationsInput,
-                            {"name": name, "data": prisma.fields.Json(data)},
+                        prisma.types.AgentNodeExecutionInputOutputCreateWithoutRelationsInput(  # noqa
+                            name=name, data=prisma.fields.Json(data)
                         )
                         for name, data in preset.inputs.items()
                     ]
@@ -647,43 +626,6 @@
             ),
             include={"InputPresets": True},
         )
-=======
-        inputs = [
-            prisma.types.AgentNodeExecutionInputOutputCreateWithoutRelationsInput(
-                name=name, data=prisma.fields.Json(data)
-            )
-            for name, data in preset.inputs.items()
-        ]
-        if preset_id:
-            # Update existing preset
-            updated = await prisma.models.AgentPreset.prisma().update(
-                where={"id": preset_id},
-                data={
-                    "name": preset.name,
-                    "description": preset.description,
-                    "isActive": preset.is_active,
-                    "InputPresets": {"create": inputs},
-                },
-                include={"InputPresets": True},
-            )
-            if not updated:
-                raise ValueError(f"AgentPreset #{preset_id} not found")
-            return library_model.LibraryAgentPreset.from_db(updated)
-        else:
-            # Create new preset
-            new_preset = await prisma.models.AgentPreset.prisma().create(
-                data=prisma.types.AgentPresetCreateInput(
-                    userId=user_id,
-                    name=preset.name,
-                    description=preset.description,
-                    agentGraphId=preset.graph_id,
-                    agentGraphVersion=preset.graph_version,
-                    isActive=preset.is_active,
-                    InputPresets={"create": inputs},
-                ),
-                include={"InputPresets": True},
-            )
->>>>>>> 35339611
         return library_model.LibraryAgentPreset.from_db(new_preset)
     except prisma.errors.PrismaError as e:
         logger.error(f"Database error creating preset: {e}")
@@ -722,9 +664,8 @@
         if preset.inputs:
             update_data["InputPresets"] = {
                 "create": [
-                    cast(
-                        prisma.types.AgentNodeExecutionInputOutputCreateWithoutRelationsInput,
-                        {"name": name, "data": prisma.fields.Json(data)},
+                    prisma.types.AgentNodeExecutionInputOutputCreateWithoutRelationsInput(  # noqa
+                        name=name, data=prisma.fields.Json(data)
                     )
                     for name, data in preset.inputs.items()
                 ]
