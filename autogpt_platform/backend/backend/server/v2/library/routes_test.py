import datetime
import json

import autogpt_libs.auth as autogpt_auth_lib
import fastapi.testclient
import pytest
import pytest_mock
from pytest_snapshot.plugin import Snapshot

import backend.server.model as server_model
import backend.server.v2.library.model as library_model
from backend.server.v2.library.routes import router as library_router

app = fastapi.FastAPI()
app.include_router(library_router)

client = fastapi.testclient.TestClient(app)

FIXED_NOW = datetime.datetime(2023, 1, 1, 0, 0, 0)


def override_auth_middleware():
    """Override auth middleware for testing"""
    return {"sub": "test-user-id"}


def override_get_user_id():
    """Override get_user_id for testing"""
    return "test-user-id"


app.dependency_overrides[autogpt_auth_lib.auth_middleware] = override_auth_middleware
app.dependency_overrides[autogpt_auth_lib.depends.get_user_id] = override_get_user_id


@pytest.mark.asyncio
async def test_get_library_agents_success(
    mocker: pytest_mock.MockFixture,
    snapshot: Snapshot,
) -> None:
    mocked_value = library_model.LibraryAgentResponse(
        agents=[
            library_model.LibraryAgent(
                id="test-agent-1",
                graph_id="test-agent-1",
                graph_version=1,
                name="Test Agent 1",
                description="Test Description 1",
                image_url=None,
                creator_name="Test Creator",
                creator_image_url="",
                input_schema={"type": "object", "properties": {}},
<<<<<<< HEAD
                output_schema={"type": "object", "properties": {}},
=======
                credentials_input_schema={"type": "object", "properties": {}},
                has_external_trigger=False,
>>>>>>> 7922e4ad
                status=library_model.LibraryAgentStatus.COMPLETED,
                new_output=False,
                can_access_graph=True,
                is_latest_version=True,
                updated_at=datetime.datetime(2023, 1, 1, 0, 0, 0),
            ),
            library_model.LibraryAgent(
                id="test-agent-2",
                graph_id="test-agent-2",
                graph_version=1,
                name="Test Agent 2",
                description="Test Description 2",
                image_url=None,
                creator_name="Test Creator",
                creator_image_url="",
                input_schema={"type": "object", "properties": {}},
<<<<<<< HEAD
                output_schema={"type": "object", "properties": {}},
=======
                credentials_input_schema={"type": "object", "properties": {}},
                has_external_trigger=False,
>>>>>>> 7922e4ad
                status=library_model.LibraryAgentStatus.COMPLETED,
                new_output=False,
                can_access_graph=False,
                is_latest_version=True,
                updated_at=datetime.datetime(2023, 1, 1, 0, 0, 0),
            ),
        ],
        pagination=server_model.Pagination(
            total_items=2, total_pages=1, current_page=1, page_size=50
        ),
    )
    mock_db_call = mocker.patch("backend.server.v2.library.db.list_library_agents")
    mock_db_call.return_value = mocked_value

    response = client.get("/agents?search_term=test")
    assert response.status_code == 200

    data = library_model.LibraryAgentResponse.model_validate(response.json())
    assert len(data.agents) == 2
    assert data.agents[0].graph_id == "test-agent-1"
    assert data.agents[0].can_access_graph is True
    assert data.agents[1].graph_id == "test-agent-2"
    assert data.agents[1].can_access_graph is False

    snapshot.snapshot_dir = "snapshots"
    snapshot.assert_match(json.dumps(response.json(), indent=2), "lib_agts_search")

    mock_db_call.assert_called_once_with(
        user_id="test-user-id",
        search_term="test",
        sort_by=library_model.LibraryAgentSort.UPDATED_AT,
        page=1,
        page_size=15,
    )


def test_get_library_agents_error(mocker: pytest_mock.MockFixture):
    mock_db_call = mocker.patch("backend.server.v2.library.db.list_library_agents")
    mock_db_call.side_effect = Exception("Test error")

    response = client.get("/agents?search_term=test")
    assert response.status_code == 500
    mock_db_call.assert_called_once_with(
        user_id="test-user-id",
        search_term="test",
        sort_by=library_model.LibraryAgentSort.UPDATED_AT,
        page=1,
        page_size=15,
    )


def test_add_agent_to_library_success(mocker: pytest_mock.MockFixture):
    mock_library_agent = library_model.LibraryAgent(
        id="test-library-agent-id",
        graph_id="test-agent-1",
        graph_version=1,
        name="Test Agent 1",
        description="Test Description 1",
        image_url=None,
        creator_name="Test Creator",
        creator_image_url="",
        input_schema={"type": "object", "properties": {}},
        credentials_input_schema={"type": "object", "properties": {}},
        has_external_trigger=False,
        status=library_model.LibraryAgentStatus.COMPLETED,
        new_output=False,
        can_access_graph=True,
        is_latest_version=True,
        updated_at=FIXED_NOW,
    )

    mock_db_call = mocker.patch(
        "backend.server.v2.library.db.add_store_agent_to_library"
    )
    mock_db_call.return_value = mock_library_agent

    response = client.post(
        "/agents", json={"store_listing_version_id": "test-version-id"}
    )
    assert response.status_code == 201

    # Verify the response contains the library agent data
    data = library_model.LibraryAgent.model_validate(response.json())
    assert data.id == "test-library-agent-id"
    assert data.graph_id == "test-agent-1"

    mock_db_call.assert_called_once_with(
        store_listing_version_id="test-version-id", user_id="test-user-id"
    )


def test_add_agent_to_library_error(mocker: pytest_mock.MockFixture):
    mock_db_call = mocker.patch(
        "backend.server.v2.library.db.add_store_agent_to_library"
    )
    mock_db_call.side_effect = Exception("Test error")

    response = client.post(
        "/agents", json={"store_listing_version_id": "test-version-id"}
    )
    assert response.status_code == 500
    assert "detail" in response.json()  # Verify error response structure
    mock_db_call.assert_called_once_with(
        store_listing_version_id="test-version-id", user_id="test-user-id"
    )<|MERGE_RESOLUTION|>--- conflicted
+++ resolved
@@ -50,12 +50,9 @@
                 creator_name="Test Creator",
                 creator_image_url="",
                 input_schema={"type": "object", "properties": {}},
-<<<<<<< HEAD
                 output_schema={"type": "object", "properties": {}},
-=======
                 credentials_input_schema={"type": "object", "properties": {}},
                 has_external_trigger=False,
->>>>>>> 7922e4ad
                 status=library_model.LibraryAgentStatus.COMPLETED,
                 new_output=False,
                 can_access_graph=True,
@@ -72,12 +69,9 @@
                 creator_name="Test Creator",
                 creator_image_url="",
                 input_schema={"type": "object", "properties": {}},
-<<<<<<< HEAD
                 output_schema={"type": "object", "properties": {}},
-=======
                 credentials_input_schema={"type": "object", "properties": {}},
                 has_external_trigger=False,
->>>>>>> 7922e4ad
                 status=library_model.LibraryAgentStatus.COMPLETED,
                 new_output=False,
                 can_access_graph=False,
