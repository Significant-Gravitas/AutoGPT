--- conflicted
+++ resolved
@@ -70,15 +70,6 @@
         library_cache.get_cached_library_agent.cache_clear()
         library_cache.get_cached_library_agents.cache_clear()
 
-<<<<<<< HEAD
-        with patch.object(
-            library_db, "get_library_agent", new_callable=AsyncMock
-        ) as mock_get, patch.object(
-            library_db, "list_library_agents", new_callable=AsyncMock
-        ) as mock_list:
-
-            mock_agent = {"id": mock_library_agent_id, "name": "Test Agent"}
-=======
         with (
             patch.object(
                 library_db, "get_library_agent", new_callable=AsyncMock
@@ -87,8 +78,7 @@
                 library_db, "list_library_agents", new_callable=AsyncMock
             ) as mock_list,
         ):
-            mock_agent = MagicMock(id=mock_library_agent_id, name="Test Agent")
->>>>>>> df1d15fc
+            mock_agent = {"id": mock_library_agent_id, "name": "Test Agent"}
             mock_get.return_value = mock_agent
             mock_list.return_value = {
                 "agents": [mock_agent],
@@ -180,13 +170,12 @@
 
         preset_id = str(uuid.uuid4())
 
-<<<<<<< HEAD
-        with patch.object(
-            library_db, "list_presets", new_callable=AsyncMock
-        ) as mock_list, patch.object(
-            library_db, "get_preset", new_callable=AsyncMock
-        ) as mock_get:
-
+        with (
+            patch.object(
+                library_db, "list_presets", new_callable=AsyncMock
+            ) as mock_list,
+            patch.object(library_db, "get_preset", new_callable=AsyncMock) as mock_get,
+        ):
             mock_preset = {"id": preset_id, "name": "Test Preset"}
             mock_list.return_value = {
                 "presets": [mock_preset],
@@ -194,16 +183,6 @@
                 "page": 1,
                 "page_size": 20,
             }
-=======
-        with (
-            patch.object(
-                library_db, "list_presets", new_callable=AsyncMock
-            ) as mock_list,
-            patch.object(library_db, "get_preset", new_callable=AsyncMock) as mock_get,
-        ):
-            mock_preset = MagicMock(id=preset_id, name="Test Preset")
-            mock_list.return_value = MagicMock(presets=[mock_preset])
->>>>>>> df1d15fc
             mock_get.return_value = mock_preset
 
             # Populate caches
