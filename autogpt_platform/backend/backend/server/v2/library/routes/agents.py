--- conflicted
+++ resolved
@@ -229,20 +229,12 @@
         )
 
         # Clear library caches after adding new agent
-<<<<<<< HEAD
-        for page in range(1, 20):
-            for page_size in [10, 15, 20]:  # Frontend uses 10, API default is 15, cache default is 20
-                library_cache.get_cached_library_agents.cache_delete(
-                    user_id=user_id, page=page, page_size=page_size
-                )
-=======
         for page in range(1, backend.server.cache_config.MAX_PAGES_TO_CLEAR):
             library_cache.get_cached_library_agents.cache_delete(
                 user_id=user_id,
                 page=page,
                 page_size=backend.server.cache_config.V2_LIBRARY_AGENTS_PAGE_SIZE,
             )
->>>>>>> df1d15fc
 
         return result
 
@@ -365,20 +357,12 @@
         library_cache.get_cached_library_agent.cache_delete(
             library_agent_id=library_agent_id, user_id=user_id
         )
-<<<<<<< HEAD
-        for page in range(1, 20):
-            for page_size in [10, 15, 20]:  # Frontend uses 10, API default is 15, cache default is 20
-                library_cache.get_cached_library_agents.cache_delete(
-                    user_id=user_id, page=page, page_size=page_size
-                )
-=======
         for page in range(1, backend.server.cache_config.MAX_PAGES_TO_CLEAR):
             library_cache.get_cached_library_agents.cache_delete(
                 user_id=user_id,
                 page=page,
                 page_size=backend.server.cache_config.V2_LIBRARY_AGENTS_PAGE_SIZE,
             )
->>>>>>> df1d15fc
 
         return Response(status_code=status.HTTP_204_NO_CONTENT)
     except NotFoundError as e:
