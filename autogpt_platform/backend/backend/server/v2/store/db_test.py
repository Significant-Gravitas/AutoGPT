from datetime import datetime

import prisma.enums
import prisma.errors
import prisma.models
import pytest
from prisma import Prisma

import backend.server.v2.store.db as db
from backend.server.v2.store.model import Profile


@pytest.fixture(autouse=True)
async def setup_prisma():
    # Don't register client if already registered
    try:
        Prisma()
    except prisma.errors.ClientAlreadyRegisteredError:
        pass
    yield


@pytest.mark.asyncio
async def test_get_store_agents(mocker):
    # Mock data
    mock_agents = [
        prisma.models.StoreAgent(
            listing_id="test-id",
            storeListingVersionId="version123",
            slug="test-agent",
            agent_name="Test Agent",
            agent_video=None,
            agent_image=["image.jpg"],
            featured=False,
            creator_username="creator",
            creator_avatar="avatar.jpg",
            sub_heading="Test heading",
            description="Test description",
            categories=[],
            runs=10,
            rating=4.5,
            versions=["1.0"],
            updated_at=datetime.now(),
<<<<<<< HEAD
            is_available=True,
=======
            is_available=False,
>>>>>>> f3ec426c
        )
    ]

    # Mock prisma calls
    mock_store_agent = mocker.patch("prisma.models.StoreAgent.prisma")
    mock_store_agent.return_value.find_many = mocker.AsyncMock(return_value=mock_agents)
    mock_store_agent.return_value.count = mocker.AsyncMock(return_value=1)

    # Call function
    result = await db.get_store_agents()

    # Verify results
    assert len(result.agents) == 1
    assert result.agents[0].slug == "test-agent"
    assert result.pagination.total_items == 1

    # Verify mocks called correctly
    mock_store_agent.return_value.find_many.assert_called_once()
    mock_store_agent.return_value.count.assert_called_once()


@pytest.mark.asyncio
async def test_get_store_agent_details(mocker):
    # Mock data
    mock_agent = prisma.models.StoreAgent(
        listing_id="test-id",
        storeListingVersionId="version123",
        slug="test-agent",
        agent_name="Test Agent",
        agent_video="video.mp4",
        agent_image=["image.jpg"],
        featured=False,
        creator_username="creator",
        creator_avatar="avatar.jpg",
        sub_heading="Test heading",
        description="Test description",
        categories=["test"],
        runs=10,
        rating=4.5,
        versions=["1.0"],
        updated_at=datetime.now(),
<<<<<<< HEAD
=======
        is_available=False,
    )

    # Mock active version agent (what we want to return for active version)
    mock_active_agent = prisma.models.StoreAgent(
        listing_id="test-id",
        storeListingVersionId="active-version-id",
        slug="test-agent",
        agent_name="Test Agent Active",
        agent_video="active_video.mp4",
        agent_image=["active_image.jpg"],
        featured=False,
        creator_username="creator",
        creator_avatar="avatar.jpg",
        sub_heading="Test heading active",
        description="Test description active",
        categories=["test"],
        runs=15,
        rating=4.8,
        versions=["1.0", "2.0"],
        updated_at=datetime.now(),
>>>>>>> f3ec426c
        is_available=True,
    )

    # Create a mock StoreListing result
    mock_store_listing = mocker.MagicMock()
    mock_store_listing.activeVersionId = "active-version-id"
    mock_store_listing.hasApprovedVersion = True
    mock_store_listing.ActiveVersion = mocker.MagicMock()
    mock_store_listing.ActiveVersion.recommendedScheduleCron = None

    # Mock StoreAgent prisma call - need to handle multiple calls
    mock_store_agent = mocker.patch("prisma.models.StoreAgent.prisma")

    # Set up side_effect to return different results for different calls
    def mock_find_first_side_effect(*args, **kwargs):
        where_clause = kwargs.get("where", {})
        if "storeListingVersionId" in where_clause:
            # Second call for active version
            return mock_active_agent
        else:
            # First call for initial lookup
            return mock_agent

    mock_store_agent.return_value.find_first = mocker.AsyncMock(
        side_effect=mock_find_first_side_effect
    )

    # Mock Profile prisma call
    mock_profile = mocker.MagicMock()
    mock_profile.userId = "user-id-123"
    mock_profile_db = mocker.patch("prisma.models.Profile.prisma")
    mock_profile_db.return_value.find_first = mocker.AsyncMock(
        return_value=mock_profile
    )

    # Mock StoreListing prisma call
    mock_store_listing_db = mocker.patch("prisma.models.StoreListing.prisma")
    mock_store_listing_db.return_value.find_first = mocker.AsyncMock(
        return_value=mock_store_listing
    )

    # Call function
    result = await db.get_store_agent_details("creator", "test-agent")

    # Verify results - should use active version data
    assert result.slug == "test-agent"
    assert result.agent_name == "Test Agent Active"  # From active version
    assert result.active_version_id == "active-version-id"
    assert result.has_approved_version is True
    assert (
        result.store_listing_version_id == "active-version-id"
    )  # Should be active version ID

    # Verify mocks called correctly - now expecting 2 calls
    assert mock_store_agent.return_value.find_first.call_count == 2

    # Check the specific calls
    calls = mock_store_agent.return_value.find_first.call_args_list
    assert calls[0] == mocker.call(
        where={"creator_username": "creator", "slug": "test-agent"}
    )
    assert calls[1] == mocker.call(where={"storeListingVersionId": "active-version-id"})

    mock_store_listing_db.return_value.find_first.assert_called_once()


@pytest.mark.asyncio
async def test_get_store_creator_details(mocker):
    # Mock data
    mock_creator_data = prisma.models.Creator(
        name="Test Creator",
        username="creator",
        description="Test description",
        links=["link1"],
        avatar_url="avatar.jpg",
        num_agents=1,
        agent_rating=4.5,
        agent_runs=10,
        top_categories=["test"],
        is_featured=False,
    )

    # Mock prisma call
    mock_creator = mocker.patch("prisma.models.Creator.prisma")
    mock_creator.return_value.find_unique = mocker.AsyncMock()
    # Configure the mock to return values that will pass validation
    mock_creator.return_value.find_unique.return_value = mock_creator_data

    # Call function
    result = await db.get_store_creator_details("creator")

    # Verify results
    assert result.username == "creator"
    assert result.name == "Test Creator"
    assert result.description == "Test description"
    assert result.avatar_url == "avatar.jpg"

    # Verify mock called correctly
    mock_creator.return_value.find_unique.assert_called_once_with(
        where={"username": "creator"}
    )


@pytest.mark.asyncio
async def test_create_store_submission(mocker):
    # Mock data
    mock_agent = prisma.models.AgentGraph(
        id="agent-id",
        version=1,
        userId="user-id",
        createdAt=datetime.now(),
        isActive=True,
    )

    mock_listing = prisma.models.StoreListing(
        id="listing-id",
        createdAt=datetime.now(),
        updatedAt=datetime.now(),
        isDeleted=False,
        hasApprovedVersion=False,
        slug="test-agent",
        agentGraphId="agent-id",
        agentGraphVersion=1,
        owningUserId="user-id",
        Versions=[
            prisma.models.StoreListingVersion(
                id="version-id",
                agentGraphId="agent-id",
                agentGraphVersion=1,
                name="Test Agent",
                description="Test description",
                createdAt=datetime.now(),
                updatedAt=datetime.now(),
                subHeading="Test heading",
                imageUrls=["image.jpg"],
                categories=["test"],
                isFeatured=False,
                isDeleted=False,
                version=1,
                storeListingId="listing-id",
                submissionStatus=prisma.enums.SubmissionStatus.PENDING,
                isAvailable=True,
            )
        ],
    )

    # Mock prisma calls
    mock_agent_graph = mocker.patch("prisma.models.AgentGraph.prisma")
    mock_agent_graph.return_value.find_first = mocker.AsyncMock(return_value=mock_agent)

    mock_store_listing = mocker.patch("prisma.models.StoreListing.prisma")
    mock_store_listing.return_value.find_first = mocker.AsyncMock(return_value=None)
    mock_store_listing.return_value.create = mocker.AsyncMock(return_value=mock_listing)

    # Call function
    result = await db.create_store_submission(
        user_id="user-id",
        agent_id="agent-id",
        agent_version=1,
        slug="test-agent",
        name="Test Agent",
        description="Test description",
    )

    # Verify results
    assert result.name == "Test Agent"
    assert result.description == "Test description"
    assert result.store_listing_version_id == "version-id"

    # Verify mocks called correctly
    mock_agent_graph.return_value.find_first.assert_called_once()
    mock_store_listing.return_value.find_first.assert_called_once()
    mock_store_listing.return_value.create.assert_called_once()


@pytest.mark.asyncio
async def test_update_profile(mocker):
    # Mock data
    mock_profile = prisma.models.Profile(
        id="profile-id",
        name="Test Creator",
        username="creator",
        userId="user-id",
        description="Test description",
        links=["link1"],
        avatarUrl="avatar.jpg",
        isFeatured=False,
        createdAt=datetime.now(),
        updatedAt=datetime.now(),
    )

    # Mock prisma calls
    mock_profile_db = mocker.patch("prisma.models.Profile.prisma")
    mock_profile_db.return_value.find_first = mocker.AsyncMock(
        return_value=mock_profile
    )
    mock_profile_db.return_value.update = mocker.AsyncMock(return_value=mock_profile)

    # Test data
    profile = Profile(
        name="Test Creator",
        username="creator",
        description="Test description",
        links=["link1"],
        avatar_url="avatar.jpg",
        is_featured=False,
    )

    # Call function
    result = await db.update_profile("user-id", profile)

    # Verify results
    assert result.username == "creator"
    assert result.name == "Test Creator"

    # Verify mocks called correctly
    mock_profile_db.return_value.find_first.assert_called_once()
    mock_profile_db.return_value.update.assert_called_once()


@pytest.mark.asyncio
async def test_get_user_profile(mocker):
    # Mock data
    mock_profile = prisma.models.Profile(
        id="profile-id",
        name="Test User",
        username="testuser",
        description="Test description",
        links=["link1", "link2"],
        avatarUrl="avatar.jpg",
        isFeatured=False,
        createdAt=datetime.now(),
        updatedAt=datetime.now(),
        userId="user-id",
    )

    # Mock prisma calls
    mock_profile_db = mocker.patch("prisma.models.Profile.prisma")
    mock_profile_db.return_value.find_first = mocker.AsyncMock(
        return_value=mock_profile
    )

    # Call function
    result = await db.get_user_profile("user-id")

    assert result is not None
    # Verify results
    assert result.name == "Test User"
    assert result.username == "testuser"
    assert result.description == "Test description"
    assert result.links == ["link1", "link2"]
    assert result.avatar_url == "avatar.jpg"<|MERGE_RESOLUTION|>--- conflicted
+++ resolved
@@ -41,11 +41,7 @@
             rating=4.5,
             versions=["1.0"],
             updated_at=datetime.now(),
-<<<<<<< HEAD
-            is_available=True,
-=======
             is_available=False,
->>>>>>> f3ec426c
         )
     ]
 
@@ -87,8 +83,6 @@
         rating=4.5,
         versions=["1.0"],
         updated_at=datetime.now(),
-<<<<<<< HEAD
-=======
         is_available=False,
     )
 
@@ -110,7 +104,6 @@
         rating=4.8,
         versions=["1.0", "2.0"],
         updated_at=datetime.now(),
->>>>>>> f3ec426c
         is_available=True,
     )
 
