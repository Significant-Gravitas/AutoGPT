--- conflicted
+++ resolved
@@ -156,28 +156,6 @@
         )
 
     try:
-<<<<<<< HEAD
-        # Use vector similarity search if we have a search query, otherwise use traditional search
-        if search_query and search_query.strip():
-            agents = await backend.server.v2.store.db.search_agents(
-                search_query=search_query,
-                featured=featured,
-                creators=[creator] if creator else None,
-                category=category,
-                page=page,
-                page_size=page_size,
-            )
-        else:
-            agents = await backend.server.v2.store.db.get_store_agents(
-                featured=featured,
-                creators=[creator] if creator else None,
-                sorted_by=sorted_by,
-                search_query=search_query,
-                category=category,
-                page=page,
-                page_size=page_size,
-            )
-=======
         agents = await store_cache._get_cached_store_agents(
             featured=featured,
             creator=creator,
@@ -187,7 +165,6 @@
             page=page,
             page_size=page_size,
         )
->>>>>>> 9bc9b53b
         return agents
     except Exception as e:
         logger.exception("Failed to retrieve store agents: %s", e)
