"""
Cache functions for Store API endpoints.

This module contains all caching decorators and helpers for the Store API,
separated from the main routes for better organization and maintainability.
"""

<<<<<<< HEAD
=======
from autogpt_libs.utils.cache import cached

import backend.server.cache_config
>>>>>>> df1d15fc
import backend.server.v2.store.db
from backend.util.cache import cached


def _clear_submissions_cache(
    user_id: str, num_pages: int = backend.server.cache_config.MAX_PAGES_TO_CLEAR
):
    """
    Clear the submissions cache for the given user.

    Args:
        user_id: User ID whose cache should be cleared
        num_pages: Number of pages to clear (default from cache_config)
    """
    for page in range(1, num_pages + 1):
        _get_cached_submissions.cache_delete(
            user_id=user_id,
            page=page,
            page_size=backend.server.cache_config.V2_STORE_SUBMISSIONS_PAGE_SIZE,
        )


def _clear_my_agents_cache(
    user_id: str, num_pages: int = backend.server.cache_config.MAX_PAGES_TO_CLEAR
):
    """
    Clear the my agents cache for the given user.

    Args:
        user_id: User ID whose cache should be cleared
        num_pages: Number of pages to clear (default from cache_config)
    """
    for page in range(1, num_pages + 1):
        _get_cached_my_agents.cache_delete(
            user_id=user_id,
            page=page,
            page_size=backend.server.cache_config.V2_MY_AGENTS_PAGE_SIZE,
        )


# Cache user profiles for 1 hour per user
@cached(maxsize=1000, ttl_seconds=3600, shared_cache=True)
async def _get_cached_user_profile(user_id: str):
    """Cached helper to get user profile."""
    return await backend.server.v2.store.db.get_user_profile(user_id)


# Cache store agents list for 15 minutes
# Different cache entries for different query combinations
@cached(maxsize=5000, ttl_seconds=900, shared_cache=True)
async def _get_cached_store_agents(
    featured: bool,
    creator: str | None,
    sorted_by: str | None,
    search_query: str | None,
    category: str | None,
    page: int,
    page_size: int,
):
    """Cached helper to get store agents."""
    return await backend.server.v2.store.db.get_store_agents(
        featured=featured,
        creators=[creator] if creator else None,
        sorted_by=sorted_by,
        search_query=search_query,
        category=category,
        page=page,
        page_size=page_size,
    )


# Cache individual agent details for 15 minutes
@cached(maxsize=200, ttl_seconds=900, shared_cache=True)
async def _get_cached_agent_details(username: str, agent_name: str):
    """Cached helper to get agent details."""
    return await backend.server.v2.store.db.get_store_agent_details(
        username=username, agent_name=agent_name
    )


# Cache agent graphs for 1 hour
@cached(maxsize=200, ttl_seconds=3600, shared_cache=True)
async def _get_cached_agent_graph(store_listing_version_id: str):
    """Cached helper to get agent graph."""
    return await backend.server.v2.store.db.get_available_graph(
        store_listing_version_id
    )


# Cache agent by version for 1 hour
@cached(maxsize=200, ttl_seconds=3600, shared_cache=True)
async def _get_cached_store_agent_by_version(store_listing_version_id: str):
    """Cached helper to get store agent by version ID."""
    return await backend.server.v2.store.db.get_store_agent_by_version_id(
        store_listing_version_id
    )


# Cache creators list for 1 hour
@cached(maxsize=200, ttl_seconds=3600, shared_cache=True)
async def _get_cached_store_creators(
    featured: bool,
    search_query: str | None,
    sorted_by: str | None,
    page: int,
    page_size: int,
):
    """Cached helper to get store creators."""
    return await backend.server.v2.store.db.get_store_creators(
        featured=featured,
        search_query=search_query,
        sorted_by=sorted_by,
        page=page,
        page_size=page_size,
    )


# Cache individual creator details for 1 hour
@cached(maxsize=100, ttl_seconds=3600, shared_cache=True)
async def _get_cached_creator_details(username: str):
    """Cached helper to get creator details."""
    return await backend.server.v2.store.db.get_store_creator_details(
        username=username.lower()
    )


# Cache user's own agents for 5 mins (shorter TTL as this changes more frequently)
@cached(maxsize=500, ttl_seconds=300, shared_cache=True)
async def _get_cached_my_agents(user_id: str, page: int, page_size: int):
    """Cached helper to get user's agents."""
    return await backend.server.v2.store.db.get_my_agents(
        user_id, page=page, page_size=page_size
    )


# Cache user's submissions for 1 hour (shorter TTL as this changes frequently)
@cached(maxsize=500, ttl_seconds=3600, shared_cache=True)
async def _get_cached_submissions(user_id: str, page: int, page_size: int):
    """Cached helper to get user's submissions."""
    return await backend.server.v2.store.db.get_store_submissions(
        user_id=user_id,
        page=page,
        page_size=page_size,
    )<|MERGE_RESOLUTION|>--- conflicted
+++ resolved
@@ -5,12 +5,7 @@
 separated from the main routes for better organization and maintainability.
 """
 
-<<<<<<< HEAD
-=======
-from autogpt_libs.utils.cache import cached
-
 import backend.server.cache_config
->>>>>>> df1d15fc
 import backend.server.v2.store.db
 from backend.util.cache import cached
 
