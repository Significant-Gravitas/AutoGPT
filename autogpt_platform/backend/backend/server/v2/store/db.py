--- conflicted
+++ resolved
@@ -795,18 +795,9 @@
     store_listing_version_id: str,
 ) -> GraphModel:
     """Get agent using the version ID and store listing version ID."""
-<<<<<<< HEAD
-    """Get agent using the version ID and store listing version ID."""
-    try:
-        store_listing_version = (
-            await prisma.models.StoreListingVersion.prisma().find_unique(
-                where={"id": store_listing_version_id}, include={"Agent": True}
-            )
-=======
     store_listing_version = (
         await prisma.models.StoreListingVersion.prisma().find_unique(
             where={"id": store_listing_version_id}
->>>>>>> 50eac43e
         )
     )
 
