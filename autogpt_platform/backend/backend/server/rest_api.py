--- conflicted
+++ resolved
@@ -124,11 +124,6 @@
         graph_version: int,
         node_input: dict[typing.Any, typing.Any],
         user_id: str,
-<<<<<<< HEAD
-    ):
-        return backend.server.routers.v1.execute_graph(
-            graph_id, graph_version, node_input, user_id
-=======
     ):
         return backend.server.routers.v1.execute_graph(
             graph_id, graph_version, node_input, user_id
@@ -142,7 +137,6 @@
     ):
         return await backend.server.routers.v1.get_graph(
             graph_id, user_id, graph_version
->>>>>>> 4b17cc99
         )
 
     @staticmethod
