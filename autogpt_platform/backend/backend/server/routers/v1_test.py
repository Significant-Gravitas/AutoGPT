import json
from datetime import datetime
from io import BytesIO
from unittest.mock import AsyncMock, Mock, patch

<<<<<<< HEAD
import autogpt_libs.auth
=======
>>>>>>> 22e692bd
import fastapi
import fastapi.testclient
import pytest
import pytest_mock
import starlette.datastructures
from fastapi import HTTPException, UploadFile
from pytest_snapshot.plugin import Snapshot

import backend.server.routers.v1 as v1_routes
from backend.data.credit import AutoTopUpConfig
from backend.data.graph import GraphModel
from backend.server.routers.v1 import upload_file

app = fastapi.FastAPI()
app.include_router(v1_routes.v1_router)

client = fastapi.testclient.TestClient(app)


@pytest.fixture(autouse=True)
def setup_app_auth(mock_jwt_user):
    """Setup auth overrides for all tests in this module"""
    from autogpt_libs.auth.jwt_utils import get_jwt_payload

    app.dependency_overrides[get_jwt_payload] = mock_jwt_user["get_jwt_payload"]
    yield
    app.dependency_overrides.clear()


# Auth endpoints tests
def test_get_or_create_user_route(
    mocker: pytest_mock.MockFixture,
    configured_snapshot: Snapshot,
    test_user_id: str,
) -> None:
    """Test get or create user endpoint"""
    mock_user = Mock()
    mock_user.model_dump.return_value = {
        "id": test_user_id,
        "email": "test@example.com",
        "name": "Test User",
    }

    mocker.patch(
        "backend.server.routers.v1.get_or_create_user",
        return_value=mock_user,
    )

    response = client.post("/auth/user")

    assert response.status_code == 200
    response_data = response.json()

    configured_snapshot.assert_match(
        json.dumps(response_data, indent=2, sort_keys=True),
        "auth_user",
    )


def test_update_user_email_route(
    mocker: pytest_mock.MockFixture,
    snapshot: Snapshot,
) -> None:
    """Test update user email endpoint"""
    mocker.patch(
        "backend.server.routers.v1.update_user_email",
        return_value=None,
    )

    response = client.post("/auth/user/email", json="newemail@example.com")

    assert response.status_code == 200
    response_data = response.json()
    assert response_data["email"] == "newemail@example.com"

    snapshot.snapshot_dir = "snapshots"
    snapshot.assert_match(
        json.dumps(response_data, indent=2, sort_keys=True),
        "auth_email",
    )


# Blocks endpoints tests
def test_get_graph_blocks(
    mocker: pytest_mock.MockFixture,
    snapshot: Snapshot,
) -> None:
    """Test get blocks endpoint"""
    # Mock block
    mock_block = Mock()
    mock_block.to_dict.return_value = {
        "id": "test-block",
        "name": "Test Block",
        "description": "A test block",
        "disabled": False,
    }
    mock_block.id = "test-block"
    mock_block.disabled = False

    # Mock get_blocks
    mocker.patch(
        "backend.server.routers.v1.get_blocks",
        return_value={"test-block": lambda: mock_block},
    )

    # Mock block costs
    mocker.patch(
        "backend.server.routers.v1.get_block_costs",
        return_value={"test-block": [{"cost": 10, "type": "credit"}]},
    )

    response = client.get("/blocks")

    assert response.status_code == 200
    response_data = response.json()
    assert len(response_data) == 1
    assert response_data[0]["id"] == "test-block"

    snapshot.snapshot_dir = "snapshots"
    snapshot.assert_match(
        json.dumps(response_data, indent=2, sort_keys=True),
        "blks_all",
    )


def test_execute_graph_block(
    mocker: pytest_mock.MockFixture,
    snapshot: Snapshot,
) -> None:
    """Test execute block endpoint"""
    # Mock block
    mock_block = Mock()

    async def mock_execute(*args, **kwargs):
        yield "output1", {"data": "result1"}
        yield "output2", {"data": "result2"}

    mock_block.execute = mock_execute

    mocker.patch(
        "backend.server.routers.v1.get_block",
        return_value=mock_block,
    )

    request_data = {
        "input_name": "test_input",
        "input_value": "test_value",
    }

    response = client.post("/blocks/test-block/execute", json=request_data)

    assert response.status_code == 200
    response_data = response.json()

    snapshot.snapshot_dir = "snapshots"
    snapshot.assert_match(
        json.dumps(response_data, indent=2, sort_keys=True),
        "blks_exec",
    )


def test_execute_graph_block_not_found(
    mocker: pytest_mock.MockFixture,
) -> None:
    """Test execute block with non-existent block"""
    mocker.patch(
        "backend.server.routers.v1.get_block",
        return_value=None,
    )

    response = client.post("/blocks/nonexistent-block/execute", json={})

    assert response.status_code == 404
    assert "not found" in response.json()["detail"]


# Credits endpoints tests
def test_get_user_credits(
    mocker: pytest_mock.MockFixture,
    snapshot: Snapshot,
) -> None:
    """Test get user credits endpoint"""
    mock_credit_model = mocker.patch("backend.server.routers.v1._user_credit_model")
    mock_credit_model.get_credits = AsyncMock(return_value=1000)

    response = client.get("/credits")

    assert response.status_code == 200
    response_data = response.json()
    assert response_data["credits"] == 1000

    snapshot.snapshot_dir = "snapshots"
    snapshot.assert_match(
        json.dumps(response_data, indent=2, sort_keys=True),
        "cred_bal",
    )


def test_request_top_up(
    mocker: pytest_mock.MockFixture,
    snapshot: Snapshot,
) -> None:
    """Test request top up endpoint"""
    mock_credit_model = mocker.patch("backend.server.routers.v1._user_credit_model")
    mock_credit_model.top_up_intent = AsyncMock(
        return_value="https://checkout.example.com/session123"
    )

    request_data = {"credit_amount": 500}

    response = client.post("/credits", json=request_data)

    assert response.status_code == 200
    response_data = response.json()
    assert "checkout_url" in response_data

    snapshot.snapshot_dir = "snapshots"
    snapshot.assert_match(
        json.dumps(response_data, indent=2, sort_keys=True),
        "cred_topup_req",
    )


def test_get_auto_top_up(
    mocker: pytest_mock.MockFixture,
    snapshot: Snapshot,
) -> None:
    """Test get auto top-up configuration endpoint"""
    mock_config = AutoTopUpConfig(threshold=100, amount=500)

    mocker.patch(
        "backend.server.routers.v1.get_auto_top_up",
        return_value=mock_config,
    )

    response = client.get("/credits/auto-top-up")

    assert response.status_code == 200
    response_data = response.json()
    assert response_data["threshold"] == 100
    assert response_data["amount"] == 500

    snapshot.snapshot_dir = "snapshots"
    snapshot.assert_match(
        json.dumps(response_data, indent=2, sort_keys=True),
        "cred_topup_cfg",
    )


# Graphs endpoints tests
def test_get_graphs(
    mocker: pytest_mock.MockFixture,
    snapshot: Snapshot,
    test_user_id: str,
) -> None:
    """Test get graphs endpoint"""
    mock_graph = GraphModel(
        id="graph-123",
        version=1,
        is_active=True,
        name="Test Graph",
        description="A test graph",
<<<<<<< HEAD
        user_id="test-user-id",
        created_at=datetime.now(),
=======
        user_id=test_user_id,
>>>>>>> 22e692bd
    )

    mocker.patch(
        "backend.server.routers.v1.graph_db.list_graphs",
        return_value=[mock_graph],
    )

    response = client.get("/graphs")

    assert response.status_code == 200
    response_data = response.json()
    assert len(response_data) == 1
    assert response_data[0]["id"] == "graph-123"

    snapshot.snapshot_dir = "snapshots"
    snapshot.assert_match(
        json.dumps(response_data, indent=2, sort_keys=True),
        "grphs_all",
    )


def test_get_graph(
    mocker: pytest_mock.MockFixture,
    snapshot: Snapshot,
    test_user_id: str,
) -> None:
    """Test get single graph endpoint"""
    mock_graph = GraphModel(
        id="graph-123",
        version=1,
        is_active=True,
        name="Test Graph",
        description="A test graph",
<<<<<<< HEAD
        user_id="test-user-id",
        created_at=datetime.now(),
=======
        user_id=test_user_id,
>>>>>>> 22e692bd
    )

    mocker.patch(
        "backend.server.routers.v1.graph_db.get_graph",
        return_value=mock_graph,
    )

    response = client.get("/graphs/graph-123")

    assert response.status_code == 200
    response_data = response.json()
    assert response_data["id"] == "graph-123"

    snapshot.snapshot_dir = "snapshots"
    snapshot.assert_match(
        json.dumps(response_data, indent=2, sort_keys=True),
        "grph_single",
    )


def test_get_graph_not_found(
    mocker: pytest_mock.MockFixture,
) -> None:
    """Test get graph with non-existent ID"""
    mocker.patch(
        "backend.server.routers.v1.graph_db.get_graph",
        return_value=None,
    )

    response = client.get("/graphs/nonexistent-graph")

    assert response.status_code == 404
    assert "not found" in response.json()["detail"]


def test_delete_graph(
    mocker: pytest_mock.MockFixture,
    snapshot: Snapshot,
    test_user_id: str,
) -> None:
    """Test delete graph endpoint"""
    # Mock active graph for deactivation
    mock_graph = GraphModel(
        id="graph-123",
        version=1,
        is_active=True,
        name="Test Graph",
        description="A test graph",
<<<<<<< HEAD
        user_id="test-user-id",
        created_at=datetime.now(),
=======
        user_id=test_user_id,
>>>>>>> 22e692bd
    )

    mocker.patch(
        "backend.server.routers.v1.graph_db.get_graph",
        return_value=mock_graph,
    )
    mocker.patch(
        "backend.server.routers.v1.on_graph_deactivate",
        return_value=None,
    )
    mocker.patch(
        "backend.server.routers.v1.graph_db.delete_graph",
        return_value=3,  # Number of versions deleted
    )

    response = client.delete("/graphs/graph-123")

    assert response.status_code == 200
    response_data = response.json()
    assert response_data["version_counts"] == 3

    snapshot.snapshot_dir = "snapshots"
    snapshot.assert_match(
        json.dumps(response_data, indent=2, sort_keys=True),
        "grphs_del",
    )


# Invalid request tests
def test_invalid_json_request() -> None:
    """Test endpoint with invalid JSON"""
    response = client.post(
        "/auth/user/email",
        content="invalid json",
        headers={"Content-Type": "application/json"},
    )
    assert response.status_code == 422


def test_missing_required_field() -> None:
    """Test endpoint with missing required field"""
    response = client.post("/credits", json={})  # Missing credit_amount
    assert response.status_code == 422


@pytest.mark.asyncio
async def test_upload_file_success(test_user_id: str):
    """Test successful file upload."""
    # Create mock upload file
    file_content = b"test file content"
    file_obj = BytesIO(file_content)
    upload_file_mock = UploadFile(
        filename="test.txt",
        file=file_obj,
        headers=starlette.datastructures.Headers({"content-type": "text/plain"}),
    )

    # Mock dependencies
    with patch("backend.server.routers.v1.scan_content_safe") as mock_scan, patch(
        "backend.server.routers.v1.get_cloud_storage_handler"
    ) as mock_handler_getter:

        mock_scan.return_value = None
        mock_handler = AsyncMock()
        mock_handler.store_file.return_value = "gcs://test-bucket/uploads/123/test.txt"
        mock_handler_getter.return_value = mock_handler

        # Mock file.read()
        upload_file_mock.read = AsyncMock(return_value=file_content)

        result = await upload_file(
            file=upload_file_mock,
            user_id=test_user_id,
            provider="gcs",
            expiration_hours=24,
        )

        # Verify result
        assert result.file_uri == "gcs://test-bucket/uploads/123/test.txt"
        assert result.file_name == "test.txt"
        assert result.size == len(file_content)
        assert result.content_type == "text/plain"
        assert result.expires_in_hours == 24

        # Verify virus scan was called
        mock_scan.assert_called_once_with(file_content, filename="test.txt")

        # Verify cloud storage operations
        mock_handler.store_file.assert_called_once_with(
            content=file_content,
            filename="test.txt",
            provider="gcs",
            expiration_hours=24,
            user_id=test_user_id,
        )


@pytest.mark.asyncio
async def test_upload_file_no_filename(test_user_id: str):
    """Test file upload without filename."""
    file_content = b"test content"
    file_obj = BytesIO(file_content)
    upload_file_mock = UploadFile(
        filename=None,
        file=file_obj,
        headers=starlette.datastructures.Headers(
            {"content-type": "application/octet-stream"}
        ),
    )

    with patch("backend.server.routers.v1.scan_content_safe") as mock_scan, patch(
        "backend.server.routers.v1.get_cloud_storage_handler"
    ) as mock_handler_getter:

        mock_scan.return_value = None
        mock_handler = AsyncMock()
        mock_handler.store_file.return_value = (
            "gcs://test-bucket/uploads/123/uploaded_file"
        )
        mock_handler_getter.return_value = mock_handler

        upload_file_mock.read = AsyncMock(return_value=file_content)

        result = await upload_file(file=upload_file_mock, user_id=test_user_id)

        assert result.file_name == "uploaded_file"
        assert result.content_type == "application/octet-stream"

        # Verify virus scan was called with default filename
        mock_scan.assert_called_once_with(file_content, filename="uploaded_file")


@pytest.mark.asyncio
async def test_upload_file_invalid_expiration(test_user_id: str):
    """Test file upload with invalid expiration hours."""
    file_obj = BytesIO(b"content")
    upload_file_mock = UploadFile(
        filename="test.txt",
        file=file_obj,
        headers=starlette.datastructures.Headers({"content-type": "text/plain"}),
    )

    # Test expiration too short
    with pytest.raises(HTTPException) as exc_info:
        await upload_file(
            file=upload_file_mock, user_id=test_user_id, expiration_hours=0
        )
    assert exc_info.value.status_code == 400
    assert "between 1 and 48" in exc_info.value.detail

    # Test expiration too long
    with pytest.raises(HTTPException) as exc_info:
        await upload_file(
            file=upload_file_mock, user_id=test_user_id, expiration_hours=49
        )
    assert exc_info.value.status_code == 400
    assert "between 1 and 48" in exc_info.value.detail


@pytest.mark.asyncio
async def test_upload_file_virus_scan_failure(test_user_id: str):
    """Test file upload when virus scan fails."""
    file_content = b"malicious content"
    file_obj = BytesIO(file_content)
    upload_file_mock = UploadFile(
        filename="virus.txt",
        file=file_obj,
        headers=starlette.datastructures.Headers({"content-type": "text/plain"}),
    )

    with patch("backend.server.routers.v1.scan_content_safe") as mock_scan:
        # Mock virus scan to raise exception
        mock_scan.side_effect = RuntimeError("Virus detected!")

        upload_file_mock.read = AsyncMock(return_value=file_content)

        with pytest.raises(RuntimeError, match="Virus detected!"):
            await upload_file(file=upload_file_mock, user_id=test_user_id)


@pytest.mark.asyncio
async def test_upload_file_cloud_storage_failure(test_user_id: str):
    """Test file upload when cloud storage fails."""
    file_content = b"test content"
    file_obj = BytesIO(file_content)
    upload_file_mock = UploadFile(
        filename="test.txt",
        file=file_obj,
        headers=starlette.datastructures.Headers({"content-type": "text/plain"}),
    )

    with patch("backend.server.routers.v1.scan_content_safe") as mock_scan, patch(
        "backend.server.routers.v1.get_cloud_storage_handler"
    ) as mock_handler_getter:

        mock_scan.return_value = None
        mock_handler = AsyncMock()
        mock_handler.store_file.side_effect = RuntimeError("Storage error!")
        mock_handler_getter.return_value = mock_handler

        upload_file_mock.read = AsyncMock(return_value=file_content)

        with pytest.raises(RuntimeError, match="Storage error!"):
            await upload_file(file=upload_file_mock, user_id=test_user_id)


@pytest.mark.asyncio
async def test_upload_file_size_limit_exceeded(test_user_id: str):
    """Test file upload when file size exceeds the limit."""
    # Create a file that exceeds the default 256MB limit
    large_file_content = b"x" * (257 * 1024 * 1024)  # 257MB
    file_obj = BytesIO(large_file_content)
    upload_file_mock = UploadFile(
        filename="large_file.txt",
        file=file_obj,
        headers=starlette.datastructures.Headers({"content-type": "text/plain"}),
    )

    upload_file_mock.read = AsyncMock(return_value=large_file_content)

    with pytest.raises(HTTPException) as exc_info:
        await upload_file(file=upload_file_mock, user_id=test_user_id)

    assert exc_info.value.status_code == 400
    assert "exceeds the maximum allowed size of 256MB" in exc_info.value.detail


@pytest.mark.asyncio
async def test_upload_file_gcs_not_configured_fallback(test_user_id: str):
    """Test file upload fallback to base64 when GCS is not configured."""
    file_content = b"test file content"
    file_obj = BytesIO(file_content)
    upload_file_mock = UploadFile(
        filename="test.txt",
        file=file_obj,
        headers=starlette.datastructures.Headers({"content-type": "text/plain"}),
    )

    with patch("backend.server.routers.v1.scan_content_safe") as mock_scan, patch(
        "backend.server.routers.v1.get_cloud_storage_handler"
    ) as mock_handler_getter:

        mock_scan.return_value = None
        mock_handler = AsyncMock()
        mock_handler.config.gcs_bucket_name = ""  # Simulate no GCS bucket configured
        mock_handler_getter.return_value = mock_handler

        upload_file_mock.read = AsyncMock(return_value=file_content)

        result = await upload_file(file=upload_file_mock, user_id=test_user_id)

        # Verify fallback behavior
        assert result.file_name == "test.txt"
        assert result.size == len(file_content)
        assert result.content_type == "text/plain"
        assert result.expires_in_hours == 24

        # Verify file_uri is base64 data URI
        expected_data_uri = "data:text/plain;base64,dGVzdCBmaWxlIGNvbnRlbnQ="
        assert result.file_uri == expected_data_uri

        # Verify virus scan was called
        mock_scan.assert_called_once_with(file_content, filename="test.txt")

        # Verify cloud storage methods were NOT called
        mock_handler.store_file.assert_not_called()<|MERGE_RESOLUTION|>--- conflicted
+++ resolved
@@ -3,10 +3,6 @@
 from io import BytesIO
 from unittest.mock import AsyncMock, Mock, patch
 
-<<<<<<< HEAD
-import autogpt_libs.auth
-=======
->>>>>>> 22e692bd
 import fastapi
 import fastapi.testclient
 import pytest
@@ -269,12 +265,8 @@
         is_active=True,
         name="Test Graph",
         description="A test graph",
-<<<<<<< HEAD
-        user_id="test-user-id",
+        user_id=test_user_id,
         created_at=datetime.now(),
-=======
-        user_id=test_user_id,
->>>>>>> 22e692bd
     )
 
     mocker.patch(
@@ -308,12 +300,8 @@
         is_active=True,
         name="Test Graph",
         description="A test graph",
-<<<<<<< HEAD
-        user_id="test-user-id",
+        user_id=test_user_id,
         created_at=datetime.now(),
-=======
-        user_id=test_user_id,
->>>>>>> 22e692bd
     )
 
     mocker.patch(
@@ -362,12 +350,8 @@
         is_active=True,
         name="Test Graph",
         description="A test graph",
-<<<<<<< HEAD
-        user_id="test-user-id",
+        user_id=test_user_id,
         created_at=datetime.now(),
-=======
-        user_id=test_user_id,
->>>>>>> 22e692bd
     )
 
     mocker.patch(
