--- conflicted
+++ resolved
@@ -273,8 +273,6 @@
 ########################################################
 
 
-<<<<<<< HEAD
-=======
 def _compute_blocks_sync() -> str:
     """
     Synchronous function to compute blocks data.
@@ -301,7 +299,8 @@
 
 
 @cached()
-async def _get_cached_blocks() -> str:
+async def 
+_blocks() -> str:
     """
     Async cached function with thundering herd protection.
     On cache miss: runs heavy work in thread pool
@@ -311,7 +310,6 @@
     return await run_in_threadpool(_compute_blocks_sync)
 
 
->>>>>>> a97ff641
 @v1_router.get(
     path="/blocks",
     summary="List available blocks",
@@ -332,10 +330,7 @@
         }
     },
 )
-<<<<<<< HEAD
-async def get_graph_blocks() -> Sequence[dict[Any, Any]]:
-    return cache.get_cached_blocks()
-=======
+
 async def get_graph_blocks() -> Response:
     # Cache hit: returns immediately, Cache miss: runs in thread pool
     content = await _get_cached_blocks()
@@ -343,7 +338,6 @@
         content=content,
         media_type="application/json",
     )
->>>>>>> a97ff641
 
 
 @v1_router.post(
