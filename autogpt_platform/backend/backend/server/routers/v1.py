--- conflicted
+++ resolved
@@ -85,11 +85,6 @@
     UpdateTimezoneRequest,
     UploadFileResponse,
 )
-<<<<<<< HEAD
-from backend.server.v2.library import cache as library_cache
-from backend.util.cache import cached
-=======
->>>>>>> df1d15fc
 from backend.util.clients import get_scheduler_client
 from backend.util.cloud_storage import get_cloud_storage_handler
 from backend.util.exceptions import GraphValidationError, NotFoundError
@@ -767,15 +762,6 @@
     await library_db.create_library_agent(graph, user_id=user_id)
 
     # Clear graphs list cache after creating new graph
-<<<<<<< HEAD
-    cache.get_cached_graphs.cache_delete(user_id=user_id, page=1, page_size=250)
-    # Clear library agents cache for all common page sizes
-    for page in range(1, 20):
-        for page_size in [10, 15, 20]:  # Frontend uses 10, API default is 15, cache default is 20
-            library_cache.get_cached_library_agents.cache_delete(
-                user_id=user_id, page=page, page_size=page_size
-            )
-=======
     cache.get_cached_graphs.cache_delete(
         user_id=user_id,
         page=1,
@@ -787,7 +773,7 @@
             page=page,
             page_size=cache_config.V1_LIBRARY_AGENTS_PAGE_SIZE,
         )
->>>>>>> df1d15fc
+
 
     # Clear my agents cache so user sees new agent immediately
     import backend.server.v2.store.cache
@@ -984,19 +970,11 @@
             page=page,
             page_size=cache_config.V1_GRAPH_EXECUTIONS_PAGE_SIZE,
         )
-<<<<<<< HEAD
-        # Clear library agents cache for all common page sizes
-        for page_size in [10, 15, 20]:  # Frontend uses 10, API default is 15, cache default is 20
-            library_cache.get_cached_library_agents.cache_delete(
-                user_id=user_id, page=page, page_size=page_size
-            )
-=======
         library_cache.get_cached_library_agents.cache_delete(
             user_id=user_id,
             page=page,
             page_size=cache_config.V1_LIBRARY_AGENTS_PAGE_SIZE,
         )
->>>>>>> df1d15fc
 
     try:
         result = await execution_utils.add_graph_execution(
