--- conflicted
+++ resolved
@@ -824,13 +824,8 @@
     tags=["graphs"],
     dependencies=[Security(requires_user)],
 )
-<<<<<<< HEAD
-async def get_graphs_executions(
-    user_id: Annotated[str, Security(get_user_id)],
-=======
 async def list_graphs_executions(
-    user_id: Annotated[str, Depends(get_user_id)],
->>>>>>> aa256f21
+    user_id: Annotated[str, Security(get_user_id)],
 ) -> list[execution_db.GraphExecutionMeta]:
     return await execution_db.get_graph_executions(user_id=user_id)
 
@@ -843,12 +838,7 @@
 )
 async def list_graph_executions(
     graph_id: str,
-<<<<<<< HEAD
-    user_id: Annotated[str, Security(get_user_id)],
-) -> list[execution_db.GraphExecutionMeta]:
-    return await execution_db.get_graph_executions(graph_id=graph_id, user_id=user_id)
-=======
-    user_id: Annotated[str, Depends(get_user_id)],
+    user_id: Annotated[str, Security(get_user_id)],
     page: int = Query(1, ge=1, description="Page number (1-indexed)"),
     page_size: int = Query(
         25, ge=1, le=100, description="Number of executions per page"
@@ -860,7 +850,6 @@
         page=page,
         page_size=page_size,
     )
->>>>>>> aa256f21
 
 
 @v1_router.get(
