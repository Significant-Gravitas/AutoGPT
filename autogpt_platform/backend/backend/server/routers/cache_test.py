--- conflicted
+++ resolved
@@ -74,23 +74,6 @@
         cache.get_cached_graph_executions.cache_clear()
 
         # Setup mocks
-<<<<<<< HEAD
-        with patch.object(
-            graph_db, "list_graphs_paginated", new_callable=AsyncMock
-        ) as mock_list, patch.object(
-            graph_db, "get_graph", new_callable=AsyncMock
-        ) as mock_get, patch.object(
-            graph_db, "get_graph_all_versions", new_callable=AsyncMock
-        ) as mock_versions:
-
-            mock_list.return_value = {
-                "graphs": [],
-                "total_count": 0,
-                "page": 1,
-                "page_size": 250,
-            }
-            mock_get.return_value = {"id": mock_graph_id}
-=======
         with (
             patch.object(
                 graph_db, "list_graphs_paginated", new_callable=AsyncMock
@@ -100,9 +83,13 @@
                 graph_db, "get_graph_all_versions", new_callable=AsyncMock
             ) as mock_versions,
         ):
-            mock_list.return_value = MagicMock(graphs=[])
-            mock_get.return_value = MagicMock(id=mock_graph_id)
->>>>>>> df1d15fc
+            mock_list.return_value = {
+                "graphs": [],
+                "total_count": 0,
+                "page": 1,
+                "page_size": 250,
+            }
+            mock_get.return_value = {"id": mock_graph_id}
             mock_versions.return_value = []
 
             # Pre-populate all caches (use consistent argument style)
@@ -159,24 +146,6 @@
         cache.get_cached_graph_all_versions.cache_clear()
         cache.get_cached_graphs.cache_clear()
 
-<<<<<<< HEAD
-        with patch.object(
-            graph_db, "get_graph", new_callable=AsyncMock
-        ) as mock_get, patch.object(
-            graph_db, "get_graph_all_versions", new_callable=AsyncMock
-        ) as mock_versions, patch.object(
-            graph_db, "list_graphs_paginated", new_callable=AsyncMock
-        ) as mock_list:
-
-            mock_get.return_value = {"id": mock_graph_id, "version": 1}
-            mock_versions.return_value = [{"version": 1}]
-            mock_list.return_value = {
-                "graphs": [],
-                "total_count": 0,
-                "page": 1,
-                "page_size": 250,
-            }
-=======
         with (
             patch.object(graph_db, "get_graph", new_callable=AsyncMock) as mock_get,
             patch.object(
@@ -186,10 +155,14 @@
                 graph_db, "list_graphs_paginated", new_callable=AsyncMock
             ) as mock_list,
         ):
-            mock_get.return_value = MagicMock(id=mock_graph_id, version=1)
-            mock_versions.return_value = [MagicMock(version=1)]
-            mock_list.return_value = MagicMock(graphs=[])
->>>>>>> df1d15fc
+            mock_get.return_value = {"id": mock_graph_id, "version": 1}
+            mock_versions.return_value = [{"version": 1}]
+            mock_list.return_value = {
+                "graphs": [],
+                "total_count": 0,
+                "page": 1,
+                "page_size": 250,
+            }
 
             # Populate caches
             await cache.get_cached_graph(mock_graph_id, None, mock_user_id)
