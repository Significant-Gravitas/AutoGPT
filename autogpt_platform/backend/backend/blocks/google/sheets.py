--- conflicted
+++ resolved
@@ -614,10 +614,7 @@
                 input_data.value_input_option,
             )
             yield "result", result
-<<<<<<< HEAD
-=======
             # Output the GoogleDriveFile for chaining (preserves credentials_id)
->>>>>>> c4eb7edb
             yield "spreadsheet", GoogleDriveFile(
                 id=input_data.spreadsheet.id,
                 name=input_data.spreadsheet.name,
