--- conflicted
+++ resolved
@@ -1,6 +1,7 @@
 import asyncio
 import logging
 import time
+import requests
 from enum import Enum
 from typing import Literal
 
@@ -265,11 +266,6 @@
             test_credentials=TEST_CREDENTIALS,
         )
 
-<<<<<<< HEAD
-    def run(
-        self, input_data: Input, *, credentials: APIKeyCredentials, **kwargs
-    ) -> BlockOutput:
-=======
     async def create_webhook(self):
         url = "https://webhook.site/token"
         headers = {"Accept": "application/json", "Content-Type": "application/json"}
@@ -327,7 +323,6 @@
         logger.debug(f"Webhook URL: {webhook_url}")
 
         audio_url = input_data.background_music.audio_url
->>>>>>> 8442fb06
 
         payload = {
             "frameRate": input_data.frame_rate,
@@ -369,366 +364,10 @@
                 f"Failed to create video: No project ID returned. API Response: {response}"
             )
             raise RuntimeError("Failed to create video: No project ID returned")
-<<<<<<< HEAD
-
-        logger.debug(f"Video created with project ID: {pid}. Waiting for completion...")
-        video_url = self.wait_for_video(credentials.api_key, pid)
-        logger.debug(f"Video ready: {video_url}")
-        yield "video_url", video_url
-
-
-class AIAdMakerVideoCreatorBlock(Block, _RevidMixin):
-    """Generates a 30‑second vertical AI advert using optional user‑supplied imagery."""
-
-    class Input(BlockSchema):
-        credentials: CredentialsMetaInput[
-            Literal[ProviderName.REVID], Literal["api_key"]
-        ] = CredentialsField(
-            description="Credentials for Revid.ai API access.",
-        )
-        script: str = SchemaField(
-            description="Short advertising copy. Line breaks create new scenes.",
-            placeholder="Introducing Foobar – [show product photo] the gadget that does it all.",
-        )
-        ratio: str = SchemaField(description="Aspect ratio", default="9 / 16")
-        target_duration: int = SchemaField(
-            description="Desired length of the ad in seconds.", default=30
-        )
-        voice: Voice = SchemaField(
-            description="Narration voice", default=Voice.EVA, placeholder=Voice.EVA
-        )
-        background_music: AudioTrack = SchemaField(
-            description="Background track",
-            default=AudioTrack.DONT_STOP_ME_ABSTRACT_FUTURE_BASS,
-        )
-        input_media_urls: list[str] = SchemaField(
-            description="List of image URLs to feature in the advert.", default=[]
-        )
-        use_only_provided_media: bool = SchemaField(
-            description="Restrict visuals to supplied images only.", default=True
-        )
-
-    class Output(BlockSchema):
-        video_url: str = SchemaField(description="URL of the finished advert")
-        error: str = SchemaField(description="Error message on failure")
-
-    def __init__(self):
-        super().__init__(
-            id="3e3fd845-000e-457f-9f50-9f2f9e278bbd",
-            description="Creates an AI‑generated 30‑second advert (text + images)",
-            categories={BlockCategory.MARKETING, BlockCategory.AI},
-            input_schema=AIAdMakerVideoCreatorBlock.Input,
-            output_schema=AIAdMakerVideoCreatorBlock.Output,
-            test_input={
-                "credentials": TEST_CREDENTIALS_INPUT,
-                "script": "Test product launch!",
-                "input_media_urls": [
-                    "https://cdn.revid.ai/uploads/1747076315114-image.png",
-                ],
-            },
-            test_output=("video_url", "https://example.com/ad.mp4"),
-            test_mock={
-                "create_video": lambda api_key, payload: {"pid": "test_pid"},
-                "wait_for_video": lambda api_key, pid, max_wait_time=3600: "https://example.com/ad.mp4",
-            },
-            test_credentials=TEST_CREDENTIALS,
-        )
-
-    def run(self, input_data: Input, *, credentials: APIKeyCredentials, **kwargs):
-
-        payload = {
-            "webhook": None,
-            "creationParams": {
-                "targetDuration": input_data.target_duration,
-                "ratio": input_data.ratio,
-                "mediaType": "aiVideo",
-                "inputText": input_data.script,
-                "flowType": "text-to-video",
-                "slug": "ai-ad-generator",
-                "slugNew": "",
-                "isCopiedFrom": False,
-                "hasToGenerateVoice": True,
-                "hasToTranscript": False,
-                "hasToSearchMedia": True,
-                "hasAvatar": False,
-                "hasWebsiteRecorder": False,
-                "hasTextSmallAtBottom": False,
-                "selectedAudio": input_data.background_music.value,
-                "selectedVoice": input_data.voice.voice_id,
-                "selectedAvatar": "https://cdn.revid.ai/avatars/young-woman.mp4",
-                "selectedAvatarType": "video/mp4",
-                "websiteToRecord": "",
-                "hasToGenerateCover": True,
-                "nbGenerations": 1,
-                "disableCaptions": False,
-                "mediaMultiplier": "medium",
-                "characters": [],
-                "captionPresetName": "Revid",
-                "sourceType": "contentScraping",
-                "selectedStoryStyle": {"value": "custom", "label": "General"},
-                "generationPreset": "DEFAULT",
-                "hasToGenerateMusic": False,
-                "isOptimizedForChinese": False,
-                "generationUserPrompt": "",
-                "enableNsfwFilter": False,
-                "addStickers": False,
-                "typeMovingImageAnim": "dynamic",
-                "hasToGenerateSoundEffects": False,
-                "forceModelType": "gpt-image-1",
-                "selectedCharacters": [],
-                "lang": "",
-                "voiceSpeed": 1,
-                "disableAudio": False,
-                "disableVoice": False,
-                "useOnlyProvidedMedia": input_data.use_only_provided_media,
-                "imageGenerationModel": "ultra",
-                "videoGenerationModel": "base",
-                "hasEnhancedGeneration": True,
-                "hasEnhancedGenerationPro": True,
-                "inputMedias": [
-                    {"url": url, "title": "", "type": "image"}
-                    for url in input_data.input_media_urls
-                ],
-                "hasToGenerateVideos": True,
-                "audioUrl": input_data.background_music.audio_url,
-                "watermark": None,
-            },
-        }
-
-        response = self.create_video(credentials.api_key, payload)
-        pid = response.get("pid")
-        if not pid:
-            raise RuntimeError("Failed to create video: No project ID returned")
-
-        video_url = self.wait_for_video(credentials.api_key, pid)
-        yield "video_url", video_url
-
-
-class AIPromptToVideoCreatorBlock(Block, _RevidMixin):
-    """Turns a single creative prompt into a fully AI‑generated video."""
-
-    class Input(BlockSchema):
-        credentials: CredentialsMetaInput[
-            Literal[ProviderName.REVID], Literal["api_key"]
-        ] = CredentialsField(description="Revid.ai API credentials")
-        prompt: str = SchemaField(
-            description="Imaginative prompt describing the desired video.",
-            placeholder="A neon‑lit cyberpunk alley with rain‑soaked pavements.",
-        )
-        ratio: str = SchemaField(default="9 / 16")
-        prompt_target_duration: int = SchemaField(default=30)
-        voice: Voice = SchemaField(default=Voice.EVA)
-        background_music: AudioTrack = SchemaField(
-            default=AudioTrack.DONT_STOP_ME_ABSTRACT_FUTURE_BASS
-        )
-
-    class Output(BlockSchema):
-        video_url: str = SchemaField(description="Rendered video URL")
-        error: str = SchemaField(description="Error message if any")
-
-    def __init__(self):
-        super().__init__(
-            id="46f4099c-ad01-4d79-874c-37a24c937ba3",
-            description="Creates an AI video from a single prompt (no line‑breaking script).",
-            categories={BlockCategory.AI, BlockCategory.SOCIAL},
-            input_schema=AIPromptToVideoCreatorBlock.Input,
-            output_schema=AIPromptToVideoCreatorBlock.Output,
-            test_input={
-                "credentials": TEST_CREDENTIALS_INPUT,
-                "prompt": "Epic time‑lapse of a city skyline from day to night",
-            },
-            test_output=("video_url", "https://example.com/prompt.mp4"),
-            test_mock={
-                "create_video": lambda api_key, payload: {"pid": "test_pid"},
-                "wait_for_video": lambda api_key, pid, max_wait_time=3600: "https://example.com/prompt.mp4",
-            },
-            test_credentials=TEST_CREDENTIALS,
-        )
-
-    def run(self, input_data: Input, *, credentials: APIKeyCredentials, **kwargs):
-
-        payload = {
-            "webhook": None,
-            "creationParams": {
-                "mediaType": "aiVideo",
-                "flowType": "prompt-to-video",
-                "slug": "prompt-to-video",
-                "slugNew": "",
-                "isCopiedFrom": False,
-                "hasToGenerateVoice": True,
-                "hasToTranscript": False,
-                "hasToSearchMedia": True,
-                "hasAvatar": False,
-                "hasWebsiteRecorder": False,
-                "hasTextSmallAtBottom": False,
-                "ratio": input_data.ratio,
-                "selectedAudio": input_data.background_music.value,
-                "selectedVoice": input_data.voice.voice_id,
-                "selectedAvatar": "https://cdn.revid.ai/avatars/young-woman.mp4",
-                "selectedAvatarType": "video/mp4",
-                "websiteToRecord": "",
-                "hasToGenerateCover": True,
-                "nbGenerations": 1,
-                "disableCaptions": False,
-                "characters": [],
-                "captionPresetName": "Revid",
-                "sourceType": "contentScraping",
-                "selectedStoryStyle": {"value": "custom", "label": "General"},
-                "generationPreset": "DEFAULT",
-                "hasToGenerateMusic": False,
-                "isOptimizedForChinese": False,
-                "generationUserPrompt": input_data.prompt,
-                "enableNsfwFilter": False,
-                "addStickers": False,
-                "typeMovingImageAnim": "dynamic",
-                "hasToGenerateSoundEffects": False,
-                "promptTargetDuration": input_data.prompt_target_duration,
-                "selectedCharacters": [],
-                "lang": "",
-                "voiceSpeed": 1,
-                "disableAudio": False,
-                "disableVoice": False,
-                "imageGenerationModel": "good",
-                "videoGenerationModel": "base",
-                "hasEnhancedGeneration": True,
-                "hasEnhancedGenerationPro": True,
-                "inputMedias": [],
-                "hasToGenerateVideos": True,
-                "audioUrl": input_data.background_music.audio_url,
-                "watermark": None,
-            },
-        }
-
-        response = self.create_video(credentials.api_key, payload)
-        pid = response.get("pid")
-        if not pid:
-            raise RuntimeError("Failed to create video: No project ID returned")
-
-        video_url = self.wait_for_video(credentials.api_key, pid)
-        yield "video_url", video_url
-
-
-class AIScreenshotToVideoAdBlock(Block, _RevidMixin):
-    """Creates an advert where the supplied screenshot is narrated by an AI avatar."""
-
-    class Input(BlockSchema):
-        credentials: CredentialsMetaInput[
-            Literal[ProviderName.REVID], Literal["api_key"]
-        ] = CredentialsField(description="Revid.ai API key")
-        script: str = SchemaField(
-            description="Narration that will accompany the screenshot.",
-            placeholder="Check out these amazing stats!",
-        )
-        screenshot_url: str = SchemaField(
-            description="Screenshot or image URL to showcase."
-        )
-        ratio: str = SchemaField(default="9 / 16")
-        target_duration: int = SchemaField(default=30)
-        voice: Voice = SchemaField(default=Voice.EVA)
-        background_music: AudioTrack = SchemaField(
-            default=AudioTrack.DONT_STOP_ME_ABSTRACT_FUTURE_BASS
-        )
-
-    class Output(BlockSchema):
-        video_url: str = SchemaField(description="Rendered video URL")
-        error: str = SchemaField(description="Error, if encountered")
-
-    def __init__(self):
-        super().__init__(
-            id="9f68982c-3af6-4923-9a97-b50a8c8d2234",
-            description="Turns a screenshot into an engaging, avatar‑narrated video advert.",
-            categories={BlockCategory.AI, BlockCategory.MARKETING},
-            input_schema=AIScreenshotToVideoAdBlock.Input,
-            output_schema=AIScreenshotToVideoAdBlock.Output,
-            test_input={
-                "credentials": TEST_CREDENTIALS_INPUT,
-                "script": "Amazing numbers!",
-                "screenshot_url": "https://cdn.revid.ai/uploads/1747080376028-image.png",
-            },
-            test_output=("video_url", "https://example.com/screenshot.mp4"),
-            test_mock={
-                "create_video": lambda api_key, payload: {"pid": "test_pid"},
-                "wait_for_video": lambda api_key, pid, max_wait_time=3600: "https://example.com/screenshot.mp4",
-            },
-            test_credentials=TEST_CREDENTIALS,
-        )
-
-    def run(self, input_data: Input, *, credentials: APIKeyCredentials, **kwargs):
-
-        payload = {
-            "webhook": None,
-            "creationParams": {
-                "targetDuration": input_data.target_duration,
-                "ratio": input_data.ratio,
-                "mediaType": "aiVideo",
-                "hasAvatar": True,
-                "removeAvatarBackground": True,
-                "inputText": input_data.script,
-                "flowType": "text-to-video",
-                "slug": "ai-ad-generator",
-                "slugNew": "screenshot-to-video-ad",
-                "isCopiedFrom": "ai-ad-generator",
-                "hasToGenerateVoice": True,
-                "hasToTranscript": False,
-                "hasToSearchMedia": True,
-                "hasWebsiteRecorder": False,
-                "hasTextSmallAtBottom": False,
-                "selectedAudio": input_data.background_music.value,
-                "selectedVoice": input_data.voice.voice_id,
-                "selectedAvatar": "https://cdn.revid.ai/avatars/young-woman.mp4",
-                "selectedAvatarType": "video/mp4",
-                "websiteToRecord": "",
-                "hasToGenerateCover": True,
-                "nbGenerations": 1,
-                "disableCaptions": False,
-                "mediaMultiplier": "medium",
-                "characters": [],
-                "captionPresetName": "Revid",
-                "sourceType": "contentScraping",
-                "selectedStoryStyle": {"value": "custom", "label": "General"},
-                "generationPreset": "DEFAULT",
-                "hasToGenerateMusic": False,
-                "isOptimizedForChinese": False,
-                "generationUserPrompt": "",
-                "enableNsfwFilter": False,
-                "addStickers": False,
-                "typeMovingImageAnim": "dynamic",
-                "hasToGenerateSoundEffects": False,
-                "forceModelType": "gpt-image-1",
-                "selectedCharacters": [],
-                "lang": "",
-                "voiceSpeed": 1,
-                "disableAudio": False,
-                "disableVoice": False,
-                "useOnlyProvidedMedia": True,
-                "imageGenerationModel": "ultra",
-                "videoGenerationModel": "base",
-                "hasEnhancedGeneration": True,
-                "hasEnhancedGenerationPro": True,
-                "inputMedias": [
-                    {"url": input_data.screenshot_url, "title": "", "type": "image"}
-                ],
-                "hasToGenerateVideos": True,
-                "audioUrl": input_data.background_music.audio_url,
-                "watermark": None,
-            },
-        }
-
-        response = self.create_video(credentials.api_key, payload)
-        pid = response.get("pid")
-        if not pid:
-            raise RuntimeError("Failed to create video: No project ID returned")
-
-        video_url = self.wait_for_video(credentials.api_key, pid)
-        yield "video_url", video_url
-=======
         else:
             logger.debug(
                 f"Video created with project ID: {pid}. Waiting for completion..."
             )
-            video_url = await self.wait_for_video(
-                credentials.api_key, pid, webhook_token
-            )
+            video_url = await self.wait_for_video(credentials.api_key, pid, webhook_token)
             logger.debug(f"Video ready: {video_url}")
-            yield "video_url", video_url
->>>>>>> 8442fb06
+            yield "video_url", video_url