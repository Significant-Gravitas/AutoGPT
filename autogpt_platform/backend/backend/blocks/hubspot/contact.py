--- conflicted
+++ resolved
@@ -45,11 +45,7 @@
         }
 
         if input_data.operation == "create":
-<<<<<<< HEAD
-            response = await requests.post(
-=======
-            response = Requests().post(
->>>>>>> 81d3eb7c
+            response = await Requests().post(
                 base_url, headers=headers, json={"properties": input_data.contact_data}
             )
             result = response.json()
@@ -71,23 +67,15 @@
                     }
                 ]
             }
-<<<<<<< HEAD
-            response = await requests.post(
+            response = await Requests().post(
                 search_url, headers=headers, json=search_data
             )
-=======
-            response = Requests().post(search_url, headers=headers, json=search_data)
->>>>>>> 81d3eb7c
             result = response.json()
             yield "contact", result.get("results", [{}])[0]
             yield "status", "retrieved"
 
         elif input_data.operation == "update":
-<<<<<<< HEAD
-            search_response = await requests.post(
-=======
-            search_response = Requests().post(
->>>>>>> 81d3eb7c
+            search_response = await Requests().post(
                 f"{base_url}/search",
                 headers=headers,
                 json={
@@ -108,11 +96,7 @@
             contact_id = search_result.get("results", [{}])[0].get("id")
 
             if contact_id:
-<<<<<<< HEAD
-                response = await requests.patch(
-=======
-                response = Requests().patch(
->>>>>>> 81d3eb7c
+                response = await Requests().patch(
                     f"{base_url}/{contact_id}",
                     headers=headers,
                     json={"properties": input_data.contact_data},
