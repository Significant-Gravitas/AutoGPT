import time
from datetime import datetime
from enum import Enum
from typing import Annotated, Any, Dict, List, Optional

from exa_py import AsyncExa, Exa
from exa_py.websets.types import (
    CreateCriterionParameters,
    CreateEnrichmentParameters,
    CreateWebsetParameters,
    CreateWebsetParametersSearch,
    ExcludeItem,
    Format,
    ImportItem,
    ImportSource,
    Option,
    ScopeItem,
    ScopeRelationship,
    ScopeSourceType,
    WebsetArticleEntity,
    WebsetCompanyEntity,
    WebsetCustomEntity,
    WebsetPersonEntity,
    WebsetResearchPaperEntity,
    WebsetStatus,
)
from pydantic import Field

from backend.sdk import (
    APIKeyCredentials,
    BaseModel,
    Block,
    BlockCategory,
    BlockOutput,
    BlockSchemaInput,
    BlockSchemaOutput,
    CredentialsMetaInput,
    SchemaField,
)

from ._config import exa


class SearchEntityType(str, Enum):
    COMPANY = "company"
    PERSON = "person"
    ARTICLE = "article"
    RESEARCH_PAPER = "research_paper"
    CUSTOM = "custom"
    AUTO = "auto"


class SearchType(str, Enum):
    IMPORT = "import"
    WEBSET = "webset"


class EnrichmentFormat(str, Enum):
    TEXT = "text"
    DATE = "date"
    NUMBER = "number"
    OPTIONS = "options"
    EMAIL = "email"
    PHONE = "phone"


class Webset(BaseModel):
    id: str
    status: WebsetStatus | None = Field(..., title="WebsetStatus")
    """
    The status of the webset
    """
    external_id: Annotated[Optional[str], Field(alias="externalId")] = None
    """
    The external identifier for the webset
    NOTE: Returning dict to avoid ui crashing due to nested objects
    """
    searches: List[dict[str, Any]] | None = None
    """
    The searches that have been performed on the webset.
    NOTE: Returning dict to avoid ui crashing due to nested objects
    """
    enrichments: List[dict[str, Any]] | None = None
    """
    The Enrichments to apply to the Webset Items.
    NOTE: Returning dict to avoid ui crashing due to nested objects
    """
    monitors: List[dict[str, Any]] | None = None
    """
    The Monitors for the Webset.
    NOTE: Returning dict to avoid ui crashing due to nested objects
    """
    metadata: Optional[Dict[str, Any]] = {}
    """
    Set of key-value pairs you want to associate with this object.
    """
    created_at: Annotated[datetime | None, Field(alias="createdAt")] = None
    """
    The date and time the webset was created
    """
    updated_at: Annotated[datetime | None, Field(alias="updatedAt")] = None
    """
    The date and time the webset was last updated
    """


class ExaCreateWebsetBlock(Block):
    class Input(BlockSchemaInput):
        credentials: CredentialsMetaInput = exa.credentials_field(
            description="The Exa integration requires an API Key."
        )

        # Search parameters (flattened)
        search_query: str = SchemaField(
            description="Your search query. Use this to describe what you are looking for. Any URL provided will be crawled and used as context for the search.",
            placeholder="Marketing agencies based in the US, that focus on consumer products",
        )
        search_count: Optional[int] = SchemaField(
            default=10,
            description="Number of items the search will attempt to find. The actual number of items found may be less than this number depending on the search complexity.",
            ge=1,
            le=1000,
        )
        search_entity_type: SearchEntityType = SchemaField(
            default=SearchEntityType.AUTO,
            description="Entity type: 'company', 'person', 'article', 'research_paper', or 'custom'. If not provided, we automatically detect the entity from the query.",
            advanced=True,
        )
        search_entity_description: Optional[str] = SchemaField(
            default=None,
            description="Description for custom entity type (required when search_entity_type is 'custom')",
            advanced=True,
        )

        # Search criteria (flattened)
        search_criteria: list[str] = SchemaField(
            default_factory=list,
            description="List of criteria descriptions that every item will be evaluated against. If not provided, we automatically detect the criteria from the query.",
            advanced=True,
        )

        # Search exclude sources (flattened)
        search_exclude_sources: list[str] = SchemaField(
            default_factory=list,
            description="List of source IDs (imports or websets) to exclude from search results",
            advanced=True,
        )
        search_exclude_types: list[SearchType] = SchemaField(
            default_factory=list,
            description="List of source types corresponding to exclude sources ('import' or 'webset')",
            advanced=True,
        )

        # Search scope sources (flattened)
        search_scope_sources: list[str] = SchemaField(
            default_factory=list,
            description="List of source IDs (imports or websets) to limit search scope to",
            advanced=True,
        )
        search_scope_types: list[SearchType] = SchemaField(
            default_factory=list,
            description="List of source types corresponding to scope sources ('import' or 'webset')",
            advanced=True,
        )
        search_scope_relationships: list[str] = SchemaField(
            default_factory=list,
            description="List of relationship definitions for hop searches (optional, one per scope source)",
            advanced=True,
        )
        search_scope_relationship_limits: list[int] = SchemaField(
            default_factory=list,
            description="List of limits on the number of related entities to find (optional, one per scope relationship)",
            advanced=True,
        )

        # Import parameters (flattened)
        import_sources: list[str] = SchemaField(
            default_factory=list,
            description="List of source IDs to import from",
            advanced=True,
        )
        import_types: list[SearchType] = SchemaField(
            default_factory=list,
            description="List of source types corresponding to import sources ('import' or 'webset')",
            advanced=True,
        )

        # Enrichment parameters (flattened)
        enrichment_descriptions: list[str] = SchemaField(
            default_factory=list,
            description="List of enrichment task descriptions to perform on each webset item",
            advanced=True,
        )
        enrichment_formats: list[EnrichmentFormat] = SchemaField(
            default_factory=list,
            description="List of formats for enrichment responses ('text', 'date', 'number', 'options', 'email', 'phone'). If not specified, we automatically select the best format.",
            advanced=True,
        )
        enrichment_options: list[list[str]] = SchemaField(
            default_factory=list,
            description="List of option lists for enrichments with 'options' format. Each inner list contains the option labels.",
            advanced=True,
        )
        enrichment_metadata: list[dict] = SchemaField(
            default_factory=list,
            description="List of metadata dictionaries for enrichments",
            advanced=True,
        )

        # Webset metadata
        external_id: Optional[str] = SchemaField(
            default=None,
            description="External identifier for the webset. You can use this to reference the webset by your own internal identifiers.",
            placeholder="my-webset-123",
            advanced=True,
        )
        metadata: Optional[dict] = SchemaField(
            default_factory=dict,
            description="Key-value pairs to associate with this webset",
            advanced=True,
        )

<<<<<<< HEAD
        # Polling parameters
        wait_for_initial_results: bool = SchemaField(
            default=True,
            description="Wait for the initial search to complete before returning. This ensures you get results immediately.",
        )
        polling_timeout: int = SchemaField(
            default=300,
            description="Maximum time to wait for completion in seconds (only used if wait_for_initial_results is True)",
            advanced=True,
            ge=1,
            le=600,
        )

    class Output(BlockSchema):
        webset: Webset = SchemaField(description="The created webset with full details")
        initial_item_count: Optional[int] = SchemaField(
            description="Number of items found in the initial search (only if wait_for_initial_results was True)"
        )
        completion_time: Optional[float] = SchemaField(
            description="Time taken to complete the initial search in seconds (only if wait_for_initial_results was True)"
=======
    class Output(BlockSchemaOutput):
        webset: Webset = SchemaField(
            description="The unique identifier for the created webset"
>>>>>>> e6fb649c
        )
        error: str = SchemaField(description="Error message if the operation failed")

    def __init__(self):
        super().__init__(
            id="0cda29ff-c549-4a19-8805-c982b7d4ec34",
            description="Create a new Exa Webset for persistent web search collections with optional waiting for initial results",
            categories={BlockCategory.SEARCH},
            input_schema=ExaCreateWebsetBlock.Input,
            output_schema=ExaCreateWebsetBlock.Output,
        )

    async def run(
        self, input_data: Input, *, credentials: APIKeyCredentials, **kwargs
    ) -> BlockOutput:

        exa = Exa(credentials.api_key.get_secret_value())

        entity = None
        if input_data.search_entity_type == SearchEntityType.COMPANY:
            entity = WebsetCompanyEntity(type="company")
        elif input_data.search_entity_type == SearchEntityType.PERSON:
            entity = WebsetPersonEntity(type="person")
        elif input_data.search_entity_type == SearchEntityType.ARTICLE:
            entity = WebsetArticleEntity(type="article")
        elif input_data.search_entity_type == SearchEntityType.RESEARCH_PAPER:
            entity = WebsetResearchPaperEntity(type="research_paper")
        elif (
            input_data.search_entity_type == SearchEntityType.CUSTOM
            and input_data.search_entity_description
        ):
            entity = WebsetCustomEntity(
                type="custom", description=input_data.search_entity_description
            )

        criteria = None
        if input_data.search_criteria:
            criteria = [
                CreateCriterionParameters(description=item)
                for item in input_data.search_criteria
            ]

        exclude_items = None
        if input_data.search_exclude_sources:
            exclude_items = []
            for idx, src_id in enumerate(input_data.search_exclude_sources):
                src_type = None
                if input_data.search_exclude_types and idx < len(
                    input_data.search_exclude_types
                ):
                    src_type = input_data.search_exclude_types[idx]
                # Default to IMPORT if type missing
                if src_type == SearchType.WEBSET:
                    source_enum = ImportSource.webset
                else:
                    source_enum = ImportSource.import_
                exclude_items.append(ExcludeItem(source=source_enum, id=src_id))

        scope_items = None
        if input_data.search_scope_sources:
            scope_items = []
            for idx, src_id in enumerate(input_data.search_scope_sources):
                src_type = None
                if input_data.search_scope_types and idx < len(
                    input_data.search_scope_types
                ):
                    src_type = input_data.search_scope_types[idx]
                relationship = None
                if input_data.search_scope_relationships and idx < len(
                    input_data.search_scope_relationships
                ):
                    rel_def = input_data.search_scope_relationships[idx]
                    lim = None
                    if input_data.search_scope_relationship_limits and idx < len(
                        input_data.search_scope_relationship_limits
                    ):
                        lim = input_data.search_scope_relationship_limits[idx]
                    relationship = ScopeRelationship(definition=rel_def, limit=lim)
                if src_type == SearchType.WEBSET:
                    src_enum = ScopeSourceType.webset
                else:
                    src_enum = ScopeSourceType.import_
                scope_items.append(
                    ScopeItem(source=src_enum, id=src_id, relationship=relationship)
                )

        search_params = None
        if input_data.search_query:
            search_params = CreateWebsetParametersSearch(
                query=input_data.search_query,
                count=input_data.search_count,
                entity=entity,
                criteria=criteria,
                exclude=exclude_items,
                scope=scope_items,
            )

        imports_params = None
        if input_data.import_sources:
            imports_params = []
            for idx, src_id in enumerate(input_data.import_sources):
                src_type = None
                if input_data.import_types and idx < len(input_data.import_types):
                    src_type = input_data.import_types[idx]
                if src_type == SearchType.WEBSET:
                    source_enum = ImportSource.webset
                else:
                    source_enum = ImportSource.import_
                imports_params.append(ImportItem(source=source_enum, id=src_id))

        enrichments_params = None
        if input_data.enrichment_descriptions:
            enrichments_params = []
            for idx, desc in enumerate(input_data.enrichment_descriptions):
                fmt = None
                if input_data.enrichment_formats and idx < len(
                    input_data.enrichment_formats
                ):
                    fmt_enum = input_data.enrichment_formats[idx]
                    if fmt_enum is not None:
                        fmt = Format(
                            fmt_enum.value if isinstance(fmt_enum, Enum) else fmt_enum
                        )
                options_list = None
                if input_data.enrichment_options and idx < len(
                    input_data.enrichment_options
                ):
                    raw_opts = input_data.enrichment_options[idx]
                    if raw_opts:
                        options_list = [Option(label=o) for o in raw_opts]
                metadata_obj = None
                if input_data.enrichment_metadata and idx < len(
                    input_data.enrichment_metadata
                ):
                    metadata_obj = input_data.enrichment_metadata[idx]
                enrichments_params.append(
                    CreateEnrichmentParameters(
                        description=desc,
                        format=fmt,
                        options=options_list,
                        metadata=metadata_obj,
                    )
                )

        try:
            start_time = time.time()
            webset = exa.websets.create(
                params=CreateWebsetParameters(
                    search=search_params,
                    imports=imports_params,
                    enrichments=enrichments_params,
                    external_id=input_data.external_id,
                    metadata=input_data.metadata,
                )
            )

            webset_result = Webset.model_validate(webset.model_dump(by_alias=True))

            # If wait_for_initial_results is True, poll for completion
            if input_data.wait_for_initial_results and search_params:
                final_webset = exa.websets.wait_until_idle(
                    id=webset_result.id,
                    timeout=input_data.polling_timeout,
                    poll_interval=5,
                )
                completion_time = time.time() - start_time

                item_count = 0
                if final_webset.searches:
                    for search in final_webset.searches:
                        if search.progress:
                            item_count += search.progress.found

                yield "webset", webset_result
                yield "initial_item_count", item_count
                yield "completion_time", completion_time
            else:
                yield "webset", webset_result

        except ValueError as e:
            raise ValueError(f"Invalid webset configuration: {e}") from e


class ExaCreateOrFindWebsetBlock(Block):
    """Create a new webset or return existing one if external_id already exists (idempotent)."""

    class Input(BlockSchema):
        credentials: CredentialsMetaInput = exa.credentials_field(
            description="The Exa integration requires an API Key."
        )

        external_id: str = SchemaField(
            description="External identifier for this webset - used to find existing or create new",
            placeholder="my-unique-webset-id",
        )

        search_query: Optional[str] = SchemaField(
            default=None,
            description="Search query (optional - only needed if creating new webset)",
            placeholder="Marketing agencies based in the US",
        )
        search_count: int = SchemaField(
            default=10,
            description="Number of items to find in initial search",
            ge=1,
            le=1000,
        )

        metadata: Optional[dict] = SchemaField(
            default=None,
            description="Key-value pairs to associate with the webset",
            advanced=True,
        )

    class Output(BlockSchema):
        webset: Webset = SchemaField(
            description="The webset (existing or newly created)"
        )
        was_created: bool = SchemaField(
            description="True if webset was newly created, False if it already existed"
        )
        error: str = SchemaField(description="Error message if the operation failed")

    def __init__(self):
        super().__init__(
            id="214542b6-3603-4bea-bc07-f51c2871cbd9",
            description="Create a new webset or return existing one by external_id (idempotent operation)",
            categories={BlockCategory.SEARCH},
            input_schema=ExaCreateOrFindWebsetBlock.Input,
            output_schema=ExaCreateOrFindWebsetBlock.Output,
        )

    async def run(
        self, input_data: Input, *, credentials: APIKeyCredentials, **kwargs
    ) -> BlockOutput:
        import httpx

        aexa = AsyncExa(api_key=credentials.api_key.get_secret_value())

        try:
            webset = aexa.websets.get(id=input_data.external_id)
            webset_result = Webset.model_validate(webset.model_dump(by_alias=True))

            yield "webset", webset_result
            yield "was_created", False

        except httpx.HTTPStatusError as e:
            if e.response.status_code == 404:
                # Not found - create new webset
                search_params = None
                if input_data.search_query:
                    search_params = CreateWebsetParametersSearch(
                        query=input_data.search_query,
                        count=input_data.search_count,
                    )

                webset = aexa.websets.create(
                    params=CreateWebsetParameters(
                        search=search_params,
                        external_id=input_data.external_id,
                        metadata=input_data.metadata,
                    )
                )

                webset_result = Webset.model_validate(webset.model_dump(by_alias=True))

                yield "webset", webset_result
                yield "was_created", True
            else:
                # Other HTTP errors should propagate
                raise


class ExaUpdateWebsetBlock(Block):
    class Input(BlockSchemaInput):
        credentials: CredentialsMetaInput = exa.credentials_field(
            description="The Exa integration requires an API Key."
        )
        webset_id: str = SchemaField(
            description="The ID or external ID of the Webset to update",
            placeholder="webset-id-or-external-id",
        )
        metadata: Optional[dict] = SchemaField(
            default=None,
            description="Key-value pairs to associate with this webset (set to null to clear)",
        )

    class Output(BlockSchemaOutput):
        webset_id: str = SchemaField(description="The unique identifier for the webset")
        status: str = SchemaField(description="The status of the webset")
        external_id: Optional[str] = SchemaField(
            description="The external identifier for the webset"
        )
        metadata: dict = SchemaField(description="Updated metadata for the webset")
        updated_at: str = SchemaField(
            description="The date and time the webset was updated"
        )
        error: str = SchemaField(description="Error message if the request failed")

    def __init__(self):
        super().__init__(
            id="89ccd99a-3c2b-4fbf-9e25-0ffa398d0314",
            description="Update metadata for an existing Webset",
            categories={BlockCategory.SEARCH},
            input_schema=ExaUpdateWebsetBlock.Input,
            output_schema=ExaUpdateWebsetBlock.Output,
        )

    async def run(
        self, input_data: Input, *, credentials: APIKeyCredentials, **kwargs
    ) -> BlockOutput:
        aexa = AsyncExa(api_key=credentials.api_key.get_secret_value())

        payload = {}
        if input_data.metadata is not None:
            payload["metadata"] = input_data.metadata

        sdk_webset = aexa.websets.update(id=input_data.webset_id, params=payload)

        status_str = (
            sdk_webset.status.value
            if hasattr(sdk_webset.status, "value")
            else str(sdk_webset.status)
        )

        yield "webset_id", sdk_webset.id
        yield "status", status_str
        yield "external_id", sdk_webset.external_id
        yield "metadata", sdk_webset.metadata or {}
        yield "updated_at", (
            sdk_webset.updated_at.isoformat() if sdk_webset.updated_at else ""
        )


class ExaListWebsetsBlock(Block):
    class Input(BlockSchemaInput):
        credentials: CredentialsMetaInput = exa.credentials_field(
            description="The Exa integration requires an API Key."
        )
        trigger: Any | None = SchemaField(
            default=None,
            description="Trigger for the webset, value is ignored!",
            advanced=False,
        )
        cursor: Optional[str] = SchemaField(
            default=None,
            description="Cursor for pagination through results",
            advanced=True,
        )
        limit: int = SchemaField(
            default=25,
            description="Number of websets to return (1-100)",
            ge=1,
            le=100,
            advanced=True,
        )

<<<<<<< HEAD
    class Output(BlockSchema):
        websets: list[Webset] = SchemaField(description="List of websets")
=======
    class Output(BlockSchemaOutput):
        websets: list[Webset] = SchemaField(
            description="List of websets", default_factory=list
        )
>>>>>>> e6fb649c
        has_more: bool = SchemaField(
            description="Whether there are more results to paginate through"
        )
        next_cursor: Optional[str] = SchemaField(
            description="Cursor for the next page of results"
        )
        error: str = SchemaField(description="Error message if the request failed")

    def __init__(self):
        super().__init__(
            id="1dcd8fd6-c13f-4e6f-bd4c-654428fa4757",
            description="List all Websets with pagination support",
            categories={BlockCategory.SEARCH},
            input_schema=ExaListWebsetsBlock.Input,
            output_schema=ExaListWebsetsBlock.Output,
        )

    async def run(
        self, input_data: Input, *, credentials: APIKeyCredentials, **kwargs
    ) -> BlockOutput:
        aexa = AsyncExa(api_key=credentials.api_key.get_secret_value())

        response = aexa.websets.list(
            cursor=input_data.cursor,
            limit=input_data.limit,
        )

        websets_data = [
            w.model_dump(by_alias=True, exclude_none=True) for w in response.data
        ]

        yield "websets", websets_data
        yield "has_more", response.has_more
        yield "next_cursor", response.next_cursor


class ExaGetWebsetBlock(Block):
    class Input(BlockSchemaInput):
        credentials: CredentialsMetaInput = exa.credentials_field(
            description="The Exa integration requires an API Key."
        )
        webset_id: str = SchemaField(
            description="The ID or external ID of the Webset to retrieve",
            placeholder="webset-id-or-external-id",
        )

    class Output(BlockSchemaOutput):
        webset_id: str = SchemaField(description="The unique identifier for the webset")
        status: str = SchemaField(description="The status of the webset")
        external_id: Optional[str] = SchemaField(
            description="The external identifier for the webset"
        )
        searches: list[dict] = SchemaField(
            description="The searches performed on the webset"
        )
        enrichments: list[dict] = SchemaField(
            description="The enrichments applied to the webset"
        )
        monitors: list[dict] = SchemaField(description="The monitors for the webset")
        metadata: dict = SchemaField(
            description="Key-value pairs associated with the webset"
        )
        created_at: str = SchemaField(
            description="The date and time the webset was created"
        )
        updated_at: str = SchemaField(
            description="The date and time the webset was last updated"
        )
        error: str = SchemaField(description="Error message if the request failed")

    def __init__(self):
        super().__init__(
            id="6ab8e12a-132c-41bf-b5f3-d662620fa832",
            description="Retrieve a Webset by ID or external ID",
            categories={BlockCategory.SEARCH},
            input_schema=ExaGetWebsetBlock.Input,
            output_schema=ExaGetWebsetBlock.Output,
        )

    async def run(
        self, input_data: Input, *, credentials: APIKeyCredentials, **kwargs
    ) -> BlockOutput:
        aexa = AsyncExa(api_key=credentials.api_key.get_secret_value())

        sdk_webset = aexa.websets.get(id=input_data.webset_id)

        status_str = (
            sdk_webset.status.value
            if hasattr(sdk_webset.status, "value")
            else str(sdk_webset.status)
        )

        searches_data = [
            s.model_dump(by_alias=True, exclude_none=True)
            for s in sdk_webset.searches or []
        ]
        enrichments_data = [
            e.model_dump(by_alias=True, exclude_none=True)
            for e in sdk_webset.enrichments or []
        ]
        monitors_data = [
            m.model_dump(by_alias=True, exclude_none=True)
            for m in sdk_webset.monitors or []
        ]

        yield "webset_id", sdk_webset.id
        yield "status", status_str
        yield "external_id", sdk_webset.external_id
        yield "searches", searches_data
        yield "enrichments", enrichments_data
        yield "monitors", monitors_data
        yield "metadata", sdk_webset.metadata or {}
        yield "created_at", (
            sdk_webset.created_at.isoformat() if sdk_webset.created_at else ""
        )
        yield "updated_at", (
            sdk_webset.updated_at.isoformat() if sdk_webset.updated_at else ""
        )


class ExaDeleteWebsetBlock(Block):
    class Input(BlockSchemaInput):
        credentials: CredentialsMetaInput = exa.credentials_field(
            description="The Exa integration requires an API Key."
        )
        webset_id: str = SchemaField(
            description="The ID or external ID of the Webset to delete",
            placeholder="webset-id-or-external-id",
        )

    class Output(BlockSchemaOutput):
        webset_id: str = SchemaField(
            description="The unique identifier for the deleted webset"
        )
        external_id: Optional[str] = SchemaField(
            description="The external identifier for the deleted webset"
        )
        status: str = SchemaField(description="The status of the deleted webset")
        success: str = SchemaField(description="Whether the deletion was successful")
        error: str = SchemaField(description="Error message if the request failed")

    def __init__(self):
        super().__init__(
            id="aa6994a2-e986-421f-8d4c-7671d3be7b7e",
            description="Delete a Webset and all its items",
            categories={BlockCategory.SEARCH},
            input_schema=ExaDeleteWebsetBlock.Input,
            output_schema=ExaDeleteWebsetBlock.Output,
        )

    async def run(
        self, input_data: Input, *, credentials: APIKeyCredentials, **kwargs
    ) -> BlockOutput:
        aexa = AsyncExa(api_key=credentials.api_key.get_secret_value())

        deleted_webset = aexa.websets.delete(id=input_data.webset_id)

        status_str = (
            deleted_webset.status.value
            if hasattr(deleted_webset.status, "value")
            else str(deleted_webset.status)
        )

        yield "webset_id", deleted_webset.id
        yield "external_id", deleted_webset.external_id
        yield "status", status_str
        yield "success", "true"


class ExaCancelWebsetBlock(Block):
    class Input(BlockSchemaInput):
        credentials: CredentialsMetaInput = exa.credentials_field(
            description="The Exa integration requires an API Key."
        )
        webset_id: str = SchemaField(
            description="The ID or external ID of the Webset to cancel",
            placeholder="webset-id-or-external-id",
        )

    class Output(BlockSchemaOutput):
        webset_id: str = SchemaField(description="The unique identifier for the webset")
        status: str = SchemaField(
            description="The status of the webset after cancellation"
        )
        external_id: Optional[str] = SchemaField(
            description="The external identifier for the webset"
        )
        success: str = SchemaField(
            description="Whether the cancellation was successful"
        )
        error: str = SchemaField(description="Error message if the request failed")

    def __init__(self):
        super().__init__(
            id="e40a6420-1db8-47bb-b00a-0e6aecd74176",
            description="Cancel all operations being performed on a Webset",
            categories={BlockCategory.SEARCH},
            input_schema=ExaCancelWebsetBlock.Input,
            output_schema=ExaCancelWebsetBlock.Output,
        )

    async def run(
        self, input_data: Input, *, credentials: APIKeyCredentials, **kwargs
    ) -> BlockOutput:
        aexa = AsyncExa(api_key=credentials.api_key.get_secret_value())

        canceled_webset = aexa.websets.cancel(id=input_data.webset_id)

        status_str = (
            canceled_webset.status.value
            if hasattr(canceled_webset.status, "value")
            else str(canceled_webset.status)
        )

        yield "webset_id", canceled_webset.id
        yield "status", status_str
        yield "external_id", canceled_webset.external_id
        yield "success", "true"


# Mirrored models for Preview response stability
class PreviewCriterionModel(BaseModel):
    """Stable model for preview criteria."""

    description: str

    @classmethod
    def from_sdk(cls, sdk_criterion) -> "PreviewCriterionModel":
        """Convert SDK criterion to our model."""
        return cls(description=sdk_criterion.description)


class PreviewEnrichmentModel(BaseModel):
    """Stable model for preview enrichment."""

    description: str
    format: str
    options: List[str]

    @classmethod
    def from_sdk(cls, sdk_enrichment) -> "PreviewEnrichmentModel":
        """Convert SDK enrichment to our model."""
        format_str = (
            sdk_enrichment.format.value
            if hasattr(sdk_enrichment.format, "value")
            else str(sdk_enrichment.format)
        )

        options_list = []
        if sdk_enrichment.options:
            for opt in sdk_enrichment.options:
                opt_dict = opt.model_dump(by_alias=True)
                options_list.append(opt_dict.get("label", ""))

        return cls(
            description=sdk_enrichment.description,
            format=format_str,
            options=options_list,
        )


class PreviewSearchModel(BaseModel):
    """Stable model for preview search details."""

    entity_type: str
    entity_description: Optional[str]
    criteria: List[PreviewCriterionModel]

    @classmethod
    def from_sdk(cls, sdk_search) -> "PreviewSearchModel":
        """Convert SDK search preview to our model."""
        # Extract entity type from union
        entity_dict = sdk_search.entity.model_dump(by_alias=True)
        entity_type = entity_dict.get("type", "auto")
        entity_description = entity_dict.get("description")

        # Convert criteria
        criteria = [
            PreviewCriterionModel.from_sdk(c) for c in sdk_search.criteria or []
        ]

        return cls(
            entity_type=entity_type,
            entity_description=entity_description,
            criteria=criteria,
        )


class PreviewWebsetModel(BaseModel):
    """Stable model for preview response."""

    search: PreviewSearchModel
    enrichments: List[PreviewEnrichmentModel]

    @classmethod
    def from_sdk(cls, sdk_preview) -> "PreviewWebsetModel":
        """Convert SDK PreviewWebsetResponse to our model."""

        search = PreviewSearchModel.from_sdk(sdk_preview.search)
        enrichments = [
            PreviewEnrichmentModel.from_sdk(e) for e in sdk_preview.enrichments or []
        ]

        return cls(search=search, enrichments=enrichments)


class ExaPreviewWebsetBlock(Block):
    class Input(BlockSchema):
        credentials: CredentialsMetaInput = exa.credentials_field(
            description="The Exa integration requires an API Key."
        )
        query: str = SchemaField(
            description="Your search query to preview. Use this to see how Exa will interpret your search before creating a webset.",
            placeholder="Marketing agencies based in the US, with brands worked with and city",
        )
        entity_type: Optional[SearchEntityType] = SchemaField(
            default=None,
            description="Entity type to force: 'company', 'person', 'article', 'research_paper', or 'custom'. If not provided, Exa will auto-detect.",
            advanced=True,
        )
        entity_description: Optional[str] = SchemaField(
            default=None,
            description="Description for custom entity type (required when entity_type is 'custom')",
            advanced=True,
        )

    class Output(BlockSchema):
        preview: PreviewWebsetModel = SchemaField(
            description="Full preview response with search and enrichment details"
        )
        entity_type: str = SchemaField(
            description="The detected or specified entity type"
        )
        entity_description: Optional[str] = SchemaField(
            description="Description of the entity type"
        )
        criteria: list[PreviewCriterionModel] = SchemaField(
            description="Generated search criteria that will be used"
        )
        enrichment_columns: list[PreviewEnrichmentModel] = SchemaField(
            description="Available enrichment columns that can be extracted"
        )
        interpretation: str = SchemaField(
            description="Human-readable interpretation of how the query will be processed"
        )
        suggestions: list[str] = SchemaField(
            description="Suggestions for improving the query"
        )
        error: str = SchemaField(description="Error message if the preview failed")

    def __init__(self):
        super().__init__(
            id="f8c4e2a1-9b3d-4e5f-a6c7-d8e9f0a1b2c3",
            description="Preview how a search query will be interpreted before creating a webset. Helps understand entity detection, criteria generation, and available enrichments.",
            categories={BlockCategory.SEARCH},
            input_schema=ExaPreviewWebsetBlock.Input,
            output_schema=ExaPreviewWebsetBlock.Output,
        )

    async def run(
        self, input_data: Input, *, credentials: APIKeyCredentials, **kwargs
    ) -> BlockOutput:
        aexa = AsyncExa(api_key=credentials.api_key.get_secret_value())

        payload: dict[str, Any] = {
            "query": input_data.query,
        }

        if input_data.entity_type:
            entity: dict[str, Any] = {"type": input_data.entity_type.value}
            if (
                input_data.entity_type == SearchEntityType.CUSTOM
                and input_data.entity_description
            ):
                entity["description"] = input_data.entity_description
            payload["entity"] = entity

        sdk_preview = aexa.websets.preview(params=payload)

        preview = PreviewWebsetModel.from_sdk(sdk_preview)

        entity_type = preview.search.entity_type
        entity_description = preview.search.entity_description
        criteria = preview.search.criteria
        enrichments = preview.enrichments

        # Generate interpretation
        interpretation = f"Query will search for {entity_type}"
        if entity_description:
            interpretation += f" ({entity_description})"
        if criteria:
            interpretation += f" with {len(criteria)} criteria"
        if enrichments:
            interpretation += f" and {len(enrichments)} available enrichment columns"

        # Generate suggestions
        suggestions = []
        if not criteria:
            suggestions.append(
                "Consider adding specific criteria to narrow your search"
            )
        if not enrichments:
            suggestions.append(
                "Consider specifying what data points you want to extract"
            )

        # Yield full model first
        yield "preview", preview

        # Then yield individual fields for graph flexibility
        yield "entity_type", entity_type
        yield "entity_description", entity_description
        yield "criteria", criteria
        yield "enrichment_columns", enrichments
        yield "interpretation", interpretation
        yield "suggestions", suggestions


class ExaWebsetStatusBlock(Block):
    """Get a quick status overview of a webset without fetching all details."""

    class Input(BlockSchema):
        credentials: CredentialsMetaInput = exa.credentials_field(
            description="The Exa integration requires an API Key."
        )
        webset_id: str = SchemaField(
            description="The ID or external ID of the Webset",
            placeholder="webset-id-or-external-id",
        )

    class Output(BlockSchema):
        webset_id: str = SchemaField(description="The webset identifier")
        status: str = SchemaField(
            description="Current status (idle, running, paused, etc.)"
        )
        item_count: int = SchemaField(description="Total number of items in the webset")
        search_count: int = SchemaField(description="Number of searches performed")
        enrichment_count: int = SchemaField(
            description="Number of enrichments configured"
        )
        monitor_count: int = SchemaField(description="Number of monitors configured")
        last_updated: str = SchemaField(description="When the webset was last updated")
        is_processing: bool = SchemaField(
            description="Whether any operations are currently running"
        )
        error: str = SchemaField(description="Error message if the request failed")

    def __init__(self):
        super().__init__(
            id="47cc3cd8-840f-4ec4-8d40-fcaba75fbe1a",
            description="Get a quick status overview of a webset",
            categories={BlockCategory.SEARCH},
            input_schema=ExaWebsetStatusBlock.Input,
            output_schema=ExaWebsetStatusBlock.Output,
        )

    async def run(
        self, input_data: Input, *, credentials: APIKeyCredentials, **kwargs
    ) -> BlockOutput:
        aexa = AsyncExa(api_key=credentials.api_key.get_secret_value())

        webset = aexa.websets.get(id=input_data.webset_id)

        status = (
            webset.status.value
            if hasattr(webset.status, "value")
            else str(webset.status)
        )
        is_processing = status in ["running", "pending"]

        # Estimate item count from search progress
        item_count = 0
        if webset.searches:
            for search in webset.searches:
                if search.progress:
                    item_count += search.progress.found

        # Count searches, enrichments, monitors
        search_count = len(webset.searches or [])
        enrichment_count = len(webset.enrichments or [])
        monitor_count = len(webset.monitors or [])

        yield "webset_id", webset.id
        yield "status", status
        yield "item_count", item_count
        yield "search_count", search_count
        yield "enrichment_count", enrichment_count
        yield "monitor_count", monitor_count
        yield "last_updated", webset.updated_at.isoformat() if webset.updated_at else ""
        yield "is_processing", is_processing


# Summary models for ExaWebsetSummaryBlock
class SearchSummaryModel(BaseModel):
    """Summary of searches in a webset."""

    total_searches: int
    completed_searches: int
    total_items_found: int
    queries: List[str]


class EnrichmentSummaryModel(BaseModel):
    """Summary of enrichments in a webset."""

    total_enrichments: int
    completed_enrichments: int
    enrichment_types: List[str]
    titles: List[str]


class MonitorSummaryModel(BaseModel):
    """Summary of monitors in a webset."""

    total_monitors: int
    active_monitors: int
    next_run: Optional[datetime] = None


class WebsetStatisticsModel(BaseModel):
    """Various statistics about a webset."""

    total_operations: int
    is_processing: bool
    has_monitors: bool
    avg_items_per_search: float


class ExaWebsetSummaryBlock(Block):
    """Get a comprehensive summary of a webset including samples and statistics."""

    class Input(BlockSchema):
        credentials: CredentialsMetaInput = exa.credentials_field(
            description="The Exa integration requires an API Key."
        )
        webset_id: str = SchemaField(
            description="The ID or external ID of the Webset",
            placeholder="webset-id-or-external-id",
        )
        include_sample_items: bool = SchemaField(
            default=True,
            description="Include sample items in the summary",
        )
        sample_size: int = SchemaField(
            default=3,
            description="Number of sample items to include",
            ge=0,
            le=10,
        )
        include_search_details: bool = SchemaField(
            default=True,
            description="Include details about searches",
        )
        include_enrichment_details: bool = SchemaField(
            default=True,
            description="Include details about enrichments",
        )

    class Output(BlockSchema):
        webset_id: str = SchemaField(description="The webset identifier")
        status: str = SchemaField(description="Current status")
        entity_type: str = SchemaField(description="Type of entities in the webset")
        total_items: int = SchemaField(description="Total number of items")
        sample_items: list[Dict[str, Any]] = SchemaField(
            description="Sample items from the webset"
        )
        search_summary: SearchSummaryModel = SchemaField(
            description="Summary of searches performed"
        )
        enrichment_summary: EnrichmentSummaryModel = SchemaField(
            description="Summary of enrichments applied"
        )
        monitor_summary: MonitorSummaryModel = SchemaField(
            description="Summary of monitors configured"
        )
        statistics: WebsetStatisticsModel = SchemaField(
            description="Various statistics about the webset"
        )
        created_at: str = SchemaField(description="When the webset was created")
        updated_at: str = SchemaField(description="When the webset was last updated")
        error: str = SchemaField(description="Error message if the request failed")

    def __init__(self):
        super().__init__(
            id="9eff1710-a49b-490e-b486-197bf8b23c61",
            description="Get a comprehensive summary of a webset with samples and statistics",
            categories={BlockCategory.SEARCH},
            input_schema=ExaWebsetSummaryBlock.Input,
            output_schema=ExaWebsetSummaryBlock.Output,
        )

    async def run(
        self, input_data: Input, *, credentials: APIKeyCredentials, **kwargs
    ) -> BlockOutput:
        aexa = AsyncExa(api_key=credentials.api_key.get_secret_value())

        webset = aexa.websets.get(id=input_data.webset_id)

        # Extract basic info
        webset_id = webset.id
        status = (
            webset.status.value
            if hasattr(webset.status, "value")
            else str(webset.status)
        )

        # Determine entity type from searches
        entity_type = "unknown"
        searches = webset.searches or []
        if searches:
            first_search = searches[0]
            if first_search.entity:
                entity_dict = first_search.entity.model_dump(
                    by_alias=True, exclude_none=True
                )
                entity_type = entity_dict.get("type", "unknown")

        # Get sample items if requested
        sample_items_data = []
        total_items = 0

        if input_data.include_sample_items and input_data.sample_size > 0:
            items_response = aexa.websets.items.list(
                webset_id=input_data.webset_id, limit=input_data.sample_size
            )
            sample_items_data = [
                item.model_dump(by_alias=True, exclude_none=True)
                for item in items_response.data
            ]
            total_items = len(sample_items_data)

        # Build search summary using Pydantic model
        search_summary = SearchSummaryModel(
            total_searches=0,
            completed_searches=0,
            total_items_found=0,
            queries=[],
        )
        if input_data.include_search_details and searches:
            search_summary = SearchSummaryModel(
                total_searches=len(searches),
                completed_searches=sum(
                    1
                    for s in searches
                    if (s.status.value if hasattr(s.status, "value") else str(s.status))
                    == "completed"
                ),
                total_items_found=int(
                    sum(s.progress.found if s.progress else 0 for s in searches)
                ),
                queries=[s.query for s in searches[:3]],  # First 3 queries
            )

        # Build enrichment summary using Pydantic model
        enrichment_summary = EnrichmentSummaryModel(
            total_enrichments=0,
            completed_enrichments=0,
            enrichment_types=[],
            titles=[],
        )
        enrichments = webset.enrichments or []
        if input_data.include_enrichment_details and enrichments:
            enrichment_summary = EnrichmentSummaryModel(
                total_enrichments=len(enrichments),
                completed_enrichments=sum(
                    1
                    for e in enrichments
                    if (e.status.value if hasattr(e.status, "value") else str(e.status))
                    == "completed"
                ),
                enrichment_types=list(
                    set(
                        (
                            e.format.value
                            if e.format and hasattr(e.format, "value")
                            else str(e.format) if e.format else "text"
                        )
                        for e in enrichments
                    )
                ),
                titles=[(e.title or e.description or "")[:50] for e in enrichments[:3]],
            )

        # Build monitor summary using Pydantic model
        monitors = webset.monitors or []
        next_run_dt = None
        if monitors:
            next_runs = [m.next_run_at for m in monitors if m.next_run_at]
            if next_runs:
                next_run_dt = min(next_runs)

        monitor_summary = MonitorSummaryModel(
            total_monitors=len(monitors),
            active_monitors=sum(
                1
                for m in monitors
                if (m.status.value if hasattr(m.status, "value") else str(m.status))
                == "enabled"
            ),
            next_run=next_run_dt,
        )

        # Build statistics using Pydantic model
        statistics = WebsetStatisticsModel(
            total_operations=len(searches) + len(enrichments),
            is_processing=status in ["running", "pending"],
            has_monitors=len(monitors) > 0,
            avg_items_per_search=(
                search_summary.total_items_found / len(searches) if searches else 0
            ),
        )

        yield "webset_id", webset_id
        yield "status", status
        yield "entity_type", entity_type
        yield "total_items", total_items
        yield "sample_items", sample_items_data
        yield "search_summary", search_summary
        yield "enrichment_summary", enrichment_summary
        yield "monitor_summary", monitor_summary
        yield "statistics", statistics
        yield "created_at", webset.created_at.isoformat() if webset.created_at else ""
        yield "updated_at", webset.updated_at.isoformat() if webset.updated_at else ""


class ExaWebsetReadyCheckBlock(Block):
    """Check if a webset is ready for the next operation (conditional workflow helper)."""

    class Input(BlockSchema):
        credentials: CredentialsMetaInput = exa.credentials_field(
            description="The Exa integration requires an API Key."
        )
        webset_id: str = SchemaField(
            description="The ID or external ID of the Webset to check",
            placeholder="webset-id-or-external-id",
        )
        min_items: int = SchemaField(
            default=1,
            description="Minimum number of items required to be 'ready'",
            ge=0,
        )

    class Output(BlockSchema):
        is_ready: bool = SchemaField(
            description="True if webset is idle AND has minimum items"
        )
        status: str = SchemaField(description="Current webset status")
        item_count: int = SchemaField(description="Number of items in webset")
        has_searches: bool = SchemaField(
            description="Whether webset has any searches configured"
        )
        has_enrichments: bool = SchemaField(
            description="Whether webset has any enrichments"
        )
        recommendation: str = SchemaField(
            description="Suggested next action (ready_to_process, waiting_for_results, needs_search, etc.)"
        )
        error: str = SchemaField(description="Error message if check failed")

    def __init__(self):
        super().__init__(
            id="faf9f0f3-e659-4264-b33b-284a02166bec",
            description="Check if webset is ready for next operation - enables conditional workflow branching",
            categories={BlockCategory.SEARCH, BlockCategory.LOGIC},
            input_schema=ExaWebsetReadyCheckBlock.Input,
            output_schema=ExaWebsetReadyCheckBlock.Output,
        )

    async def run(
        self, input_data: Input, *, credentials: APIKeyCredentials, **kwargs
    ) -> BlockOutput:
        aexa = AsyncExa(api_key=credentials.api_key.get_secret_value())

        # Get webset details
        webset = aexa.websets.get(id=input_data.webset_id)

        status = (
            webset.status.value
            if hasattr(webset.status, "value")
            else str(webset.status)
        )

        # Estimate item count from search progress
        item_count = 0
        if webset.searches:
            for search in webset.searches:
                if search.progress:
                    item_count += search.progress.found

        # Determine readiness
        is_idle = status == "idle"
        has_min_items = item_count >= input_data.min_items
        is_ready = is_idle and has_min_items

        # Check resources
        has_searches = len(webset.searches or []) > 0
        has_enrichments = len(webset.enrichments or []) > 0

        # Generate recommendation
        recommendation = ""
        if not has_searches:
            recommendation = "needs_search"
        elif status in ["running", "pending"]:
            recommendation = "waiting_for_results"
        elif not has_min_items:
            recommendation = "insufficient_items"
        elif not has_enrichments:
            recommendation = "ready_to_enrich"
        else:
            recommendation = "ready_to_process"

        yield "is_ready", is_ready
        yield "status", status
        yield "item_count", item_count
        yield "has_searches", has_searches
        yield "has_enrichments", has_enrichments
        yield "recommendation", recommendation<|MERGE_RESOLUTION|>--- conflicted
+++ resolved
@@ -220,7 +220,6 @@
             advanced=True,
         )
 
-<<<<<<< HEAD
         # Polling parameters
         wait_for_initial_results: bool = SchemaField(
             default=True,
@@ -234,18 +233,13 @@
             le=600,
         )
 
-    class Output(BlockSchema):
+    class Output(BlockSchemaOutput):
         webset: Webset = SchemaField(description="The created webset with full details")
         initial_item_count: Optional[int] = SchemaField(
             description="Number of items found in the initial search (only if wait_for_initial_results was True)"
         )
         completion_time: Optional[float] = SchemaField(
             description="Time taken to complete the initial search in seconds (only if wait_for_initial_results was True)"
-=======
-    class Output(BlockSchemaOutput):
-        webset: Webset = SchemaField(
-            description="The unique identifier for the created webset"
->>>>>>> e6fb649c
         )
         error: str = SchemaField(description="Error message if the operation failed")
 
@@ -603,15 +597,8 @@
             advanced=True,
         )
 
-<<<<<<< HEAD
-    class Output(BlockSchema):
+    class Output(BlockSchemaOutput):
         websets: list[Webset] = SchemaField(description="List of websets")
-=======
-    class Output(BlockSchemaOutput):
-        websets: list[Webset] = SchemaField(
-            description="List of websets", default_factory=list
-        )
->>>>>>> e6fb649c
         has_more: bool = SchemaField(
             description="Whether there are more results to paginate through"
         )
