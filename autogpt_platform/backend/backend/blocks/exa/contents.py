--- conflicted
+++ resolved
@@ -104,15 +104,9 @@
             advanced=True,
         )
 
-<<<<<<< HEAD
-    class Output(BlockSchema):
+    class Output(BlockSchemaOutput):
         results: list[ExaSearchResults] = SchemaField(
             description="List of document contents with metadata"
-=======
-    class Output(BlockSchemaOutput):
-        results: list = SchemaField(
-            description="List of document contents", default_factory=list
->>>>>>> e6fb649c
         )
         result: ExaSearchResults = SchemaField(
             description="Single document content result"
