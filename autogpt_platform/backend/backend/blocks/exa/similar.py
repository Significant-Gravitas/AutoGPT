from datetime import datetime
from typing import Optional

from exa_py import AsyncExa

from backend.sdk import (
    APIKeyCredentials,
    Block,
    BlockCategory,
    BlockOutput,
    BlockSchemaInput,
    BlockSchemaOutput,
    CredentialsMetaInput,
    SchemaField,
)

from ._config import exa
from .helpers import (
    ContentSettings,
    CostDollars,
    ExaSearchResults,
    process_contents_settings,
)


class ExaFindSimilarBlock(Block):
    class Input(BlockSchemaInput):
        credentials: CredentialsMetaInput = exa.credentials_field(
            description="The Exa integration requires an API Key."
        )
        url: str = SchemaField(
            description="The url for which you would like to find similar links"
        )
        number_of_results: int = SchemaField(
            description="Number of results to return", default=10, advanced=True
        )
        include_domains: list[str] = SchemaField(
            description="List of domains to include in the search. If specified, results will only come from these domains.",
            default_factory=list,
            advanced=True,
        )
        exclude_domains: list[str] = SchemaField(
            description="Domains to exclude from search",
            default_factory=list,
            advanced=True,
        )
        start_crawl_date: Optional[datetime] = SchemaField(
            description="Start date for crawled content", advanced=True, default=None
        )
        end_crawl_date: Optional[datetime] = SchemaField(
            description="End date for crawled content", advanced=True, default=None
        )
        start_published_date: Optional[datetime] = SchemaField(
            description="Start date for published content", advanced=True, default=None
        )
        end_published_date: Optional[datetime] = SchemaField(
            description="End date for published content", advanced=True, default=None
        )
        include_text: list[str] = SchemaField(
            description="Text patterns to include (max 1 string, up to 5 words)",
            default_factory=list,
            advanced=True,
        )
        exclude_text: list[str] = SchemaField(
            description="Text patterns to exclude (max 1 string, up to 5 words)",
            default_factory=list,
            advanced=True,
        )
        contents: ContentSettings = SchemaField(
            description="Content retrieval settings",
            default=ContentSettings(),
            advanced=True,
        )
        moderation: bool = SchemaField(
            description="Enable content moderation to filter unsafe content from search results",
            default=False,
            advanced=True,
        )

<<<<<<< HEAD
    class Output(BlockSchema):
        results: list[ExaSearchResults] = SchemaField(
            description="List of similar documents with metadata and content"
=======
    class Output(BlockSchemaOutput):
        results: list[Any] = SchemaField(
            description="List of similar documents with title, URL, published date, author, and score",
            default_factory=list,
>>>>>>> e6fb649c
        )
        result: ExaSearchResults = SchemaField(
            description="Single similar document result"
        )
        context: str = SchemaField(
            description="A formatted string of the results ready for LLMs."
        )
        request_id: str = SchemaField(description="Unique identifier for the request")
        cost_dollars: Optional[CostDollars] = SchemaField(
            description="Cost breakdown for the request"
        )
        error: str = SchemaField(description="Error message if the request failed")

    def __init__(self):
        super().__init__(
            id="5e7315d1-af61-4a0c-9350-7c868fa7438a",
            description="Finds similar links using Exa's findSimilar API",
            categories={BlockCategory.SEARCH},
            input_schema=ExaFindSimilarBlock.Input,
            output_schema=ExaFindSimilarBlock.Output,
        )

    async def run(
        self, input_data: Input, *, credentials: APIKeyCredentials, **kwargs
    ) -> BlockOutput:
        sdk_kwargs = {
            "url": input_data.url,
            "num_results": input_data.number_of_results,
        }

        # Handle domains
        if input_data.include_domains:
            sdk_kwargs["include_domains"] = input_data.include_domains
        if input_data.exclude_domains:
            sdk_kwargs["exclude_domains"] = input_data.exclude_domains

        # Handle dates
        if input_data.start_crawl_date:
            sdk_kwargs["start_crawl_date"] = input_data.start_crawl_date.isoformat()
        if input_data.end_crawl_date:
            sdk_kwargs["end_crawl_date"] = input_data.end_crawl_date.isoformat()
        if input_data.start_published_date:
            sdk_kwargs["start_published_date"] = (
                input_data.start_published_date.isoformat()
            )
        if input_data.end_published_date:
            sdk_kwargs["end_published_date"] = input_data.end_published_date.isoformat()

        # Handle text filters
        if input_data.include_text:
            sdk_kwargs["include_text"] = input_data.include_text
        if input_data.exclude_text:
            sdk_kwargs["exclude_text"] = input_data.exclude_text

        if input_data.moderation:
            sdk_kwargs["moderation"] = input_data.moderation

        # check if we need to use find_similar_and_contents
        content_settings = process_contents_settings(input_data.contents)

        aexa = AsyncExa(api_key=credentials.api_key.get_secret_value())

        if content_settings:
            # Use find_similar_and_contents when contents are requested
            sdk_kwargs["text"] = content_settings.get("text", False)
            if "highlights" in content_settings:
                sdk_kwargs["highlights"] = content_settings["highlights"]
            if "summary" in content_settings:
                sdk_kwargs["summary"] = content_settings["summary"]
            response = await aexa.find_similar_and_contents(**sdk_kwargs)
        else:
            response = await aexa.find_similar(**sdk_kwargs)

        converted_results = [
            ExaSearchResults.from_sdk(sdk_result)
            for sdk_result in response.results or []
        ]

        yield "results", converted_results
        for result in converted_results:
            yield "result", result

        if response.context:
            yield "context", response.context

        if response.cost_dollars:
            yield "cost_dollars", response.cost_dollars<|MERGE_RESOLUTION|>--- conflicted
+++ resolved
@@ -77,16 +77,9 @@
             advanced=True,
         )
 
-<<<<<<< HEAD
-    class Output(BlockSchema):
+    class Output(BlockSchemaOutput):
         results: list[ExaSearchResults] = SchemaField(
             description="List of similar documents with metadata and content"
-=======
-    class Output(BlockSchemaOutput):
-        results: list[Any] = SchemaField(
-            description="List of similar documents with title, URL, published date, author, and score",
-            default_factory=list,
->>>>>>> e6fb649c
         )
         result: ExaSearchResults = SchemaField(
             description="Single similar document result"
