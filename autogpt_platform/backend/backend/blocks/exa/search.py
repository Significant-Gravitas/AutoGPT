from datetime import datetime

from backend.sdk import (
    APIKeyCredentials,
    Block,
    BlockCategory,
    BlockOutput,
    BlockSchema,
    CredentialsMetaInput,
    Requests,
    SchemaField,
)
<<<<<<< HEAD
from backend.blocks.exa.helpers import ContentSettings, to_camel_case_dict
from backend.data.block import Block, BlockCategory, BlockOutput, BlockSchema
from backend.data.model import SchemaField
from backend.util.request import requests
=======

from ._config import exa
from .helpers import ContentSettings
>>>>>>> 2df0e2b7


class ExaSearchBlock(Block):
    class Input(BlockSchema):
        credentials: CredentialsMetaInput = exa.credentials_field(
            description="The Exa integration requires an API Key."
        )
        query: str = SchemaField(description="The search query")
        use_auto_prompt: bool = SchemaField(
            description="Whether to use autoprompt", default=True, advanced=True
        )
        type: str = SchemaField(description="Type of search", default="", advanced=True)
        category: str = SchemaField(
            description="Category to search within", default="", advanced=True
        )
        number_of_results: int = SchemaField(
            description="Number of results to return", default=10, advanced=True
        )
        include_domains: list[str] = SchemaField(
            description="Domains to include in search", default_factory=list
        )
        exclude_domains: list[str] = SchemaField(
            description="Domains to exclude from search",
            default_factory=list,
            advanced=True,
        )
        start_crawl_date: datetime = SchemaField(
            description="Start date for crawled content"
        )
        end_crawl_date: datetime = SchemaField(
            description="End date for crawled content"
        )
        start_published_date: datetime = SchemaField(
            description="Start date for published content"
        )
        end_published_date: datetime = SchemaField(
            description="End date for published content"
        )
        include_text: list[str] = SchemaField(
            description="Text patterns to include", default_factory=list, advanced=True
        )
        exclude_text: list[str] = SchemaField(
            description="Text patterns to exclude", default_factory=list, advanced=True
        )
        contents: ContentSettings = SchemaField(
            description="Content retrieval settings",
            default=ContentSettings(),
            advanced=True,
        )

    class Output(BlockSchema):
        results: list = SchemaField(
            description="List of search results", default_factory=list
        )
        error: str = SchemaField(
            description="Error message if the request failed",
        )

    def __init__(self):
        super().__init__(
            id="996cec64-ac40-4dde-982f-b0dc60a5824d",
            description="Searches the web using Exa's advanced search API",
            categories={BlockCategory.SEARCH},
            input_schema=ExaSearchBlock.Input,
            output_schema=ExaSearchBlock.Output,
        )

    async def run(
        self, input_data: Input, *, credentials: APIKeyCredentials, **kwargs
    ) -> BlockOutput:
        url = "https://api.exa.ai/search"
        headers = {
            "Content-Type": "application/json",
            "x-api-key": credentials.api_key.get_secret_value(),
        }

        payload = {
            "query": input_data.query,
            "useAutoprompt": input_data.use_auto_prompt,
            "numResults": input_data.number_of_results,
<<<<<<< HEAD
            "contents": to_camel_case_dict(input_data.contents.dict()),
=======
            "contents": input_data.contents.model_dump(),
>>>>>>> 2df0e2b7
        }

        date_field_mapping = {
            "start_crawl_date": "startCrawlDate",
            "end_crawl_date": "endCrawlDate",
            "start_published_date": "startPublishedDate",
            "end_published_date": "endPublishedDate",
        }

        # Add dates if they exist
        for input_field, api_field in date_field_mapping.items():
            value = getattr(input_data, input_field, None)
            if value:
                payload[api_field] = value.strftime("%Y-%m-%dT%H:%M:%S.000Z")

        optional_field_mapping = {
            "type": "type",
            "category": "category",
            "include_domains": "includeDomains",
            "exclude_domains": "excludeDomains",
            "include_text": "includeText",
            "exclude_text": "excludeText",
        }

        # Add other fields
        for input_field, api_field in optional_field_mapping.items():
            value = getattr(input_data, input_field)
            if value:  # Only add non-empty values
                payload[api_field] = value

        try:
            response = await Requests().post(url, headers=headers, json=payload)
            data = response.json()
            # Extract just the results array from the response
            yield "results", data.get("results", [])
        except Exception as e:
            yield "error", str(e)<|MERGE_RESOLUTION|>--- conflicted
+++ resolved
@@ -10,16 +10,8 @@
     Requests,
     SchemaField,
 )
-<<<<<<< HEAD
-from backend.blocks.exa.helpers import ContentSettings, to_camel_case_dict
-from backend.data.block import Block, BlockCategory, BlockOutput, BlockSchema
-from backend.data.model import SchemaField
-from backend.util.request import requests
-=======
-
 from ._config import exa
-from .helpers import ContentSettings
->>>>>>> 2df0e2b7
+from .helpers import ContentSettings, to_camel_case_dict
 
 
 class ExaSearchBlock(Block):
@@ -100,11 +92,7 @@
             "query": input_data.query,
             "useAutoprompt": input_data.use_auto_prompt,
             "numResults": input_data.number_of_results,
-<<<<<<< HEAD
-            "contents": to_camel_case_dict(input_data.contents.dict()),
-=======
-            "contents": input_data.contents.model_dump(),
->>>>>>> 2df0e2b7
+            "contents": to_camel_case_dict(input_data.contents.model_dump()),
         }
 
         date_field_mapping = {
