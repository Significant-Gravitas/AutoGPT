import importlib
import os
import re
from pathlib import Path
from typing import TYPE_CHECKING, TypeVar

if TYPE_CHECKING:
    from backend.data.block import Block

T = TypeVar("T")


_AVAILABLE_BLOCKS: dict[str, type["Block"]] = {}
<<<<<<< HEAD

=======
>>>>>>> 4ca1a453

def load_all_blocks() -> dict[str, type["Block"]]:
    from backend.data.block import Block

<<<<<<< HEAD
    if _AVAILABLE_BLOCKS:
        return _AVAILABLE_BLOCKS

    # Dynamically load all modules under backend.blocks
    AVAILABLE_MODULES = []
    current_dir = Path(__file__).parent
    modules = [
        str(f.relative_to(current_dir))[:-3].replace(os.path.sep, ".")
        for f in current_dir.rglob("*.py")
        if f.is_file() and f.name != "__init__.py"
    ]
    for module in modules:
        if not re.match("^[a-z0-9_.]+$", module):
            raise ValueError(
                f"Block module {module} error: module name must be lowercase, "
                "and contain only alphanumeric characters and underscores."
            )

        importlib.import_module(f".{module}", package=__name__)
        AVAILABLE_MODULES.append(module)

    # Load all Block instances from the available modules
    for block_cls in all_subclasses(Block):
        class_name = block_cls.__name__

        if class_name.endswith("Base"):
            continue

        if not class_name.endswith("Block"):
            raise ValueError(
                f"Block class {class_name} does not end with 'Block'. "
                "If you are creating an abstract class, "
                "please name the class with 'Base' at the end"
            )

        block = block_cls.create()

        if not isinstance(block.id, str) or len(block.id) != 36:
            raise ValueError(
                f"Block ID {block.name} error: {block.id} is not a valid UUID"
            )

        if block.id in _AVAILABLE_BLOCKS:
            raise ValueError(
                f"Block ID {block.name} error: {block.id} is already in use"
            )

        input_schema = block.input_schema.model_fields
        output_schema = block.output_schema.model_fields

        # Make sure `error` field is a string in the output schema
        if "error" in output_schema and output_schema["error"].annotation is not str:
            raise ValueError(
                f"{block.name} `error` field in output_schema must be a string"
            )

        # Ensure all fields in input_schema and output_schema are annotated SchemaFields
        for field_name, field in [*input_schema.items(), *output_schema.items()]:
            if field.annotation is None:
                raise ValueError(
                    f"{block.name} has a field {field_name} that is not annotated"
                )
            if field.json_schema_extra is None:
                raise ValueError(
                    f"{block.name} has a field {field_name} not defined as SchemaField"
                )

        for field in block.input_schema.model_fields.values():
            if field.annotation is bool and field.default not in (True, False):
                raise ValueError(
                    f"{block.name} has a boolean field with no default value"
                )

        if block.disabled:
            continue

        _AVAILABLE_BLOCKS[block.id] = block_cls

    return _AVAILABLE_BLOCKS


=======
def load_all_blocks() -> dict[str, type["Block"]]:
    from backend.data.block import Block

    if _AVAILABLE_BLOCKS:
        return _AVAILABLE_BLOCKS

    # Dynamically load all modules under backend.blocks
    AVAILABLE_MODULES = []
    current_dir = Path(__file__).parent
    modules = [
        str(f.relative_to(current_dir))[:-3].replace(os.path.sep, ".")
        for f in current_dir.rglob("*.py")
        if f.is_file() and f.name != "__init__.py"
    ]
    for module in modules:
        if not re.match("^[a-z0-9_.]+$", module):
            raise ValueError(
                f"Block module {module} error: module name must be lowercase, "
                "and contain only alphanumeric characters and underscores."
            )

        importlib.import_module(f".{module}", package=__name__)
        AVAILABLE_MODULES.append(module)

    # Load all Block instances from the available modules
    for block_cls in all_subclasses(Block):
        class_name = block_cls.__name__

        if class_name.endswith("Base"):
            continue

        if not class_name.endswith("Block"):
            raise ValueError(
                f"Block class {class_name} does not end with 'Block'. "
                "If you are creating an abstract class, "
                "please name the class with 'Base' at the end"
            )

        block = block_cls.create()

        if not isinstance(block.id, str) or len(block.id) != 36:
            raise ValueError(
                f"Block ID {block.name} error: {block.id} is not a valid UUID"
            )

        if block.id in _AVAILABLE_BLOCKS:
            raise ValueError(
                f"Block ID {block.name} error: {block.id} is already in use"
            )

        input_schema = block.input_schema.model_fields
        output_schema = block.output_schema.model_fields

        # Make sure `error` field is a string in the output schema
        if "error" in output_schema and output_schema["error"].annotation is not str:
            raise ValueError(
                f"{block.name} `error` field in output_schema must be a string"
            )

        # Ensure all fields in input_schema and output_schema are annotated SchemaFields
        for field_name, field in [*input_schema.items(), *output_schema.items()]:
            if field.annotation is None:
                raise ValueError(
                    f"{block.name} has a field {field_name} that is not annotated"
                )
            if field.json_schema_extra is None:
                raise ValueError(
                    f"{block.name} has a field {field_name} not defined as SchemaField"
                )

        for field in block.input_schema.model_fields.values():
            if field.annotation is bool and field.default not in (True, False):
                raise ValueError(
                    f"{block.name} has a boolean field with no default value"
                )

        _AVAILABLE_BLOCKS[block.id] = block_cls

    return _AVAILABLE_BLOCKS


>>>>>>> 4ca1a453
__all__ = ["load_all_blocks"]


def all_subclasses(cls: type[T]) -> list[type[T]]:
    subclasses = cls.__subclasses__()
    for subclass in subclasses:
        subclasses += all_subclasses(subclass)
    return subclasses<|MERGE_RESOLUTION|>--- conflicted
+++ resolved
@@ -11,97 +11,8 @@
 
 
 _AVAILABLE_BLOCKS: dict[str, type["Block"]] = {}
-<<<<<<< HEAD
-
-=======
->>>>>>> 4ca1a453
-
-def load_all_blocks() -> dict[str, type["Block"]]:
-    from backend.data.block import Block
-
-<<<<<<< HEAD
-    if _AVAILABLE_BLOCKS:
-        return _AVAILABLE_BLOCKS
-
-    # Dynamically load all modules under backend.blocks
-    AVAILABLE_MODULES = []
-    current_dir = Path(__file__).parent
-    modules = [
-        str(f.relative_to(current_dir))[:-3].replace(os.path.sep, ".")
-        for f in current_dir.rglob("*.py")
-        if f.is_file() and f.name != "__init__.py"
-    ]
-    for module in modules:
-        if not re.match("^[a-z0-9_.]+$", module):
-            raise ValueError(
-                f"Block module {module} error: module name must be lowercase, "
-                "and contain only alphanumeric characters and underscores."
-            )
-
-        importlib.import_module(f".{module}", package=__name__)
-        AVAILABLE_MODULES.append(module)
-
-    # Load all Block instances from the available modules
-    for block_cls in all_subclasses(Block):
-        class_name = block_cls.__name__
-
-        if class_name.endswith("Base"):
-            continue
-
-        if not class_name.endswith("Block"):
-            raise ValueError(
-                f"Block class {class_name} does not end with 'Block'. "
-                "If you are creating an abstract class, "
-                "please name the class with 'Base' at the end"
-            )
-
-        block = block_cls.create()
-
-        if not isinstance(block.id, str) or len(block.id) != 36:
-            raise ValueError(
-                f"Block ID {block.name} error: {block.id} is not a valid UUID"
-            )
-
-        if block.id in _AVAILABLE_BLOCKS:
-            raise ValueError(
-                f"Block ID {block.name} error: {block.id} is already in use"
-            )
-
-        input_schema = block.input_schema.model_fields
-        output_schema = block.output_schema.model_fields
-
-        # Make sure `error` field is a string in the output schema
-        if "error" in output_schema and output_schema["error"].annotation is not str:
-            raise ValueError(
-                f"{block.name} `error` field in output_schema must be a string"
-            )
-
-        # Ensure all fields in input_schema and output_schema are annotated SchemaFields
-        for field_name, field in [*input_schema.items(), *output_schema.items()]:
-            if field.annotation is None:
-                raise ValueError(
-                    f"{block.name} has a field {field_name} that is not annotated"
-                )
-            if field.json_schema_extra is None:
-                raise ValueError(
-                    f"{block.name} has a field {field_name} not defined as SchemaField"
-                )
-
-        for field in block.input_schema.model_fields.values():
-            if field.annotation is bool and field.default not in (True, False):
-                raise ValueError(
-                    f"{block.name} has a boolean field with no default value"
-                )
-
-        if block.disabled:
-            continue
-
-        _AVAILABLE_BLOCKS[block.id] = block_cls
-
-    return _AVAILABLE_BLOCKS
 
 
-=======
 def load_all_blocks() -> dict[str, type["Block"]]:
     from backend.data.block import Block
 
@@ -183,7 +94,6 @@
     return _AVAILABLE_BLOCKS
 
 
->>>>>>> 4ca1a453
 __all__ = ["load_all_blocks"]
 
 
