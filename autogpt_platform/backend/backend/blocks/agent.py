import asyncio
import logging
from typing import Any, Optional

from pydantic import JsonValue

from backend.data.block import (
    Block,
    BlockCategory,
    BlockInput,
    BlockOutput,
    BlockSchema,
    BlockType,
    get_block,
)
from backend.data.execution import ExecutionStatus
from backend.data.model import SchemaField
from backend.util import json

logger = logging.getLogger(__name__)


class AgentExecutorBlock(Block):
    class Input(BlockSchema):
        user_id: str = SchemaField(description="User ID")
        graph_id: str = SchemaField(description="Graph ID")
        graph_version: int = SchemaField(description="Graph Version")

        inputs: BlockInput = SchemaField(description="Input data for the graph")
        input_schema: dict = SchemaField(description="Input schema for the graph")
        output_schema: dict = SchemaField(description="Output schema for the graph")

        nodes_input_overrides_map: Optional[dict[str, dict[str, JsonValue]]] = (
            SchemaField(default=None, hidden=True)
        )

        @classmethod
        def get_input_schema(cls, data: BlockInput) -> dict[str, Any]:
            return data.get("input_schema", {})

        @classmethod
        def get_input_defaults(cls, data: BlockInput) -> BlockInput:
            return data.get("inputs", {})

        @classmethod
        def get_missing_input(cls, data: BlockInput) -> set[str]:
            required_fields = cls.get_input_schema(data).get("required", [])
            return set(required_fields) - set(data)

        @classmethod
        def get_mismatch_error(cls, data: BlockInput) -> str | None:
            return json.validate_with_jsonschema(cls.get_input_schema(data), data)

    class Output(BlockSchema):
        pass

    def __init__(self):
        super().__init__(
            id="e189baac-8c20-45a1-94a7-55177ea42565",
            description="Executes an existing agent inside your agent",
            input_schema=AgentExecutorBlock.Input,
            output_schema=AgentExecutorBlock.Output,
            block_type=BlockType.AGENT,
            categories={BlockCategory.AGENT},
        )

    async def run(self, input_data: Input, **kwargs) -> BlockOutput:

        from backend.executor import utils as execution_utils

        graph_exec = await execution_utils.add_graph_execution(
            graph_id=input_data.graph_id,
            graph_version=input_data.graph_version,
            user_id=input_data.user_id,
            inputs=input_data.inputs,
<<<<<<< HEAD
            nodes_input_overrides_map=input_data.nodes_input_overrides_map,
=======
            node_credentials_input_map=input_data.node_credentials_input_map,
            use_db_query=False,
>>>>>>> e183be08
        )

        try:
            async for name, data in self._run(
                graph_id=input_data.graph_id,
                graph_version=input_data.graph_version,
                graph_exec_id=graph_exec.id,
                user_id=input_data.user_id,
            ):
                yield name, data
        except asyncio.CancelledError:
            logger.warning(
                f"Execution of graph {input_data.graph_id} version {input_data.graph_version} was cancelled."
            )
            await execution_utils.stop_graph_execution(
                graph_exec.id, use_db_query=False
            )
        except Exception as e:
            logger.error(
                f"Execution of graph {input_data.graph_id} version {input_data.graph_version} failed: {e}, stopping execution."
            )
            await execution_utils.stop_graph_execution(
                graph_exec.id, use_db_query=False
            )
            raise

    async def _run(
        self,
        graph_id: str,
        graph_version: int,
        graph_exec_id: str,
        user_id: str,
    ) -> BlockOutput:

        from backend.data.execution import ExecutionEventType
        from backend.executor import utils as execution_utils

        event_bus = execution_utils.get_async_execution_event_bus()

        log_id = f"Graph #{graph_id}-V{graph_version}, exec-id: {graph_exec_id}"
        logger.info(f"Starting execution of {log_id}")

        async for event in event_bus.listen(
            user_id=user_id,
            graph_id=graph_id,
            graph_exec_id=graph_exec_id,
        ):
            if event.status not in [
                ExecutionStatus.COMPLETED,
                ExecutionStatus.TERMINATED,
                ExecutionStatus.FAILED,
            ]:
                logger.debug(
                    f"Execution {log_id} received event {event.event_type} with status {event.status}"
                )
                continue

            if event.event_type == ExecutionEventType.GRAPH_EXEC_UPDATE:
                # If the graph execution is COMPLETED, TERMINATED, or FAILED,
                # we can stop listening for further events.
                break

            logger.debug(
                f"Execution {log_id} produced input {event.input_data} output {event.output_data}"
            )

            if not event.block_id:
                logger.warning(f"{log_id} received event without block_id {event}")
                continue

            block = get_block(event.block_id)
            if not block or block.block_type != BlockType.OUTPUT:
                continue

            output_name = event.input_data.get("name")
            if not output_name:
                logger.warning(f"{log_id} produced an output with no name {event}")
                continue

            for output_data in event.output_data.get("output", []):
                logger.debug(
                    f"Execution {log_id} produced {output_name}: {output_data}"
                )
                yield output_name, output_data<|MERGE_RESOLUTION|>--- conflicted
+++ resolved
@@ -73,12 +73,8 @@
             graph_version=input_data.graph_version,
             user_id=input_data.user_id,
             inputs=input_data.inputs,
-<<<<<<< HEAD
             nodes_input_overrides_map=input_data.nodes_input_overrides_map,
-=======
-            node_credentials_input_map=input_data.node_credentials_input_map,
             use_db_query=False,
->>>>>>> e183be08
         )
 
         try:
