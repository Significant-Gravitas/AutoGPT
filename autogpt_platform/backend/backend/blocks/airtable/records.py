"""
Airtable record operation blocks.
"""

from typing import Optional

from backend.sdk import (
    APIKeyCredentials,
    Block,
    BlockCategory,
    BlockOutput,
    BlockSchema,
    CredentialsMetaInput,
    SchemaField,
)

from ._api import (
    create_record,
    delete_multiple_records,
    get_record,
    list_records,
    update_multiple_records,
)
from ._config import airtable


class AirtableListRecordsBlock(Block):
    """
    Lists records from an Airtable table with optional filtering, sorting, and pagination.
    """

    class Input(BlockSchema):
        credentials: CredentialsMetaInput = airtable.credentials_field(
            description="Airtable API credentials"
        )
        base_id: str = SchemaField(description="The Airtable base ID")
        table_id_or_name: str = SchemaField(description="Table ID or name")
        filter_formula: str = SchemaField(
            description="Airtable formula to filter records", default=""
        )
        view: str = SchemaField(description="View ID or name to use", default="")
        sort: list[dict] = SchemaField(
            description="Sort configuration (array of {field, direction})", default=[]
        )
        max_records: int = SchemaField(
            description="Maximum number of records to return", default=100
        )
        page_size: int = SchemaField(
            description="Number of records per page (max 100)", default=100
        )
        offset: str = SchemaField(
            description="Pagination offset from previous request", default=""
        )
        return_fields: list[str] = SchemaField(
            description="Specific fields to return (comma-separated)", default=[]
        )

    class Output(BlockSchema):
        records: list[dict] = SchemaField(description="Array of record objects")
        offset: Optional[str] = SchemaField(
            description="Offset for next page (null if no more records)", default=None
        )

    def __init__(self):
        super().__init__(
            id="588a9fde-5733-4da7-b03c-35f5671e960f",
            description="List records from an Airtable table",
            categories={BlockCategory.DATA},
            input_schema=self.Input,
            output_schema=self.Output,
        )

    async def run(
        self, input_data: Input, *, credentials: APIKeyCredentials, **kwargs
    ) -> BlockOutput:
        data = await list_records(
            credentials,
            input_data.base_id,
            input_data.table_id_or_name,
            filter_by_formula=(
                input_data.filter_formula if input_data.filter_formula else None
            ),
            view=input_data.view if input_data.view else None,
            sort=input_data.sort if input_data.sort else None,
            max_records=input_data.max_records if input_data.max_records else None,
            page_size=min(input_data.page_size, 100) if input_data.page_size else None,
            offset=input_data.offset if input_data.offset else None,
            fields=input_data.return_fields if input_data.return_fields else None,
        )

        yield "records", data.get("records", [])
        yield "offset", data.get("offset", None)


class AirtableGetRecordBlock(Block):
    """
    Retrieves a single record from an Airtable table by its ID.
    """

    class Input(BlockSchema):
        credentials: CredentialsMetaInput = airtable.credentials_field(
            description="Airtable API credentials"
        )
        base_id: str = SchemaField(description="The Airtable base ID")
        table_id_or_name: str = SchemaField(description="Table ID or name")
        record_id: str = SchemaField(description="The record ID to retrieve")

    class Output(BlockSchema):
        id: str = SchemaField(description="The record ID")
        fields: dict = SchemaField(description="The record fields")
        created_time: str = SchemaField(description="The record created time")

    def __init__(self):
        super().__init__(
            id="c29c5cbf-0aff-40f9-bbb5-f26061792d2b",
            description="Get a single record from Airtable",
            categories={BlockCategory.DATA},
            input_schema=self.Input,
            output_schema=self.Output,
        )

    async def run(
        self, input_data: Input, *, credentials: APIKeyCredentials, **kwargs
    ) -> BlockOutput:
        record = await get_record(
            credentials,
            input_data.base_id,
            input_data.table_id_or_name,
            input_data.record_id,
        )

        yield "id", record.get("id", None)
        yield "fields", record.get("fields", None)
        yield "created_time", record.get("createdTime", None)


class AirtableCreateRecordsBlock(Block):
    """
    Creates one or more records in an Airtable table.
    """

    class Input(BlockSchema):
        credentials: CredentialsMetaInput = airtable.credentials_field(
            description="Airtable API credentials"
        )
        base_id: str = SchemaField(description="The Airtable base ID")
        table_id_or_name: str = SchemaField(description="Table ID or name")
        records: list[dict] = SchemaField(
            description="Array of records to create (each with 'fields' object)"
        )
        typecast: bool = SchemaField(
            description="Automatically convert string values to appropriate types",
            default=False,
        )
        return_fields_by_field_id: bool | None = SchemaField(
            description="Return fields by field ID",
            default=None,
        )

    class Output(BlockSchema):
        records: list[dict] = SchemaField(description="Array of created record objects")
        details: dict = SchemaField(description="Details of the created records")

    def __init__(self):
        super().__init__(
            id="42527e98-47b6-44ce-ac0e-86b4883721d3",
            description="Create records in an Airtable table",
            categories={BlockCategory.DATA},
            input_schema=self.Input,
            output_schema=self.Output,
        )

    async def run(
        self, input_data: Input, *, credentials: APIKeyCredentials, **kwargs
    ) -> BlockOutput:
        # The create_record API expects records in a specific format
        data = await create_record(
            credentials,
            input_data.base_id,
            input_data.table_id_or_name,
            records=[{"fields": record} for record in input_data.records],
            typecast=input_data.typecast if input_data.typecast else None,
            return_fields_by_field_id=input_data.return_fields_by_field_id,
        )

<<<<<<< HEAD
        yield "records", result_records
=======
        yield "records", data.get("records", [])
>>>>>>> 64b4480b
        details = data.get("details", None)
        if details:
            yield "details", details


class AirtableUpdateRecordsBlock(Block):
    """
    Updates one or more existing records in an Airtable table.
    """

    class Input(BlockSchema):
        credentials: CredentialsMetaInput = airtable.credentials_field(
            description="Airtable API credentials"
        )
        base_id: str = SchemaField(description="The Airtable base ID")
        table_id_or_name: str = SchemaField(
            description="Table ID or name - It's better to use the table ID instead of the name"
        )
        records: list[dict] = SchemaField(
            description="Array of records to update (each with 'id' and 'fields')"
        )
        typecast: bool | None = SchemaField(
            description="Automatically convert string values to appropriate types",
            default=None,
        )

    class Output(BlockSchema):
        records: list[dict] = SchemaField(description="Array of updated record objects")

    def __init__(self):
        super().__init__(
            id="6e7d2590-ac2b-4b5d-b08c-fc039cd77e1f",
            description="Update records in an Airtable table",
            categories={BlockCategory.DATA},
            input_schema=self.Input,
            output_schema=self.Output,
        )

    async def run(
        self, input_data: Input, *, credentials: APIKeyCredentials, **kwargs
    ) -> BlockOutput:
        # The update_multiple_records API expects records with id and fields
        data = await update_multiple_records(
            credentials,
            input_data.base_id,
            input_data.table_id_or_name,
            records=input_data.records,
            typecast=input_data.typecast if input_data.typecast else None,
            return_fields_by_field_id=False,  # Use field names, not IDs
        )

        yield "records", data.get("records", [])


class AirtableDeleteRecordsBlock(Block):
    """
    Deletes one or more records from an Airtable table.
    """

    class Input(BlockSchema):
        credentials: CredentialsMetaInput = airtable.credentials_field(
            description="Airtable API credentials"
        )
        base_id: str = SchemaField(description="The Airtable base ID")
        table_id_or_name: str = SchemaField(
            description="Table ID or name - It's better to use the table ID instead of the name"
        )
        record_ids: list[str] = SchemaField(
            description="Array of upto 10 record IDs to delete"
        )

    class Output(BlockSchema):
        records: list[dict] = SchemaField(description="Array of deletion results")

    def __init__(self):
        super().__init__(
            id="93e22b8b-3642-4477-aefb-1c0929a4a3a6",
            description="Delete records from an Airtable table",
            categories={BlockCategory.DATA},
            input_schema=self.Input,
            output_schema=self.Output,
        )

    async def run(
        self, input_data: Input, *, credentials: APIKeyCredentials, **kwargs
    ) -> BlockOutput:
        if len(input_data.record_ids) > 10:
            yield "error", "Only upto 10 record IDs can be deleted at a time"
        else:
            data = await delete_multiple_records(
                credentials,
                input_data.base_id,
                input_data.table_id_or_name,
                input_data.record_ids,
            )

            yield "records", data.get("records", [])<|MERGE_RESOLUTION|>--- conflicted
+++ resolved
@@ -183,11 +183,7 @@
             return_fields_by_field_id=input_data.return_fields_by_field_id,
         )
 
-<<<<<<< HEAD
         yield "records", result_records
-=======
-        yield "records", data.get("records", [])
->>>>>>> 64b4480b
         details = data.get("details", None)
         if details:
             yield "details", details
