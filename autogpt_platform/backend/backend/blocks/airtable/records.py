--- conflicted
+++ resolved
@@ -279,12 +279,9 @@
             result_records = normalized_data["records"]
 
         yield "records", result_records
-<<<<<<< HEAD
         details = data.get("details", None)
         if details:
             yield "details", details
-=======
->>>>>>> f490b01a
 
 
 class AirtableUpdateRecordsBlock(Block):
