import ast
import logging
from abc import ABC
from enum import Enum, EnumMeta
from json import JSONDecodeError
from types import MappingProxyType
from typing import TYPE_CHECKING, Any, List, Literal, NamedTuple

from pydantic import SecretStr

from backend.integrations.providers import ProviderName

if TYPE_CHECKING:
    from enum import _EnumMemberT

import anthropic
import ollama
import openai
from groq import Groq

from backend.data.block import Block, BlockCategory, BlockOutput, BlockSchema
from backend.data.model import (
    APIKeyCredentials,
    CredentialsField,
    CredentialsMetaInput,
    SchemaField,
)
from backend.util import json
from backend.util.settings import BehaveAs, Settings
from backend.util.text import TextFormatter

logger = logging.getLogger(__name__)
fmt = TextFormatter()

LLMProviderName = Literal[
    ProviderName.ANTHROPIC,
    ProviderName.GROQ,
    ProviderName.OLLAMA,
    ProviderName.OPENAI,
    ProviderName.OPEN_ROUTER,
    ProviderName.AIML_API,
]
AICredentials = CredentialsMetaInput[LLMProviderName, Literal["api_key"]]

TEST_CREDENTIALS = APIKeyCredentials(
    id="ed55ac19-356e-4243-a6cb-bc599e9b716f",
    provider="openai",
    api_key=SecretStr("mock-openai-api-key"),
    title="Mock OpenAI API key",
    expires_at=None,
)
TEST_CREDENTIALS_INPUT = {
    "provider": TEST_CREDENTIALS.provider,
    "id": TEST_CREDENTIALS.id,
    "type": TEST_CREDENTIALS.type,
    "title": TEST_CREDENTIALS.title,
}


def AICredentialsField() -> AICredentials:
    return CredentialsField(
        description="API key for the LLM provider.",
        discriminator="model",
        discriminator_mapping={
            model.value: model.metadata.provider for model in LlmModel
        },
    )


class ModelMetadata(NamedTuple):
    provider: str
    context_window: int
    max_output_tokens: int | None


class LlmModelMeta(EnumMeta):
    @property
    def __members__(
        self: type["_EnumMemberT"],
    ) -> MappingProxyType[str, "_EnumMemberT"]:
        if Settings().config.behave_as == BehaveAs.LOCAL:
            members = super().__members__
            return members
        else:
            removed_providers = ["ollama"]
            existing_members = super().__members__
            members = {
                name: member
                for name, member in existing_members.items()
                if LlmModel[name].provider not in removed_providers
            }
            return MappingProxyType(members)


class LlmModel(str, Enum, metaclass=LlmModelMeta):
    # OpenAI models
    O3_MINI = "o3-mini"
    O1 = "o1"
    O1_PREVIEW = "o1-preview"
    O1_MINI = "o1-mini"
    GPT4O_MINI = "gpt-4o-mini"
    GPT4O = "gpt-4o"
    GPT4_TURBO = "gpt-4-turbo"
    GPT3_5_TURBO = "gpt-3.5-turbo"
    # Anthropic models
    CLAUDE_3_5_SONNET = "claude-3-5-sonnet-latest"
    CLAUDE_3_5_HAIKU = "claude-3-5-haiku-latest"
    CLAUDE_3_HAIKU = "claude-3-haiku-20240307"
    # AI/ML API models
    AIML_API_QWEN2_5_72B = "Qwen/Qwen2.5-72B-Instruct-Turbo"
    AIML_API_LLAMA3_1_70B = "nvidia/llama-3.1-nemotron-70b-instruct"
    AIML_API_LLAMA3_3_70B = "meta-llama/Llama-3.3-70B-Instruct-Turbo"
    AIML_API_META_LLAMA_3_1_70B = "meta-llama/Meta-Llama-3.1-70B-Instruct-Turbo"
    AIML_API_LLAMA_3_2_3B = "meta-llama/Llama-3.2-3B-Instruct-Turbo"
    # Groq models
    GEMMA2_9B = "gemma2-9b-it"
    LLAMA3_3_70B = "llama-3.3-70b-versatile"
    LLAMA3_1_8B = "llama-3.1-8b-instant"
    LLAMA3_70B = "llama3-70b-8192"
    LLAMA3_8B = "llama3-8b-8192"
    MIXTRAL_8X7B = "mixtral-8x7b-32768"
    # Groq preview models
    DEEPSEEK_LLAMA_70B = "deepseek-r1-distill-llama-70b"
    # Ollama models
    OLLAMA_LLAMA3_3 = "llama3.3"
    OLLAMA_LLAMA3_2 = "llama3.2"
    OLLAMA_LLAMA3_8B = "llama3"
    OLLAMA_LLAMA3_405B = "llama3.1:405b"
    OLLAMA_DOLPHIN = "dolphin-mistral:latest"
    # OpenRouter models
    GEMINI_FLASH_1_5 = "google/gemini-flash-1.5"
    GROK_BETA = "x-ai/grok-beta"
    MISTRAL_NEMO = "mistralai/mistral-nemo"
    COHERE_COMMAND_R_08_2024 = "cohere/command-r-08-2024"
    COHERE_COMMAND_R_PLUS_08_2024 = "cohere/command-r-plus-08-2024"
    EVA_QWEN_2_5_32B = "eva-unit-01/eva-qwen-2.5-32b"
    DEEPSEEK_CHAT = "deepseek/deepseek-chat"  # Actually: DeepSeek V3
    PERPLEXITY_LLAMA_3_1_SONAR_LARGE_128K_ONLINE = (
        "perplexity/llama-3.1-sonar-large-128k-online"
    )
    QWEN_QWQ_32B_PREVIEW = "qwen/qwq-32b-preview"
    NOUSRESEARCH_HERMES_3_LLAMA_3_1_405B = "nousresearch/hermes-3-llama-3.1-405b"
    NOUSRESEARCH_HERMES_3_LLAMA_3_1_70B = "nousresearch/hermes-3-llama-3.1-70b"
    AMAZON_NOVA_LITE_V1 = "amazon/nova-lite-v1"
    AMAZON_NOVA_MICRO_V1 = "amazon/nova-micro-v1"
    AMAZON_NOVA_PRO_V1 = "amazon/nova-pro-v1"
    MICROSOFT_WIZARDLM_2_8X22B = "microsoft/wizardlm-2-8x22b"
    GRYPHE_MYTHOMAX_L2_13B = "gryphe/mythomax-l2-13b"

    @property
    def metadata(self) -> ModelMetadata:
        return MODEL_METADATA[self]

    @property
    def provider(self) -> str:
        return self.metadata.provider

    @property
    def context_window(self) -> int:
        return self.metadata.context_window

    @property
    def max_output_tokens(self) -> int | None:
        return self.metadata.max_output_tokens


MODEL_METADATA = {
<<<<<<< HEAD
    LlmModel.O1_PREVIEW: ModelMetadata("openai", 32000),
    LlmModel.O1_MINI: ModelMetadata("openai", 62000),
    LlmModel.GPT4O_MINI: ModelMetadata("openai", 128000),
    LlmModel.GPT4O: ModelMetadata("openai", 128000),
    LlmModel.GPT4_TURBO: ModelMetadata("openai", 128000),
    LlmModel.GPT3_5_TURBO: ModelMetadata("openai", 16385),
    LlmModel.CLAUDE_3_5_SONNET: ModelMetadata("anthropic", 200000),
    LlmModel.CLAUDE_3_HAIKU: ModelMetadata("anthropic", 200000),
    LlmModel.AIML_API_QWEN2_5_72B: ModelMetadata("aiml_api", 32000),
    LlmModel.AIML_API_LLAMA3_1_70B: ModelMetadata("aiml_api", 128000),
    LlmModel.AIML_API_LLAMA3_3_70B: ModelMetadata("aiml_api", 128000),
    LlmModel.AIML_API_META_LLAMA_3_1_70B: ModelMetadata("aiml_api", 131000),
    LlmModel.AIML_API_LLAMA_3_2_3B: ModelMetadata("aiml_api", 128000),
    LlmModel.LLAMA3_8B: ModelMetadata("groq", 8192),
    LlmModel.LLAMA3_70B: ModelMetadata("groq", 8192),
    LlmModel.MIXTRAL_8X7B: ModelMetadata("groq", 32768),
    LlmModel.GEMMA_7B: ModelMetadata("groq", 8192),
    LlmModel.GEMMA2_9B: ModelMetadata("groq", 8192),
    LlmModel.LLAMA3_1_405B: ModelMetadata("groq", 8192),
    # Limited to 16k during preview
    LlmModel.LLAMA3_1_70B: ModelMetadata("groq", 131072),
    LlmModel.LLAMA3_1_8B: ModelMetadata("groq", 131072),
    LlmModel.OLLAMA_LLAMA3_2: ModelMetadata("ollama", 8192),
    LlmModel.OLLAMA_LLAMA3_8B: ModelMetadata("ollama", 8192),
    LlmModel.OLLAMA_LLAMA3_405B: ModelMetadata("ollama", 8192),
    LlmModel.OLLAMA_DOLPHIN: ModelMetadata("ollama", 32768),
    LlmModel.GEMINI_FLASH_1_5_8B: ModelMetadata("open_router", 8192),
    LlmModel.GROK_BETA: ModelMetadata("open_router", 8192),
    LlmModel.MISTRAL_NEMO: ModelMetadata("open_router", 4000),
    LlmModel.COHERE_COMMAND_R_08_2024: ModelMetadata("open_router", 4000),
    LlmModel.COHERE_COMMAND_R_PLUS_08_2024: ModelMetadata("open_router", 4000),
    LlmModel.EVA_QWEN_2_5_32B: ModelMetadata("open_router", 4000),
    LlmModel.DEEPSEEK_CHAT: ModelMetadata("open_router", 8192),
=======
    # https://platform.openai.com/docs/models
    LlmModel.O3_MINI: ModelMetadata("openai", 200000, 100000),  # o3-mini-2025-01-31
    LlmModel.O1: ModelMetadata("openai", 200000, 100000),  # o1-2024-12-17
    LlmModel.O1_PREVIEW: ModelMetadata(
        "openai", 128000, 32768
    ),  # o1-preview-2024-09-12
    LlmModel.O1_MINI: ModelMetadata("openai", 128000, 65536),  # o1-mini-2024-09-12
    LlmModel.GPT4O_MINI: ModelMetadata(
        "openai", 128000, 16384
    ),  # gpt-4o-mini-2024-07-18
    LlmModel.GPT4O: ModelMetadata("openai", 128000, 16384),  # gpt-4o-2024-08-06
    LlmModel.GPT4_TURBO: ModelMetadata(
        "openai", 128000, 4096
    ),  # gpt-4-turbo-2024-04-09
    LlmModel.GPT3_5_TURBO: ModelMetadata("openai", 16385, 4096),  # gpt-3.5-turbo-0125
    # https://docs.anthropic.com/en/docs/about-claude/models
    LlmModel.CLAUDE_3_5_SONNET: ModelMetadata(
        "anthropic", 200000, 8192
    ),  # claude-3-5-sonnet-20241022
    LlmModel.CLAUDE_3_5_HAIKU: ModelMetadata(
        "anthropic", 200000, 8192
    ),  # claude-3-5-haiku-20241022
    LlmModel.CLAUDE_3_HAIKU: ModelMetadata(
        "anthropic", 200000, 4096
    ),  # claude-3-haiku-20240307
    # https://console.groq.com/docs/models
    LlmModel.GEMMA2_9B: ModelMetadata("groq", 8192, None),
    LlmModel.LLAMA3_3_70B: ModelMetadata("groq", 128000, 32768),
    LlmModel.LLAMA3_1_8B: ModelMetadata("groq", 128000, 8192),
    LlmModel.LLAMA3_70B: ModelMetadata("groq", 8192, None),
    LlmModel.LLAMA3_8B: ModelMetadata("groq", 8192, None),
    LlmModel.MIXTRAL_8X7B: ModelMetadata("groq", 32768, None),
    LlmModel.DEEPSEEK_LLAMA_70B: ModelMetadata("groq", 128000, None),
    # https://ollama.com/library
    LlmModel.OLLAMA_LLAMA3_3: ModelMetadata("ollama", 8192, None),
    LlmModel.OLLAMA_LLAMA3_2: ModelMetadata("ollama", 8192, None),
    LlmModel.OLLAMA_LLAMA3_8B: ModelMetadata("ollama", 8192, None),
    LlmModel.OLLAMA_LLAMA3_405B: ModelMetadata("ollama", 8192, None),
    LlmModel.OLLAMA_DOLPHIN: ModelMetadata("ollama", 32768, None),
    # https://openrouter.ai/models
    LlmModel.GEMINI_FLASH_1_5: ModelMetadata("open_router", 1000000, 8192),
    LlmModel.GROK_BETA: ModelMetadata("open_router", 131072, 131072),
    LlmModel.MISTRAL_NEMO: ModelMetadata("open_router", 128000, 4096),
    LlmModel.COHERE_COMMAND_R_08_2024: ModelMetadata("open_router", 128000, 4096),
    LlmModel.COHERE_COMMAND_R_PLUS_08_2024: ModelMetadata("open_router", 128000, 4096),
    LlmModel.EVA_QWEN_2_5_32B: ModelMetadata("open_router", 16384, 4096),
    LlmModel.DEEPSEEK_CHAT: ModelMetadata("open_router", 64000, 2048),
>>>>>>> 533d120e
    LlmModel.PERPLEXITY_LLAMA_3_1_SONAR_LARGE_128K_ONLINE: ModelMetadata(
        "open_router", 127072, 127072
    ),
    LlmModel.QWEN_QWQ_32B_PREVIEW: ModelMetadata("open_router", 32768, 32768),
    LlmModel.NOUSRESEARCH_HERMES_3_LLAMA_3_1_405B: ModelMetadata(
        "open_router", 131000, 4096
    ),
    LlmModel.NOUSRESEARCH_HERMES_3_LLAMA_3_1_70B: ModelMetadata(
        "open_router", 12288, 12288
    ),
    LlmModel.AMAZON_NOVA_LITE_V1: ModelMetadata("open_router", 300000, 5120),
    LlmModel.AMAZON_NOVA_MICRO_V1: ModelMetadata("open_router", 128000, 5120),
    LlmModel.AMAZON_NOVA_PRO_V1: ModelMetadata("open_router", 300000, 5120),
    LlmModel.MICROSOFT_WIZARDLM_2_8X22B: ModelMetadata("open_router", 65536, 4096),
    LlmModel.GRYPHE_MYTHOMAX_L2_13B: ModelMetadata("open_router", 4096, 4096),
}

for model in LlmModel:
    if model not in MODEL_METADATA:
        raise ValueError(f"Missing MODEL_METADATA metadata for model: {model}")


class MessageRole(str, Enum):
    SYSTEM = "system"
    USER = "user"
    ASSISTANT = "assistant"


class Message(BlockSchema):
    role: MessageRole
    content: str


class AIBlockBase(Block, ABC):
    def __init__(self, *args, **kwargs):
        super().__init__(*args, **kwargs)
        self.prompt = ""

    def merge_llm_stats(self, block: "AIBlockBase"):
        self.merge_stats(block.execution_stats)
        self.prompt = block.prompt


class AIStructuredResponseGeneratorBlock(AIBlockBase):
    class Input(BlockSchema):
        prompt: str = SchemaField(
            description="The prompt to send to the language model.",
            placeholder="Enter your prompt here...",
        )
        expected_format: dict[str, str] = SchemaField(
            description="Expected format of the response. If provided, the response will be validated against this format. "
            "The keys should be the expected fields in the response, and the values should be the description of the field.",
        )
        model: LlmModel = SchemaField(
            title="LLM Model",
            default=LlmModel.GPT4_TURBO,
            description="The language model to use for answering the prompt.",
            advanced=False,
        )
        credentials: AICredentials = AICredentialsField()
        sys_prompt: str = SchemaField(
            title="System Prompt",
            default="",
            description="The system prompt to provide additional context to the model.",
        )
        conversation_history: list[Message] = SchemaField(
            default=[],
            description="The conversation history to provide context for the prompt.",
        )
        retry: int = SchemaField(
            title="Retry Count",
            default=3,
            description="Number of times to retry the LLM call if the response does not match the expected format.",
        )
        prompt_values: dict[str, str] = SchemaField(
            advanced=False,
            default={},
            description="Values used to fill in the prompt. The values can be used in the prompt by putting them in a double curly braces, e.g. {{variable_name}}.",
        )
        max_tokens: int | None = SchemaField(
            advanced=True,
            default=None,
            description="The maximum number of tokens to generate in the chat completion.",
        )

        ollama_host: str = SchemaField(
            advanced=True,
            default="localhost:11434",
            description="Ollama host for local  models",
        )

    class Output(BlockSchema):
        response: dict[str, Any] = SchemaField(
            description="The response object generated by the language model."
        )
        prompt: str = SchemaField(description="The prompt sent to the language model.")
        error: str = SchemaField(description="Error message if the API call failed.")

    def __init__(self):
        super().__init__(
            id="ed55ac19-356e-4243-a6cb-bc599e9b716f",
            description="Call a Large Language Model (LLM) to generate formatted object based on the given prompt.",
            categories={BlockCategory.AI},
            input_schema=AIStructuredResponseGeneratorBlock.Input,
            output_schema=AIStructuredResponseGeneratorBlock.Output,
            test_input={
                "model": LlmModel.GPT4_TURBO,
                "credentials": TEST_CREDENTIALS_INPUT,
                "expected_format": {
                    "key1": "value1",
                    "key2": "value2",
                },
                "prompt": "User prompt",
            },
            test_credentials=TEST_CREDENTIALS,
            test_output=[
                ("response", {"key1": "key1Value", "key2": "key2Value"}),
                ("prompt", str),
            ],
            test_mock={
                "llm_call": lambda *args, **kwargs: (
                    json.dumps(
                        {
                            "key1": "key1Value",
                            "key2": "key2Value",
                        }
                    ),
                    0,
                    0,
                )
            },
        )
        self.prompt = ""

    def llm_call(
        self,
        credentials: APIKeyCredentials,
        llm_model: LlmModel,
        prompt: list[dict],
        json_format: bool,
        max_tokens: int | None,
        ollama_host: str = "localhost:11434",
    ) -> tuple[str, int, int]:
        """
        Args:
            credentials: The API key credentials to use.
            llm_model: The LLM model to use.
            prompt: The prompt to send to the LLM.
            json_format: Whether the response should be in JSON format.
            max_tokens: The maximum number of tokens to generate in the chat completion.
            ollama_host: The host for ollama to use

        Returns:
            The response from the LLM.
            The number of tokens used in the prompt.
            The number of tokens used in the completion.
        """
        provider = llm_model.metadata.provider
        max_tokens = max_tokens or llm_model.max_output_tokens or 4096

        if provider == "openai":
            oai_client = openai.OpenAI(api_key=credentials.api_key.get_secret_value())
            response_format = None

            if llm_model in [LlmModel.O1_MINI, LlmModel.O1_PREVIEW]:
                sys_messages = [p["content"] for p in prompt if p["role"] == "system"]
                usr_messages = [p["content"] for p in prompt if p["role"] != "system"]
                prompt = [
                    {"role": "user", "content": "\n".join(sys_messages)},
                    {"role": "user", "content": "\n".join(usr_messages)},
                ]
            elif json_format:
                response_format = {"type": "json_object"}

            response = oai_client.chat.completions.create(
                model=llm_model.value,
                messages=prompt,  # type: ignore
                response_format=response_format,  # type: ignore
                max_completion_tokens=max_tokens,
            )
            self.prompt = json.dumps(prompt)

            return (
                response.choices[0].message.content or "",
                response.usage.prompt_tokens if response.usage else 0,
                response.usage.completion_tokens if response.usage else 0,
            )
        elif provider == "anthropic":
            system_messages = [p["content"] for p in prompt if p["role"] == "system"]
            sysprompt = " ".join(system_messages)

            messages = []
            last_role = None
            for p in prompt:
                if p["role"] in ["user", "assistant"]:
                    if p["role"] != last_role:
                        messages.append({"role": p["role"], "content": p["content"]})
                        last_role = p["role"]
                    else:
                        # If the role is the same as the last one, combine the content
                        messages[-1]["content"] += "\n" + p["content"]

            client = anthropic.Anthropic(api_key=credentials.api_key.get_secret_value())
            try:
                resp = client.messages.create(
                    model=llm_model.value,
                    system=sysprompt,
                    messages=messages,
                    max_tokens=max_tokens,
                )
                self.prompt = json.dumps(prompt)

                if not resp.content:
                    raise ValueError("No content returned from Anthropic.")

                return (
                    (
                        resp.content[0].name
                        if isinstance(resp.content[0], anthropic.types.ToolUseBlock)
                        else resp.content[0].text
                    ),
                    resp.usage.input_tokens,
                    resp.usage.output_tokens,
                )
            except anthropic.APIError as e:
                error_message = f"Anthropic API error: {str(e)}"
                logger.error(error_message)
                raise ValueError(error_message)
        elif provider == "groq":
            client = Groq(api_key=credentials.api_key.get_secret_value())
            response_format = {"type": "json_object"} if json_format else None
            response = client.chat.completions.create(
                model=llm_model.value,
                messages=prompt,  # type: ignore
                response_format=response_format,  # type: ignore
                max_tokens=max_tokens,
            )
            self.prompt = json.dumps(prompt)
            return (
                response.choices[0].message.content or "",
                response.usage.prompt_tokens if response.usage else 0,
                response.usage.completion_tokens if response.usage else 0,
            )
        elif provider == "ollama":
            client = ollama.Client(host=ollama_host)
            sys_messages = [p["content"] for p in prompt if p["role"] == "system"]
            usr_messages = [p["content"] for p in prompt if p["role"] != "system"]
            response = client.generate(
                model=llm_model.value,
                prompt=f"{sys_messages}\n\n{usr_messages}",
                stream=False,
            )
            self.prompt = json.dumps(prompt)
            return (
                response.get("response") or "",
                response.get("prompt_eval_count") or 0,
                response.get("eval_count") or 0,
            )
        elif provider == "open_router":
            client = openai.OpenAI(
                base_url="https://openrouter.ai/api/v1",
                api_key=credentials.api_key.get_secret_value(),
            )

            response = client.chat.completions.create(
                extra_headers={
                    "HTTP-Referer": "https://agpt.co",
                    "X-Title": "AutoGPT",
                },
                model=llm_model.value,
                messages=prompt,  # type: ignore
                max_tokens=max_tokens,
            )
            self.prompt = json.dumps(prompt)

            # If there's no response, raise an error
            if not response.choices:
                if response:
                    raise ValueError(f"OpenRouter error: {response}")
                else:
                    raise ValueError("No response from OpenRouter.")

            return (
                response.choices[0].message.content or "",
                response.usage.prompt_tokens if response.usage else 0,
                response.usage.completion_tokens if response.usage else 0,
            )
        elif provider == "aiml_api":
            client = openai.OpenAI(
                base_url="https://api.aimlapi.com/v2",
                api_key=credentials.api_key.get_secret_value(),
            )

            completion = client.chat.completions.create(
                model=llm_model.value,
                messages=prompt,  # type: ignore
                max_tokens=max_tokens,
            )

            return (
                completion.choices[0].message.content or "",
                completion.usage.prompt_tokens if completion.usage else 0,
                completion.usage.completion_tokens if completion.usage else 0,
            )
        else:
            raise ValueError(f"Unsupported LLM provider: {provider}")

    def run(
        self, input_data: Input, *, credentials: APIKeyCredentials, **kwargs
    ) -> BlockOutput:
        logger.debug(f"Calling LLM with input data: {input_data}")
        prompt = [p.model_dump() for p in input_data.conversation_history]

        def trim_prompt(s: str) -> str:
            lines = s.strip().split("\n")
            return "\n".join([line.strip().lstrip("|") for line in lines])

        values = input_data.prompt_values
        if values:
            input_data.prompt = fmt.format_string(input_data.prompt, values)
            input_data.sys_prompt = fmt.format_string(input_data.sys_prompt, values)

        if input_data.sys_prompt:
            prompt.append({"role": "system", "content": input_data.sys_prompt})

        if input_data.expected_format:
            expected_format = [
                f'"{k}": "{v}"' for k, v in input_data.expected_format.items()
            ]
            format_prompt = ",\n  ".join(expected_format)
            sys_prompt = trim_prompt(
                f"""
                  |Reply strictly only in the following JSON format:
                  |{{
                  |  {format_prompt}
                  |}}
                """
            )
            prompt.append({"role": "system", "content": sys_prompt})

        if input_data.prompt:
            prompt.append({"role": "user", "content": input_data.prompt})

        def parse_response(resp: str) -> tuple[dict[str, Any], str | None]:
            try:
                parsed = json.loads(resp)
                if not isinstance(parsed, dict):
                    return {}, f"Expected a dictionary, but got {type(parsed)}"
                miss_keys = set(input_data.expected_format.keys()) - set(parsed.keys())
                if miss_keys:
                    return parsed, f"Missing keys: {miss_keys}"
                return parsed, None
            except JSONDecodeError as e:
                return {}, f"JSON decode error: {e}"

        logger.info(f"LLM request: {prompt}")
        retry_prompt = ""
        llm_model = input_data.model

        for retry_count in range(input_data.retry):
            try:
                response_text, input_token, output_token = self.llm_call(
                    credentials=credentials,
                    llm_model=llm_model,
                    prompt=prompt,
                    json_format=bool(input_data.expected_format),
                    ollama_host=input_data.ollama_host,
                    max_tokens=input_data.max_tokens,
                )
                self.merge_stats(
                    {
                        "input_token_count": input_token,
                        "output_token_count": output_token,
                    }
                )
                logger.info(f"LLM attempt-{retry_count} response: {response_text}")

                if input_data.expected_format:
                    parsed_dict, parsed_error = parse_response(response_text)
                    if not parsed_error:
                        yield "response", {
                            k: (
                                json.loads(v)
                                if isinstance(v, str)
                                and v.startswith("[")
                                and v.endswith("]")
                                else (", ".join(v) if isinstance(v, list) else v)
                            )
                            for k, v in parsed_dict.items()
                        }
                        yield "prompt", self.prompt
                        return
                else:
                    yield "response", {"response": response_text}
                    yield "prompt", self.prompt
                    return

                retry_prompt = trim_prompt(
                    f"""
                  |This is your previous error response:
                  |--
                  |{response_text}
                  |--
                  |
                  |And this is the error:
                  |--
                  |{parsed_error}
                  |--
                """
                )
                prompt.append({"role": "user", "content": retry_prompt})
            except Exception as e:
                logger.exception(f"Error calling LLM: {e}")
                retry_prompt = f"Error calling LLM: {e}"
            finally:
                self.merge_stats(
                    {
                        "llm_call_count": retry_count + 1,
                        "llm_retry_count": retry_count,
                    }
                )

        raise RuntimeError(retry_prompt)


class AITextGeneratorBlock(AIBlockBase):
    class Input(BlockSchema):
        prompt: str = SchemaField(
            description="The prompt to send to the language model. You can use any of the {keys} from Prompt Values to fill in the prompt with values from the prompt values dictionary by putting them in curly braces.",
            placeholder="Enter your prompt here...",
        )
        model: LlmModel = SchemaField(
            title="LLM Model",
            default=LlmModel.GPT4_TURBO,
            description="The language model to use for answering the prompt.",
            advanced=False,
        )
        credentials: AICredentials = AICredentialsField()
        sys_prompt: str = SchemaField(
            title="System Prompt",
            default="",
            description="The system prompt to provide additional context to the model.",
        )
        retry: int = SchemaField(
            title="Retry Count",
            default=3,
            description="Number of times to retry the LLM call if the response does not match the expected format.",
        )
        prompt_values: dict[str, str] = SchemaField(
            advanced=False,
            default={},
            description="Values used to fill in the prompt. The values can be used in the prompt by putting them in a double curly braces, e.g. {{variable_name}}.",
        )
        ollama_host: str = SchemaField(
            advanced=True,
            default="localhost:11434",
            description="Ollama host for local  models",
        )
        max_tokens: int | None = SchemaField(
            advanced=True,
            default=None,
            description="The maximum number of tokens to generate in the chat completion.",
        )

    class Output(BlockSchema):
        response: str = SchemaField(
            description="The response generated by the language model."
        )
        prompt: str = SchemaField(description="The prompt sent to the language model.")
        error: str = SchemaField(description="Error message if the API call failed.")

    def __init__(self):
        super().__init__(
            id="1f292d4a-41a4-4977-9684-7c8d560b9f91",
            description="Call a Large Language Model (LLM) to generate a string based on the given prompt.",
            categories={BlockCategory.AI},
            input_schema=AITextGeneratorBlock.Input,
            output_schema=AITextGeneratorBlock.Output,
            test_input={
                "prompt": "User prompt",
                "credentials": TEST_CREDENTIALS_INPUT,
            },
            test_credentials=TEST_CREDENTIALS,
            test_output=[
                ("response", "Response text"),
                ("prompt", str),
            ],
            test_mock={"llm_call": lambda *args, **kwargs: "Response text"},
        )

    def llm_call(
        self,
        input_data: AIStructuredResponseGeneratorBlock.Input,
        credentials: APIKeyCredentials,
    ) -> str:
        block = AIStructuredResponseGeneratorBlock()
        response = block.run_once(input_data, "response", credentials=credentials)
        self.merge_llm_stats(block)
        return response["response"]

    def run(
        self, input_data: Input, *, credentials: APIKeyCredentials, **kwargs
    ) -> BlockOutput:
        object_input_data = AIStructuredResponseGeneratorBlock.Input(
            **{attr: getattr(input_data, attr) for attr in input_data.model_fields},
            expected_format={},
        )
        yield "response", self.llm_call(object_input_data, credentials)
        yield "prompt", self.prompt


class SummaryStyle(Enum):
    CONCISE = "concise"
    DETAILED = "detailed"
    BULLET_POINTS = "bullet points"
    NUMBERED_LIST = "numbered list"


class AITextSummarizerBlock(AIBlockBase):
    class Input(BlockSchema):
        text: str = SchemaField(
            description="The text to summarize.",
            placeholder="Enter the text to summarize here...",
        )
        model: LlmModel = SchemaField(
            title="LLM Model",
            default=LlmModel.GPT4_TURBO,
            description="The language model to use for summarizing the text.",
        )
        focus: str = SchemaField(
            title="Focus",
            default="general information",
            description="The topic to focus on in the summary",
        )
        style: SummaryStyle = SchemaField(
            title="Summary Style",
            default=SummaryStyle.CONCISE,
            description="The style of the summary to generate.",
        )
        credentials: AICredentials = AICredentialsField()
        # TODO: Make this dynamic
        max_tokens: int = SchemaField(
            title="Max Tokens",
            default=4096,
            description="The maximum number of tokens to generate in the chat completion.",
            ge=1,
        )
        chunk_overlap: int = SchemaField(
            title="Chunk Overlap",
            default=100,
            description="The number of overlapping tokens between chunks to maintain context.",
            ge=0,
        )
        ollama_host: str = SchemaField(
            advanced=True,
            default="localhost:11434",
            description="Ollama host for local  models",
        )

    class Output(BlockSchema):
        summary: str = SchemaField(description="The final summary of the text.")
        prompt: str = SchemaField(description="The prompt sent to the language model.")
        error: str = SchemaField(description="Error message if the API call failed.")

    def __init__(self):
        super().__init__(
            id="a0a69be1-4528-491c-a85a-a4ab6873e3f0",
            description="Utilize a Large Language Model (LLM) to summarize a long text.",
            categories={BlockCategory.AI, BlockCategory.TEXT},
            input_schema=AITextSummarizerBlock.Input,
            output_schema=AITextSummarizerBlock.Output,
            test_input={
                "text": "Lorem ipsum..." * 100,
                "credentials": TEST_CREDENTIALS_INPUT,
            },
            test_credentials=TEST_CREDENTIALS,
            test_output=[
                ("summary", "Final summary of a long text"),
                ("prompt", str),
            ],
            test_mock={
                "llm_call": lambda input_data, credentials: (
                    {"final_summary": "Final summary of a long text"}
                    if "final_summary" in input_data.expected_format
                    else {"summary": "Summary of a chunk of text"}
                )
            },
        )

    def run(
        self, input_data: Input, *, credentials: APIKeyCredentials, **kwargs
    ) -> BlockOutput:
        for output in self._run(input_data, credentials):
            yield output

    def _run(self, input_data: Input, credentials: APIKeyCredentials) -> BlockOutput:
        chunks = self._split_text(
            input_data.text, input_data.max_tokens, input_data.chunk_overlap
        )
        summaries = []

        for chunk in chunks:
            chunk_summary = self._summarize_chunk(chunk, input_data, credentials)
            summaries.append(chunk_summary)

        final_summary = self._combine_summaries(summaries, input_data, credentials)
        yield "summary", final_summary
        yield "prompt", self.prompt

    @staticmethod
    def _split_text(text: str, max_tokens: int, overlap: int) -> list[str]:
        words = text.split()
        chunks = []
        chunk_size = max_tokens - overlap

        for i in range(0, len(words), chunk_size):
            chunk = " ".join(words[i : i + max_tokens])
            chunks.append(chunk)

        return chunks

    def llm_call(
        self,
        input_data: AIStructuredResponseGeneratorBlock.Input,
        credentials: APIKeyCredentials,
    ) -> dict:
        block = AIStructuredResponseGeneratorBlock()
        response = block.run_once(input_data, "response", credentials=credentials)
        self.merge_llm_stats(block)
        return response

    def _summarize_chunk(
        self, chunk: str, input_data: Input, credentials: APIKeyCredentials
    ) -> str:
        prompt = f"Summarize the following text in a {input_data.style} form. Focus your summary on the topic of `{input_data.focus}` if present, otherwise just provide a general summary:\n\n```{chunk}```"

        llm_response = self.llm_call(
            AIStructuredResponseGeneratorBlock.Input(
                prompt=prompt,
                credentials=input_data.credentials,
                model=input_data.model,
                expected_format={"summary": "The summary of the given text."},
            ),
            credentials=credentials,
        )

        return llm_response["summary"]

    def _combine_summaries(
        self, summaries: list[str], input_data: Input, credentials: APIKeyCredentials
    ) -> str:
        combined_text = "\n\n".join(summaries)

        if len(combined_text.split()) <= input_data.max_tokens:
            prompt = f"Provide a final summary of the following section summaries in a {input_data.style} form, focus your summary on the topic of `{input_data.focus}` if present:\n\n ```{combined_text}```\n\n Just respond with the final_summary in the format specified."

            llm_response = self.llm_call(
                AIStructuredResponseGeneratorBlock.Input(
                    prompt=prompt,
                    credentials=input_data.credentials,
                    model=input_data.model,
                    expected_format={
                        "final_summary": "The final summary of all provided summaries."
                    },
                ),
                credentials=credentials,
            )

            return llm_response["final_summary"]
        else:
            # If combined summaries are still too long, recursively summarize
            return self._run(
                AITextSummarizerBlock.Input(
                    text=combined_text,
                    credentials=input_data.credentials,
                    model=input_data.model,
                    max_tokens=input_data.max_tokens,
                    chunk_overlap=input_data.chunk_overlap,
                ),
                credentials=credentials,
            ).send(None)[
                1
            ]  # Get the first yielded value


class AIConversationBlock(AIBlockBase):
    class Input(BlockSchema):
        messages: List[Message] = SchemaField(
            description="List of messages in the conversation.", min_length=1
        )
        model: LlmModel = SchemaField(
            title="LLM Model",
            default=LlmModel.GPT4_TURBO,
            description="The language model to use for the conversation.",
        )
        credentials: AICredentials = AICredentialsField()
        max_tokens: int | None = SchemaField(
            advanced=True,
            default=None,
            description="The maximum number of tokens to generate in the chat completion.",
        )
        ollama_host: str = SchemaField(
            advanced=True,
            default="localhost:11434",
            description="Ollama host for local  models",
        )

    class Output(BlockSchema):
        response: str = SchemaField(
            description="The model's response to the conversation."
        )
        prompt: str = SchemaField(description="The prompt sent to the language model.")
        error: str = SchemaField(description="Error message if the API call failed.")

    def __init__(self):
        super().__init__(
            id="32a87eab-381e-4dd4-bdb8-4c47151be35a",
            description="Advanced LLM call that takes a list of messages and sends them to the language model.",
            categories={BlockCategory.AI},
            input_schema=AIConversationBlock.Input,
            output_schema=AIConversationBlock.Output,
            test_input={
                "messages": [
                    {"role": "system", "content": "You are a helpful assistant."},
                    {"role": "user", "content": "Who won the world series in 2020?"},
                    {
                        "role": "assistant",
                        "content": "The Los Angeles Dodgers won the World Series in 2020.",
                    },
                    {"role": "user", "content": "Where was it played?"},
                ],
                "model": LlmModel.GPT4_TURBO,
                "credentials": TEST_CREDENTIALS_INPUT,
            },
            test_credentials=TEST_CREDENTIALS,
            test_output=[
                (
                    "response",
                    "The 2020 World Series was played at Globe Life Field in Arlington, Texas.",
                ),
                ("prompt", str),
            ],
            test_mock={
                "llm_call": lambda *args, **kwargs: "The 2020 World Series was played at Globe Life Field in Arlington, Texas."
            },
        )

    def llm_call(
        self,
        input_data: AIStructuredResponseGeneratorBlock.Input,
        credentials: APIKeyCredentials,
    ) -> str:
        block = AIStructuredResponseGeneratorBlock()
        response = block.run_once(input_data, "response", credentials=credentials)
        self.merge_llm_stats(block)
        return response["response"]

    def run(
        self, input_data: Input, *, credentials: APIKeyCredentials, **kwargs
    ) -> BlockOutput:
        response = self.llm_call(
            AIStructuredResponseGeneratorBlock.Input(
                prompt="",
                credentials=input_data.credentials,
                model=input_data.model,
                conversation_history=input_data.messages,
                max_tokens=input_data.max_tokens,
                expected_format={},
                ollama_host=input_data.ollama_host,
            ),
            credentials=credentials,
        )

        yield "response", response
        yield "prompt", self.prompt


class AIListGeneratorBlock(AIBlockBase):
    class Input(BlockSchema):
        focus: str | None = SchemaField(
            description="The focus of the list to generate.",
            placeholder="The top 5 most interesting news stories in the data.",
            default=None,
            advanced=False,
        )
        source_data: str | None = SchemaField(
            description="The data to generate the list from.",
            placeholder="News Today: Humans land on Mars: Today humans landed on mars. -- AI wins Nobel Prize: AI wins Nobel Prize for solving world hunger. -- New AI Model: A new AI model has been released.",
            default=None,
            advanced=False,
        )
        model: LlmModel = SchemaField(
            title="LLM Model",
            default=LlmModel.GPT4_TURBO,
            description="The language model to use for generating the list.",
            advanced=True,
        )
        credentials: AICredentials = AICredentialsField()
        max_retries: int = SchemaField(
            default=3,
            description="Maximum number of retries for generating a valid list.",
            ge=1,
            le=5,
        )
        max_tokens: int | None = SchemaField(
            advanced=True,
            default=None,
            description="The maximum number of tokens to generate in the chat completion.",
        )
        ollama_host: str = SchemaField(
            advanced=True,
            default="localhost:11434",
            description="Ollama host for local  models",
        )

    class Output(BlockSchema):
        generated_list: List[str] = SchemaField(description="The generated list.")
        list_item: str = SchemaField(
            description="Each individual item in the list.",
        )
        prompt: str = SchemaField(description="The prompt sent to the language model.")
        error: str = SchemaField(
            description="Error message if the list generation failed."
        )

    def __init__(self):
        super().__init__(
            id="9c0b0450-d199-458b-a731-072189dd6593",
            description="Generate a Python list based on the given prompt using a Large Language Model (LLM).",
            categories={BlockCategory.AI, BlockCategory.TEXT},
            input_schema=AIListGeneratorBlock.Input,
            output_schema=AIListGeneratorBlock.Output,
            test_input={
                "focus": "planets",
                "source_data": (
                    "Zylora Prime is a glowing jungle world with bioluminescent plants, "
                    "while Kharon-9 is a harsh desert planet with underground cities. "
                    "Vortexia's constant storms power floating cities, and Oceara is a water-covered world home to "
                    "intelligent marine life. On icy Draknos, ancient ruins lie buried beneath its frozen landscape, "
                    "drawing explorers to uncover its mysteries. Each planet showcases the limitless possibilities of "
                    "fictional worlds."
                ),
                "model": LlmModel.GPT4_TURBO,
                "credentials": TEST_CREDENTIALS_INPUT,
                "max_retries": 3,
            },
            test_credentials=TEST_CREDENTIALS,
            test_output=[
                (
                    "generated_list",
                    ["Zylora Prime", "Kharon-9", "Vortexia", "Oceara", "Draknos"],
                ),
                ("prompt", str),
                ("list_item", "Zylora Prime"),
                ("list_item", "Kharon-9"),
                ("list_item", "Vortexia"),
                ("list_item", "Oceara"),
                ("list_item", "Draknos"),
            ],
            test_mock={
                "llm_call": lambda input_data, credentials: {
                    "response": "['Zylora Prime', 'Kharon-9', 'Vortexia', 'Oceara', 'Draknos']"
                },
            },
        )

    def llm_call(
        self,
        input_data: AIStructuredResponseGeneratorBlock.Input,
        credentials: APIKeyCredentials,
    ) -> dict[str, str]:
        llm_block = AIStructuredResponseGeneratorBlock()
        response = llm_block.run_once(input_data, "response", credentials=credentials)
        self.merge_llm_stats(llm_block)
        return response

    @staticmethod
    def string_to_list(string):
        """
        Converts a string representation of a list into an actual Python list object.
        """
        logger.debug(f"Converting string to list. Input string: {string}")
        try:
            # Use ast.literal_eval to safely evaluate the string
            python_list = ast.literal_eval(string)
            if isinstance(python_list, list):
                logger.debug(f"Successfully converted string to list: {python_list}")
                return python_list
            else:
                logger.error(f"The provided string '{string}' is not a valid list")
                raise ValueError(f"The provided string '{string}' is not a valid list.")
        except (SyntaxError, ValueError) as e:
            logger.error(f"Failed to convert string to list: {e}")
            raise ValueError("Invalid list format. Could not convert to list.")

    def run(
        self, input_data: Input, *, credentials: APIKeyCredentials, **kwargs
    ) -> BlockOutput:
        logger.debug(f"Starting AIListGeneratorBlock.run with input data: {input_data}")

        # Check for API key
        api_key_check = credentials.api_key.get_secret_value()
        if not api_key_check:
            raise ValueError("No LLM API key provided.")

        # Prepare the system prompt
        sys_prompt = """You are a Python list generator. Your task is to generate a Python list based on the user's prompt. 
            |Respond ONLY with a valid python list. 
            |The list can contain strings, numbers, or nested lists as appropriate. 
            |Do not include any explanations or additional text.

            |Valid Example string formats:

            |Example 1:
            |```
            |['1', '2', '3', '4']
            |```

            |Example 2:
            |```
            |[['1', '2'], ['3', '4'], ['5', '6']]
            |```

            |Example 3:
            |```
            |['1', ['2', '3'], ['4', ['5', '6']]]
            |```

            |Example 4:
            |```
            |['a', 'b', 'c']
            |```

            |Example 5:
            |```
            |['1', '2.5', 'string', 'True', ['False', 'None']]
            |```

            |Do not include any explanations or additional text, just respond with the list in the format specified above.
            """
        # If a focus is provided, add it to the prompt
        if input_data.focus:
            prompt = f"Generate a list with the following focus:\n<focus>\n\n{input_data.focus}</focus>"
        else:
            # If there's source data
            if input_data.source_data:
                prompt = "Extract the main focus of the source data to a list.\ni.e if the source data is a news website, the focus would be the news stories rather than the social links in the footer."
            else:
                # No focus or source data provided, generat a random list
                prompt = "Generate a random list."

        # If the source data is provided, add it to the prompt
        if input_data.source_data:
            prompt += f"\n\nUse the following source data to generate the list from:\n\n<source_data>\n\n{input_data.source_data}</source_data>\n\nDo not invent fictional data that is not present in the source data."
        # Else, tell the LLM to synthesize the data
        else:
            prompt += "\n\nInvent the data to generate the list from."

        for attempt in range(input_data.max_retries):
            try:
                logger.debug("Calling LLM")
                llm_response = self.llm_call(
                    AIStructuredResponseGeneratorBlock.Input(
                        sys_prompt=sys_prompt,
                        prompt=prompt,
                        credentials=input_data.credentials,
                        model=input_data.model,
                        expected_format={},  # Do not use structured response
                        ollama_host=input_data.ollama_host,
                    ),
                    credentials=credentials,
                )

                logger.debug(f"LLM response: {llm_response}")

                # Extract Response string
                response_string = llm_response["response"]
                logger.debug(f"Response string: {response_string}")

                # Convert the string to a Python list
                logger.debug("Converting string to Python list")
                parsed_list = self.string_to_list(response_string)
                logger.debug(f"Parsed list: {parsed_list}")

                # If we reach here, we have a valid Python list
                logger.debug("Successfully generated a valid Python list")
                yield "generated_list", parsed_list
                yield "prompt", self.prompt

                # Yield each item in the list
                for item in parsed_list:
                    yield "list_item", item
                return

            except Exception as e:
                logger.error(f"Error in attempt {attempt + 1}: {str(e)}")
                if attempt == input_data.max_retries - 1:
                    logger.error(
                        f"Failed to generate a valid Python list after {input_data.max_retries} attempts"
                    )
                    raise RuntimeError(
                        f"Failed to generate a valid Python list after {input_data.max_retries} attempts. Last error: {str(e)}"
                    )
                else:
                    # Add a retry prompt
                    logger.debug("Preparing retry prompt")
                    prompt = f"""
                    The previous attempt failed due to `{e}`
                    Generate a valid Python list based on the original prompt.
                    Remember to respond ONLY with a valid Python list as per the format specified earlier.
                    Original prompt: 
                    ```{prompt}```
                    
                    Respond only with the list in the format specified with no commentary or apologies.
                    """
                    logger.debug(f"Retry prompt: {prompt}")

        logger.debug("AIListGeneratorBlock.run completed")<|MERGE_RESOLUTION|>--- conflicted
+++ resolved
@@ -165,41 +165,6 @@
 
 
 MODEL_METADATA = {
-<<<<<<< HEAD
-    LlmModel.O1_PREVIEW: ModelMetadata("openai", 32000),
-    LlmModel.O1_MINI: ModelMetadata("openai", 62000),
-    LlmModel.GPT4O_MINI: ModelMetadata("openai", 128000),
-    LlmModel.GPT4O: ModelMetadata("openai", 128000),
-    LlmModel.GPT4_TURBO: ModelMetadata("openai", 128000),
-    LlmModel.GPT3_5_TURBO: ModelMetadata("openai", 16385),
-    LlmModel.CLAUDE_3_5_SONNET: ModelMetadata("anthropic", 200000),
-    LlmModel.CLAUDE_3_HAIKU: ModelMetadata("anthropic", 200000),
-    LlmModel.AIML_API_QWEN2_5_72B: ModelMetadata("aiml_api", 32000),
-    LlmModel.AIML_API_LLAMA3_1_70B: ModelMetadata("aiml_api", 128000),
-    LlmModel.AIML_API_LLAMA3_3_70B: ModelMetadata("aiml_api", 128000),
-    LlmModel.AIML_API_META_LLAMA_3_1_70B: ModelMetadata("aiml_api", 131000),
-    LlmModel.AIML_API_LLAMA_3_2_3B: ModelMetadata("aiml_api", 128000),
-    LlmModel.LLAMA3_8B: ModelMetadata("groq", 8192),
-    LlmModel.LLAMA3_70B: ModelMetadata("groq", 8192),
-    LlmModel.MIXTRAL_8X7B: ModelMetadata("groq", 32768),
-    LlmModel.GEMMA_7B: ModelMetadata("groq", 8192),
-    LlmModel.GEMMA2_9B: ModelMetadata("groq", 8192),
-    LlmModel.LLAMA3_1_405B: ModelMetadata("groq", 8192),
-    # Limited to 16k during preview
-    LlmModel.LLAMA3_1_70B: ModelMetadata("groq", 131072),
-    LlmModel.LLAMA3_1_8B: ModelMetadata("groq", 131072),
-    LlmModel.OLLAMA_LLAMA3_2: ModelMetadata("ollama", 8192),
-    LlmModel.OLLAMA_LLAMA3_8B: ModelMetadata("ollama", 8192),
-    LlmModel.OLLAMA_LLAMA3_405B: ModelMetadata("ollama", 8192),
-    LlmModel.OLLAMA_DOLPHIN: ModelMetadata("ollama", 32768),
-    LlmModel.GEMINI_FLASH_1_5_8B: ModelMetadata("open_router", 8192),
-    LlmModel.GROK_BETA: ModelMetadata("open_router", 8192),
-    LlmModel.MISTRAL_NEMO: ModelMetadata("open_router", 4000),
-    LlmModel.COHERE_COMMAND_R_08_2024: ModelMetadata("open_router", 4000),
-    LlmModel.COHERE_COMMAND_R_PLUS_08_2024: ModelMetadata("open_router", 4000),
-    LlmModel.EVA_QWEN_2_5_32B: ModelMetadata("open_router", 4000),
-    LlmModel.DEEPSEEK_CHAT: ModelMetadata("open_router", 8192),
-=======
     # https://platform.openai.com/docs/models
     LlmModel.O3_MINI: ModelMetadata("openai", 200000, 100000),  # o3-mini-2025-01-31
     LlmModel.O1: ModelMetadata("openai", 200000, 100000),  # o1-2024-12-17
@@ -225,6 +190,12 @@
     LlmModel.CLAUDE_3_HAIKU: ModelMetadata(
         "anthropic", 200000, 4096
     ),  # claude-3-haiku-20240307
+    # https://docs.aimlapi.com/api-overview/model-database/text-models
+    LlmModel.AIML_API_QWEN2_5_72B: ModelMetadata("aiml_api", 32000),
+    LlmModel.AIML_API_LLAMA3_1_70B: ModelMetadata("aiml_api", 128000),
+    LlmModel.AIML_API_LLAMA3_3_70B: ModelMetadata("aiml_api", 128000),
+    LlmModel.AIML_API_META_LLAMA_3_1_70B: ModelMetadata("aiml_api", 131000),
+    LlmModel.AIML_API_LLAMA_3_2_3B: ModelMetadata("aiml_api", 128000),
     # https://console.groq.com/docs/models
     LlmModel.GEMMA2_9B: ModelMetadata("groq", 8192, None),
     LlmModel.LLAMA3_3_70B: ModelMetadata("groq", 128000, 32768),
@@ -247,7 +218,6 @@
     LlmModel.COHERE_COMMAND_R_PLUS_08_2024: ModelMetadata("open_router", 128000, 4096),
     LlmModel.EVA_QWEN_2_5_32B: ModelMetadata("open_router", 16384, 4096),
     LlmModel.DEEPSEEK_CHAT: ModelMetadata("open_router", 64000, 2048),
->>>>>>> 533d120e
     LlmModel.PERPLEXITY_LLAMA_3_1_SONAR_LARGE_128K_ONLINE: ModelMetadata(
         "open_router", 127072, 127072
     ),
