--- conflicted
+++ resolved
@@ -534,6 +534,28 @@
             prompt_tokens=response.usage.prompt_tokens if response.usage else 0,
             completion_tokens=response.usage.completion_tokens if response.usage else 0,
         )
+    elif provider == "aiml_api":
+        client = openai.OpenAI(
+            base_url="https://api.aimlapi.com/v2",
+            api_key=credentials.api_key.get_secret_value(),
+            default_headers={"X-Project": "AutoGPT"},
+        )
+
+        completion = client.chat.completions.create(
+            model=llm_model.value,
+            messages=prompt,  # type: ignore
+            max_tokens=max_tokens,
+        )
+
+        return LLMResponse(
+            raw_response=completion.choices[0].message,
+            prompt=prompt,
+            response=completion.choices[0].message.content or "",
+            tool_calls=None,
+            prompt_tokens=completion.usage.prompt_tokens if completion.usage else 0,
+            completion_tokens=completion.usage.completion_tokens
+            if completion.usage else 0,
+        )
     else:
         raise ValueError(f"Unsupported LLM provider: {provider}")
 
@@ -655,158 +677,6 @@
         Test mocks work only on class functions, this wraps the llm_call function
         so that it can be mocked withing the block testing framework.
         """
-<<<<<<< HEAD
-        provider = llm_model.metadata.provider
-        max_tokens = max_tokens or llm_model.max_output_tokens or 4096
-
-        if provider == "openai":
-            oai_client = openai.OpenAI(api_key=credentials.api_key.get_secret_value())
-            response_format = None
-
-            if llm_model in [LlmModel.O1_MINI, LlmModel.O1_PREVIEW]:
-                sys_messages = [p["content"] for p in prompt if p["role"] == "system"]
-                usr_messages = [p["content"] for p in prompt if p["role"] != "system"]
-                prompt = [
-                    {"role": "user", "content": "\n".join(sys_messages)},
-                    {"role": "user", "content": "\n".join(usr_messages)},
-                ]
-            elif json_format:
-                response_format = {"type": "json_object"}
-
-            response = oai_client.chat.completions.create(
-                model=llm_model.value,
-                messages=prompt,  # type: ignore
-                response_format=response_format,  # type: ignore
-                max_completion_tokens=max_tokens,
-            )
-            self.prompt = json.dumps(prompt)
-
-            return (
-                response.choices[0].message.content or "",
-                response.usage.prompt_tokens if response.usage else 0,
-                response.usage.completion_tokens if response.usage else 0,
-            )
-        elif provider == "anthropic":
-            system_messages = [p["content"] for p in prompt if p["role"] == "system"]
-            sysprompt = " ".join(system_messages)
-
-            messages = []
-            last_role = None
-            for p in prompt:
-                if p["role"] in ["user", "assistant"]:
-                    if p["role"] != last_role:
-                        messages.append({"role": p["role"], "content": p["content"]})
-                        last_role = p["role"]
-                    else:
-                        # If the role is the same as the last one, combine the content
-                        messages[-1]["content"] += "\n" + p["content"]
-
-            client = anthropic.Anthropic(api_key=credentials.api_key.get_secret_value())
-            try:
-                resp = client.messages.create(
-                    model=llm_model.value,
-                    system=sysprompt,
-                    messages=messages,
-                    max_tokens=max_tokens,
-                )
-                self.prompt = json.dumps(prompt)
-
-                if not resp.content:
-                    raise ValueError("No content returned from Anthropic.")
-
-                return (
-                    (
-                        resp.content[0].name
-                        if isinstance(resp.content[0], anthropic.types.ToolUseBlock)
-                        else resp.content[0].text
-                    ),
-                    resp.usage.input_tokens,
-                    resp.usage.output_tokens,
-                )
-            except anthropic.APIError as e:
-                error_message = f"Anthropic API error: {str(e)}"
-                logger.error(error_message)
-                raise ValueError(error_message)
-        elif provider == "groq":
-            client = Groq(api_key=credentials.api_key.get_secret_value())
-            response_format = {"type": "json_object"} if json_format else None
-            response = client.chat.completions.create(
-                model=llm_model.value,
-                messages=prompt,  # type: ignore
-                response_format=response_format,  # type: ignore
-                max_tokens=max_tokens,
-            )
-            self.prompt = json.dumps(prompt)
-            return (
-                response.choices[0].message.content or "",
-                response.usage.prompt_tokens if response.usage else 0,
-                response.usage.completion_tokens if response.usage else 0,
-            )
-        elif provider == "ollama":
-            client = ollama.Client(host=ollama_host)
-            sys_messages = [p["content"] for p in prompt if p["role"] == "system"]
-            usr_messages = [p["content"] for p in prompt if p["role"] != "system"]
-            response = client.generate(
-                model=llm_model.value,
-                prompt=f"{sys_messages}\n\n{usr_messages}",
-                stream=False,
-            )
-            self.prompt = json.dumps(prompt)
-            return (
-                response.get("response") or "",
-                response.get("prompt_eval_count") or 0,
-                response.get("eval_count") or 0,
-            )
-        elif provider == "open_router":
-            client = openai.OpenAI(
-                base_url="https://openrouter.ai/api/v1",
-                api_key=credentials.api_key.get_secret_value(),
-            )
-
-            response = client.chat.completions.create(
-                extra_headers={
-                    "HTTP-Referer": "https://agpt.co",
-                    "X-Title": "AutoGPT",
-                },
-                model=llm_model.value,
-                messages=prompt,  # type: ignore
-                max_tokens=max_tokens,
-            )
-            self.prompt = json.dumps(prompt)
-
-            # If there's no response, raise an error
-            if not response.choices:
-                if response:
-                    raise ValueError(f"OpenRouter error: {response}")
-                else:
-                    raise ValueError("No response from OpenRouter.")
-
-            return (
-                response.choices[0].message.content or "",
-                response.usage.prompt_tokens if response.usage else 0,
-                response.usage.completion_tokens if response.usage else 0,
-            )
-        elif provider == "aiml_api":
-            client = openai.OpenAI(
-                base_url="https://api.aimlapi.com/v2",
-                api_key=credentials.api_key.get_secret_value(),
-                default_headers={"X-Project": "AutoGPT"},
-            )
-
-            completion = client.chat.completions.create(
-                model=llm_model.value,
-                messages=prompt,  # type: ignore
-                max_tokens=max_tokens,
-            )
-
-            return (
-                completion.choices[0].message.content or "",
-                completion.usage.prompt_tokens if completion.usage else 0,
-                completion.usage.completion_tokens if completion.usage else 0,
-            )
-        else:
-            raise ValueError(f"Unsupported LLM provider: {provider}")
-=======
         return llm_call(
             credentials=credentials,
             llm_model=llm_model,
@@ -816,7 +686,6 @@
             tools=tools,
             ollama_host=ollama_host,
         )
->>>>>>> 6b7c8d52
 
     def run(
         self, input_data: Input, *, credentials: APIKeyCredentials, **kwargs
