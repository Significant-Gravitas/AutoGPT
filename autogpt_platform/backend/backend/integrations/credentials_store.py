--- conflicted
+++ resolved
@@ -130,19 +130,18 @@
     title="Use Credits for Nvidia",
     expires_at=None,
 )
-<<<<<<< HEAD
 screenshotone_credentials = APIKeyCredentials(
     id="3b1bdd16-8818-4bc2-8cbb-b23f9a3439ed",
     provider="screenshotone",
     api_key=SecretStr(settings.secrets.screenshotone_api_key),
     title="Use Credits for ScreenshotOne",
-=======
+    expires_at=None,
+)
 mem0_credentials = APIKeyCredentials(
     id="ed55ac19-356e-4243-a6cb-bc599e9b716f",
     provider="mem0",
     api_key=SecretStr(settings.secrets.mem0_api_key),
     title="Use Credits for Mem0",
->>>>>>> 33c718a9
     expires_at=None,
 )
 
@@ -162,12 +161,9 @@
     fal_credentials,
     exa_credentials,
     e2b_credentials,
+    mem0_credentials,
     nvidia_credentials,
-<<<<<<< HEAD
     screenshotone_credentials,
-=======
-    mem0_credentials,
->>>>>>> 33c718a9
 ]
 
 
@@ -231,13 +227,10 @@
             all_credentials.append(e2b_credentials)
         if settings.secrets.nvidia_api_key:
             all_credentials.append(nvidia_credentials)
-<<<<<<< HEAD
         if settings.secrets.screenshotone_api_key:
             all_credentials.append(screenshotone_credentials)
-=======
         if settings.secrets.mem0_api_key:
             all_credentials.append(mem0_credentials)
->>>>>>> 33c718a9
         return all_credentials
 
     def get_creds_by_id(self, user_id: str, credentials_id: str) -> Credentials | None:
