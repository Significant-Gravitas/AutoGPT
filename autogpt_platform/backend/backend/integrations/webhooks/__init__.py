--- conflicted
+++ resolved
@@ -1,7 +1,7 @@
 from typing import TYPE_CHECKING
 
+from .github import GithubWebhooksManager
 from .simple_webhook_manager import CompassWebhookManager, SimpleWebhooksManager
-from .github import GithubWebhooksManager
 from .slant3d import Slant3DWebhooksManager
 
 if TYPE_CHECKING:
@@ -11,13 +11,10 @@
 WEBHOOK_MANAGERS_BY_NAME: dict[str, type["BaseWebhooksManager"]] = {
     handler.PROVIDER_NAME: handler
     for handler in [
+        CompassWebhookManager,
         GithubWebhooksManager,
-<<<<<<< HEAD
-        CompassWebhookManager,
         SimpleWebhooksManager,
-=======
         Slant3DWebhooksManager,
->>>>>>> 6b742d1a
     ]
 }
 # --8<-- [end:WEBHOOK_MANAGERS_BY_NAME]
