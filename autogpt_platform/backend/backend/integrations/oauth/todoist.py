import urllib.parse
from typing import ClassVar, Optional

from backend.data.model import OAuth2Credentials, ProviderName
from backend.integrations.oauth.base import BaseOAuthHandler
<<<<<<< HEAD
from backend.util.request import requests
=======
from backend.util.request import Requests
>>>>>>> 81d3eb7c


class TodoistOAuthHandler(BaseOAuthHandler):
    PROVIDER_NAME = ProviderName.TODOIST
    DEFAULT_SCOPES: ClassVar[list[str]] = [
        "task:add",
        "data:read",
        "data:read_write",
        "data:delete",
        "project:delete",
    ]

    AUTHORIZE_URL = "https://todoist.com/oauth/authorize"
    TOKEN_URL = "https://todoist.com/oauth/access_token"

    def __init__(self, client_id: str, client_secret: str, redirect_uri: str):
        self.client_id = client_id
        self.client_secret = client_secret
        self.redirect_uri = redirect_uri

    def get_login_url(
        self, scopes: list[str], state: str, code_challenge: Optional[str]
    ) -> str:
        params = {
            "client_id": self.client_id,
            "scope": ",".join(self.DEFAULT_SCOPES),
            "state": state,
        }

        return f"{self.AUTHORIZE_URL}?{urllib.parse.urlencode(params)}"

    async def exchange_code_for_tokens(
        self, code: str, scopes: list[str], code_verifier: Optional[str]
    ) -> OAuth2Credentials:
        """Exchange authorization code for access tokens"""

        data = {
            "client_id": self.client_id,
            "client_secret": self.client_secret,
            "code": code,
            "redirect_uri": self.redirect_uri,
        }

<<<<<<< HEAD
        response = await requests.post(self.TOKEN_URL, data=data)
        tokens = response.json()

        response = await requests.post(
=======
        response = Requests().post(self.TOKEN_URL, data=data)
        response.raise_for_status()

        tokens = response.json()

        response = Requests().post(
>>>>>>> 81d3eb7c
            "https://api.todoist.com/sync/v9/sync",
            headers={"Authorization": f"Bearer {tokens['access_token']}"},
            data={"sync_token": "*", "resource_types": '["user"]'},
        )
        user_info = response.json()
        user_email = user_info["user"].get("email")

        return OAuth2Credentials(
            provider=self.PROVIDER_NAME,
            title=None,
            username=user_email,
            access_token=tokens["access_token"],
            refresh_token=None,
            access_token_expires_at=None,
            refresh_token_expires_at=None,
            scopes=scopes,
        )

    async def _refresh_tokens(
        self, credentials: OAuth2Credentials
    ) -> OAuth2Credentials:
        # Todoist does not support token refresh
        return credentials

    async def revoke_tokens(self, credentials: OAuth2Credentials) -> bool:
        return False<|MERGE_RESOLUTION|>--- conflicted
+++ resolved
@@ -3,11 +3,7 @@
 
 from backend.data.model import OAuth2Credentials, ProviderName
 from backend.integrations.oauth.base import BaseOAuthHandler
-<<<<<<< HEAD
-from backend.util.request import requests
-=======
 from backend.util.request import Requests
->>>>>>> 81d3eb7c
 
 
 class TodoistOAuthHandler(BaseOAuthHandler):
@@ -51,19 +47,10 @@
             "redirect_uri": self.redirect_uri,
         }
 
-<<<<<<< HEAD
-        response = await requests.post(self.TOKEN_URL, data=data)
+        response = await Requests().post(self.TOKEN_URL, data=data)
         tokens = response.json()
 
-        response = await requests.post(
-=======
-        response = Requests().post(self.TOKEN_URL, data=data)
-        response.raise_for_status()
-
-        tokens = response.json()
-
-        response = Requests().post(
->>>>>>> 81d3eb7c
+        response = await Requests().post(
             "https://api.todoist.com/sync/v9/sync",
             headers={"Authorization": f"Bearer {tokens['access_token']}"},
             data={"sync_token": "*", "resource_types": '["user"]'},
