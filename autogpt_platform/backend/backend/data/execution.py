--- conflicted
+++ resolved
@@ -20,15 +20,14 @@
     AgentNodeExecution,
     AgentNodeExecutionInputOutput,
 )
-<<<<<<< HEAD
-from prisma.types import AgentGraphExecutionWhereInput
-=======
-from prisma.types import AgentNodeExecutionUpdateInput, AgentNodeExecutionWhereInput
->>>>>>> 4ca1a453
+from prisma.types import (
+    AgentGraphExecutionWhereInput,
+    AgentNodeExecutionUpdateInput,
+    AgentNodeExecutionWhereInput,
+)
 from pydantic import BaseModel
 from pydantic.fields import Field
 
-from backend.blocks.basic import AgentInputBlock, AgentOutputBlock
 from backend.server.v2.store.exceptions import DatabaseError
 from backend.util import mock
 from backend.util import type as type_utils
@@ -41,9 +40,6 @@
 from .queue import AsyncRedisEventBus, RedisEventBus
 
 T = TypeVar("T")
-
-_INPUT_BLOCK_ID = AgentInputBlock().id
-_OUTPUT_BLOCK_ID = AgentOutputBlock().id
 
 config = Config()
 
@@ -111,30 +107,41 @@
 
         graph_exec = GraphExecutionMeta.from_db(_graph_exec)
 
-        node_executions = [
-            NodeExecutionResult.from_db(ne, _graph_exec.userId)
-            for ne in _graph_exec.AgentNodeExecutions
-        ]
+        node_executions = sorted(
+            [
+                NodeExecutionResult.from_db(ne, _graph_exec.userId)
+                for ne in _graph_exec.AgentNodeExecutions
+            ],
+            key=lambda ne: (ne.queue_time is None, ne.queue_time or ne.add_time),
+        )
 
         inputs = {
             **{
                 # inputs from Agent Input Blocks
                 exec.input_data["name"]: exec.input_data.get("value")
                 for exec in node_executions
-                if exec.block_id == _INPUT_BLOCK_ID
+                if (
+                    (block := get_block(exec.block_id))
+                    and block.block_type == BlockType.INPUT
+                )
             },
             **{
                 # input from webhook-triggered block
                 "payload": exec.input_data["payload"]
                 for exec in node_executions
-                if (block := get_block(exec.block_id))
-                and block.block_type in [BlockType.WEBHOOK, BlockType.WEBHOOK_MANUAL]
+                if (
+                    (block := get_block(exec.block_id))
+                    and block.block_type
+                    in [BlockType.WEBHOOK, BlockType.WEBHOOK_MANUAL]
+                )
             },
         }
 
         outputs: dict[str, list] = defaultdict(list)
         for exec in node_executions:
-            if exec.block_id == _OUTPUT_BLOCK_ID:
+            if (
+                block := get_block(exec.block_id)
+            ) and block.block_type == BlockType.OUTPUT:
                 outputs[exec.input_data["name"]].append(
                     exec.input_data.get("value", None)
                 )
@@ -241,17 +248,7 @@
 async def get_graph_execution(user_id: str, execution_id: str) -> GraphExecution | None:
     execution = await AgentGraphExecution.prisma().find_first(
         where={"id": execution_id, "isDeleted": False, "userId": user_id},
-        include={
-            "AgentNodeExecutions": {
-                "include": {"AgentNode": True, "Input": True, "Output": True},
-                "order_by": [
-                    {"queuedTime": "asc"},
-                    {  # Fallback: Incomplete execs has no queuedTime.
-                        "addedTime": "asc"
-                    },
-                ],
-            },
-        },
+        include=GRAPH_EXECUTION_INCLUDE,
     )
     return GraphExecution.from_db(execution) if execution else None
 
@@ -403,17 +400,10 @@
 async def update_graph_execution_stats(
     graph_exec_id: str,
     status: ExecutionStatus,
-<<<<<<< HEAD
-    stats: GraphExecutionStats,
+    stats: GraphExecutionStats | None = None,
 ) -> GraphExecutionMeta:
-    data = stats.model_dump()
-    if isinstance(data["error"], Exception):
-=======
-    stats: GraphExecutionStats | None = None,
-) -> ExecutionResult:
     data = stats.model_dump() if stats else {}
     if isinstance(data.get("error"), Exception):
->>>>>>> 4ca1a453
         data["error"] = str(data["error"])
     res = await AgentGraphExecution.prisma().update(
         where={
@@ -444,10 +434,7 @@
     )
 
 
-<<<<<<< HEAD
-async def update_node_execution_status(
-=======
-async def update_execution_status_batch(
+async def update_node_execution_status_batch(
     node_exec_ids: list[str],
     status: ExecutionStatus,
     stats: dict[str, Any] | None = None,
@@ -458,8 +445,7 @@
     )
 
 
-async def update_execution_status(
->>>>>>> 4ca1a453
+async def update_node_execution_status(
     node_exec_id: str,
     status: ExecutionStatus,
     execution_data: BlockInput | None = None,
@@ -479,9 +465,6 @@
     return NodeExecutionResult.from_db(res)
 
 
-<<<<<<< HEAD
-async def delete_graph_execution(
-=======
 def _get_update_status_data(
     status: ExecutionStatus,
     execution_data: BlockInput | None = None,
@@ -505,8 +488,7 @@
     return update_data
 
 
-async def delete_execution(
->>>>>>> 4ca1a453
+async def delete_graph_execution(
     graph_exec_id: str, user_id: str, soft_delete: bool = True
 ) -> None:
     if soft_delete:
@@ -523,15 +505,12 @@
         )
 
 
-<<<<<<< HEAD
-async def get_node_execution_results(graph_exec_id: str) -> list[NodeExecutionResult]:
-=======
-async def get_execution_results(
+async def get_node_execution_results(
     graph_exec_id: str,
     block_ids: list[str] | None = None,
     statuses: list[ExecutionStatus] | None = None,
     limit: int | None = None,
-) -> list[ExecutionResult]:
+) -> list[NodeExecutionResult]:
     where_clause: AgentNodeExecutionWhereInput = {
         "agentGraphExecutionId": graph_exec_id,
     }
@@ -540,7 +519,6 @@
     if statuses:
         where_clause["OR"] = [{"executionStatus": status} for status in statuses]
 
->>>>>>> 4ca1a453
     executions = await AgentNodeExecution.prisma().find_many(
         where=where_clause,
         include=EXECUTION_RESULT_INCLUDE,
@@ -550,7 +528,6 @@
     return res
 
 
-<<<<<<< HEAD
 async def get_graph_executions_in_timerange(
     user_id: str, start_time: str, end_time: str
 ) -> list[GraphExecution]:
@@ -582,7 +559,10 @@
             "agentGraphExecutionId": graph_eid,
             "executionStatus": {"not": ExecutionStatus.INCOMPLETE},  # type: ignore
         },
-        order={"queuedTime": "desc"},
+        order=[
+            {"queuedTime": "desc"},
+            {"addedTime": "desc"},
+        ],
         include=EXECUTION_RESULT_INCLUDE,
     )
     if not execution:
@@ -648,8 +628,6 @@
 # ------------------- Execution Utilities -------------------- #
 
 
-=======
->>>>>>> 4ca1a453
 LIST_SPLIT = "_$_"
 DICT_SPLIT = "_#_"
 OBJC_SPLIT = "_@_"
@@ -785,26 +763,7 @@
     return data
 
 
-<<<<<<< HEAD
 # --------------------- Event Bus --------------------- #
-=======
-async def get_latest_execution(node_id: str, graph_eid: str) -> ExecutionResult | None:
-    execution = await AgentNodeExecution.prisma().find_first(
-        where={
-            "agentNodeId": node_id,
-            "agentGraphExecutionId": graph_eid,
-            "executionStatus": {"not": ExecutionStatus.INCOMPLETE},  # type: ignore
-        },
-        order=[
-            {"queuedTime": "desc"},
-            {"addedTime": "desc"},
-        ],
-        include=EXECUTION_RESULT_INCLUDE,
-    )
-    if not execution:
-        return None
-    return ExecutionResult.from_db(execution)
->>>>>>> 4ca1a453
 
 
 class ExecutionEventType(Enum):
