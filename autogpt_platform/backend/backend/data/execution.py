import logging
from collections import defaultdict
from datetime import datetime, timezone
from enum import Enum
from multiprocessing import Manager
from typing import (
    Annotated,
    Any,
    AsyncGenerator,
    Generator,
    Generic,
    Literal,
    Optional,
    TypeVar,
    overload,
)

from prisma import Json
from prisma.enums import AgentExecutionStatus
from prisma.models import (
    AgentGraphExecution,
    AgentNodeExecution,
    AgentNodeExecutionInputOutput,
)
from prisma.types import (
    AgentGraphExecutionCreateInput,
    AgentGraphExecutionWhereInput,
    AgentNodeExecutionCreateInput,
    AgentNodeExecutionInputOutputCreateInput,
    AgentNodeExecutionUpdateInput,
    AgentNodeExecutionWhereInput,
)
from pydantic import BaseModel
from pydantic.fields import Field

from backend.server.v2.store.exceptions import DatabaseError
from backend.util import type as type_utils
from backend.util.settings import Config

from .block import BlockInput, BlockType, CompletedBlockOutput, get_block
from .db import BaseDbModel
from .includes import (
    EXECUTION_RESULT_INCLUDE,
    GRAPH_EXECUTION_INCLUDE,
    GRAPH_EXECUTION_INCLUDE_WITH_NODES,
)
from .model import CredentialsMetaInput, GraphExecutionStats, NodeExecutionStats
from .queue import AsyncRedisEventBus, RedisEventBus

T = TypeVar("T")

logger = logging.getLogger(__name__)
config = Config()


# -------------------------- Models -------------------------- #


ExecutionStatus = AgentExecutionStatus


class GraphExecutionMeta(BaseDbModel):
    user_id: str
    graph_id: str
    graph_version: int
    preset_id: Optional[str] = None
    status: ExecutionStatus
    started_at: datetime
    ended_at: datetime

    class Stats(BaseModel):
        cost: int = Field(..., description="Execution cost (cents)")
        duration: float = Field(..., description="Seconds from start to end of run")
        node_exec_time: float = Field(..., description="Seconds of total node runtime")
        node_exec_count: int = Field(..., description="Number of node executions")

    stats: Stats | None

    @staticmethod
    def from_db(_graph_exec: AgentGraphExecution):
        now = datetime.now(timezone.utc)
        # TODO: make started_at and ended_at optional
        start_time = _graph_exec.startedAt or _graph_exec.createdAt
        end_time = _graph_exec.updatedAt or now

        try:
            stats = GraphExecutionStats.model_validate(_graph_exec.stats)
        except ValueError as e:
            if _graph_exec.stats is not None:
                logger.warning(
                    "Failed to parse invalid graph execution stats "
                    f"{_graph_exec.stats}: {e}"
                )
            stats = None

        return GraphExecutionMeta(
            id=_graph_exec.id,
            user_id=_graph_exec.userId,
            graph_id=_graph_exec.agentGraphId,
            graph_version=_graph_exec.agentGraphVersion,
            preset_id=_graph_exec.agentPresetId,
            status=ExecutionStatus(_graph_exec.executionStatus),
            started_at=start_time,
            ended_at=end_time,
            stats=(
                GraphExecutionMeta.Stats(
                    cost=stats.cost,
                    duration=stats.walltime,
                    node_exec_time=stats.nodes_walltime,
                    node_exec_count=stats.node_count,
                )
                if stats
                else None
            ),
        )


class GraphExecution(GraphExecutionMeta):
    inputs: BlockInput
    outputs: CompletedBlockOutput

    @staticmethod
    def from_db(_graph_exec: AgentGraphExecution):
        if _graph_exec.NodeExecutions is None:
            raise ValueError("Node executions must be included in query")

        graph_exec = GraphExecutionMeta.from_db(_graph_exec)

        complete_node_executions = sorted(
            [
                NodeExecutionResult.from_db(ne, _graph_exec.userId)
                for ne in _graph_exec.NodeExecutions
                if ne.executionStatus != ExecutionStatus.INCOMPLETE
            ],
            key=lambda ne: (ne.queue_time is None, ne.queue_time or ne.add_time),
        )

        inputs = {
            **{
                # inputs from Agent Input Blocks
                exec.input_data["name"]: exec.input_data.get("value")
                for exec in complete_node_executions
                if (
                    (block := get_block(exec.block_id))
                    and block.block_type == BlockType.INPUT
                )
            },
            **{
                # input from webhook-triggered block
                "payload": exec.input_data["payload"]
                for exec in complete_node_executions
                if (
                    (block := get_block(exec.block_id))
                    and block.block_type
                    in [BlockType.WEBHOOK, BlockType.WEBHOOK_MANUAL]
                )
            },
        }

        outputs: CompletedBlockOutput = defaultdict(list)
        for exec in complete_node_executions:
            if (
                block := get_block(exec.block_id)
            ) and block.block_type == BlockType.OUTPUT:
                outputs[exec.input_data["name"]].append(
                    exec.input_data.get("value", None)
                )

        return GraphExecution(
            **{
                field_name: getattr(graph_exec, field_name)
                for field_name in GraphExecutionMeta.model_fields
            },
            inputs=inputs,
            outputs=outputs,
        )


class GraphExecutionWithNodes(GraphExecution):
    node_executions: list["NodeExecutionResult"]

    @staticmethod
    def from_db(_graph_exec: AgentGraphExecution):
        if _graph_exec.NodeExecutions is None:
            raise ValueError("Node executions must be included in query")

        graph_exec_with_io = GraphExecution.from_db(_graph_exec)

        node_executions = sorted(
            [
                NodeExecutionResult.from_db(ne, _graph_exec.userId)
                for ne in _graph_exec.NodeExecutions
            ],
            key=lambda ne: (ne.queue_time is None, ne.queue_time or ne.add_time),
        )

        return GraphExecutionWithNodes(
            **{
                field_name: getattr(graph_exec_with_io, field_name)
                for field_name in GraphExecution.model_fields
            },
            node_executions=node_executions,
        )

    def to_graph_execution_entry(self):
        return GraphExecutionEntry(
            user_id=self.user_id,
            graph_id=self.graph_id,
            graph_version=self.graph_version or 0,
            graph_exec_id=self.id,
<<<<<<< HEAD
            start_node_execs=[
                NodeExecutionEntry(
                    user_id=self.user_id,
                    graph_exec_id=node_exec.graph_exec_id,
                    graph_id=node_exec.graph_id,
                    node_exec_id=node_exec.node_exec_id,
                    node_id=node_exec.node_id,
                    block_id=node_exec.block_id,
                    inputs=node_exec.input_data,
                )
                for node_exec in self.node_executions
            ],
=======
>>>>>>> d7077b51
            node_credentials_input_map={},  # FIXME
        )


class NodeExecutionResult(BaseModel):
    user_id: str
    graph_id: str
    graph_version: int
    graph_exec_id: str
    node_exec_id: str
    node_id: str
    block_id: str
    status: ExecutionStatus
    input_data: BlockInput
    output_data: CompletedBlockOutput
    add_time: datetime
    queue_time: datetime | None
    start_time: datetime | None
    end_time: datetime | None

    @staticmethod
    def from_db(_node_exec: AgentNodeExecution, user_id: Optional[str] = None):
        if _node_exec.executionData:
            # Execution that has been queued for execution will persist its data.
            input_data = type_utils.convert(_node_exec.executionData, dict[str, Any])
        else:
            # For incomplete execution, executionData will not be yet available.
            input_data: BlockInput = defaultdict()
            for data in _node_exec.Input or []:
                input_data[data.name] = type_utils.convert(data.data, type[Any])

        output_data: CompletedBlockOutput = defaultdict(list)
        for data in _node_exec.Output or []:
            output_data[data.name].append(type_utils.convert(data.data, type[Any]))

        graph_execution: AgentGraphExecution | None = _node_exec.GraphExecution
        if graph_execution:
            user_id = graph_execution.userId
        elif not user_id:
            raise ValueError(
                "AgentGraphExecution must be included or user_id passed in"
            )

        return NodeExecutionResult(
            user_id=user_id,
            graph_id=graph_execution.agentGraphId if graph_execution else "",
            graph_version=graph_execution.agentGraphVersion if graph_execution else 0,
            graph_exec_id=_node_exec.agentGraphExecutionId,
            block_id=_node_exec.Node.agentBlockId if _node_exec.Node else "",
            node_exec_id=_node_exec.id,
            node_id=_node_exec.agentNodeId,
            status=_node_exec.executionStatus,
            input_data=input_data,
            output_data=output_data,
            add_time=_node_exec.addedTime,
            queue_time=_node_exec.queuedTime,
            start_time=_node_exec.startedTime,
            end_time=_node_exec.endedTime,
        )

    def to_node_execution_entry(self) -> "NodeExecutionEntry":
        return NodeExecutionEntry(
            user_id=self.user_id,
            graph_exec_id=self.graph_exec_id,
            graph_id=self.graph_id,
            node_exec_id=self.node_exec_id,
            node_id=self.node_id,
            block_id=self.block_id,
            data=self.input_data,
        )


# --------------------- Model functions --------------------- #


async def get_graph_executions(
    graph_id: Optional[str] = None,
    user_id: Optional[str] = None,
) -> list[GraphExecutionMeta]:
    where_filter: AgentGraphExecutionWhereInput = {
        "isDeleted": False,
    }
    if user_id:
        where_filter["userId"] = user_id
    if graph_id:
        where_filter["agentGraphId"] = graph_id

    executions = await AgentGraphExecution.prisma().find_many(
        where=where_filter,
        order={"createdAt": "desc"},
    )
    return [GraphExecutionMeta.from_db(execution) for execution in executions]


async def get_graph_execution_meta(
    user_id: str, execution_id: str
) -> GraphExecutionMeta | None:
    execution = await AgentGraphExecution.prisma().find_first(
        where={"id": execution_id, "isDeleted": False, "userId": user_id}
    )
    return GraphExecutionMeta.from_db(execution) if execution else None


@overload
async def get_graph_execution(
    user_id: str,
    execution_id: str,
    include_node_executions: Literal[True],
) -> GraphExecutionWithNodes | None: ...


@overload
async def get_graph_execution(
    user_id: str,
    execution_id: str,
    include_node_executions: Literal[False] = False,
) -> GraphExecution | None: ...


@overload
async def get_graph_execution(
    user_id: str,
    execution_id: str,
    include_node_executions: bool = False,
) -> GraphExecution | GraphExecutionWithNodes | None: ...


async def get_graph_execution(
    user_id: str,
    execution_id: str,
    include_node_executions: bool = False,
) -> GraphExecution | GraphExecutionWithNodes | None:
    execution = await AgentGraphExecution.prisma().find_first(
        where={"id": execution_id, "isDeleted": False, "userId": user_id},
        include=(
            GRAPH_EXECUTION_INCLUDE_WITH_NODES
            if include_node_executions
            else GRAPH_EXECUTION_INCLUDE
        ),
    )
    if not execution:
        return None

    return (
        GraphExecutionWithNodes.from_db(execution)
        if include_node_executions
        else GraphExecution.from_db(execution)
    )


async def create_graph_execution(
    graph_id: str,
    graph_version: int,
    starting_nodes_input: list[tuple[str, BlockInput]],
    user_id: str,
    preset_id: str | None = None,
) -> GraphExecutionWithNodes:
    """
    Create a new AgentGraphExecution record.
    Returns:
        The id of the AgentGraphExecution and the list of ExecutionResult for each node.
    """
    result = await AgentGraphExecution.prisma().create(
        data=AgentGraphExecutionCreateInput(
            agentGraphId=graph_id,
            agentGraphVersion=graph_version,
            executionStatus=ExecutionStatus.QUEUED,
            NodeExecutions={
                "create": [
                    AgentNodeExecutionCreateInput(
                        agentNodeId=node_id,
                        executionStatus=ExecutionStatus.QUEUED,
                        queuedTime=datetime.now(tz=timezone.utc),
                        Input={
                            "create": [
                                {"name": name, "data": Json(data)}
                                for name, data in node_input.items()
                            ]
                        },
                    )
                    for node_id, node_input in starting_nodes_input
                ]
            },
            userId=user_id,
            agentPresetId=preset_id,
        ),
        include=GRAPH_EXECUTION_INCLUDE_WITH_NODES,
    )

    return GraphExecutionWithNodes.from_db(result)


async def upsert_execution_input(
    node_id: str,
    graph_exec_id: str,
    input_name: str,
    input_data: Any,
    node_exec_id: str | None = None,
) -> tuple[str, BlockInput]:
    """
    Insert AgentNodeExecutionInputOutput record for as one of AgentNodeExecution.Input.
    If there is no AgentNodeExecution that has no `input_name` as input, create new one.

    Args:
        node_id: The id of the AgentNode.
        graph_exec_id: The id of the AgentGraphExecution.
        input_name: The name of the input data.
        input_data: The input data to be inserted.
        node_exec_id: [Optional] The id of the AgentNodeExecution that has no `input_name` as input. If not provided, it will find the eligible incomplete AgentNodeExecution or create a new one.

    Returns:
        str: The id of the created or existing AgentNodeExecution.
        dict[str, Any]: Node input data; key is the input name, value is the input data.
    """
    existing_exec_query_filter: AgentNodeExecutionWhereInput = {
        "agentNodeId": node_id,
        "agentGraphExecutionId": graph_exec_id,
        "executionStatus": ExecutionStatus.INCOMPLETE,
        "Input": {"every": {"name": {"not": input_name}}},
    }
    if node_exec_id:
        existing_exec_query_filter["id"] = node_exec_id

    existing_execution = await AgentNodeExecution.prisma().find_first(
        where=existing_exec_query_filter,
        order={"addedTime": "asc"},
        include={"Input": True},
    )
    json_input_data = Json(input_data)

    if existing_execution:
        await AgentNodeExecutionInputOutput.prisma().create(
            data=AgentNodeExecutionInputOutputCreateInput(
                name=input_name,
                data=json_input_data,
                referencedByInputExecId=existing_execution.id,
            )
        )
        return existing_execution.id, {
            **{
                input_data.name: type_utils.convert(input_data.data, type[Any])
                for input_data in existing_execution.Input or []
            },
            input_name: input_data,
        }

    elif not node_exec_id:
        result = await AgentNodeExecution.prisma().create(
            data=AgentNodeExecutionCreateInput(
                agentNodeId=node_id,
                agentGraphExecutionId=graph_exec_id,
                executionStatus=ExecutionStatus.INCOMPLETE,
                Input={"create": {"name": input_name, "data": json_input_data}},
            )
        )
        return result.id, {input_name: input_data}

    else:
        raise ValueError(
            f"NodeExecution {node_exec_id} not found or already has input {input_name}."
        )


async def upsert_execution_output(
    node_exec_id: str,
    output_name: str,
    output_data: Any,
) -> None:
    """
    Insert AgentNodeExecutionInputOutput record for as one of AgentNodeExecution.Output.
    """
    await AgentNodeExecutionInputOutput.prisma().create(
        data=AgentNodeExecutionInputOutputCreateInput(
            name=output_name,
            data=Json(output_data),
            referencedByOutputExecId=node_exec_id,
        )
    )


async def update_graph_execution_start_time(
    graph_exec_id: str,
) -> GraphExecution | None:
    res = await AgentGraphExecution.prisma().update(
        where={"id": graph_exec_id},
        data={
            "executionStatus": ExecutionStatus.RUNNING,
            "startedAt": datetime.now(tz=timezone.utc),
        },
        include=GRAPH_EXECUTION_INCLUDE,
    )
    return GraphExecution.from_db(res) if res else None


async def update_graph_execution_stats(
    graph_exec_id: str,
    status: ExecutionStatus,
    stats: GraphExecutionStats | None = None,
) -> GraphExecution | None:
    data = stats.model_dump() if stats else {}
    if isinstance(data.get("error"), Exception):
        data["error"] = str(data["error"])

    updated_count = await AgentGraphExecution.prisma().update_many(
        where={
            "id": graph_exec_id,
            "OR": [
                {"executionStatus": ExecutionStatus.RUNNING},
                {"executionStatus": ExecutionStatus.QUEUED},
            ],
        },
        data={
            "executionStatus": status,
            "stats": Json(data),
        },
    )
    if updated_count == 0:
        return None

    graph_exec = await AgentGraphExecution.prisma().find_unique_or_raise(
        where={"id": graph_exec_id},
        include=GRAPH_EXECUTION_INCLUDE,
    )
    return GraphExecution.from_db(graph_exec)


async def update_node_execution_stats(node_exec_id: str, stats: NodeExecutionStats):
    data = stats.model_dump()
    if isinstance(data["error"], Exception):
        data["error"] = str(data["error"])
    await AgentNodeExecution.prisma().update(
        where={"id": node_exec_id},
        data={"stats": Json(data)},
    )


async def update_node_execution_status_batch(
    node_exec_ids: list[str],
    status: ExecutionStatus,
    stats: dict[str, Any] | None = None,
):
    await AgentNodeExecution.prisma().update_many(
        where={"id": {"in": node_exec_ids}},
        data=_get_update_status_data(status, None, stats),
    )


async def update_node_execution_status(
    node_exec_id: str,
    status: ExecutionStatus,
    execution_data: BlockInput | None = None,
    stats: dict[str, Any] | None = None,
) -> NodeExecutionResult:
    if status == ExecutionStatus.QUEUED and execution_data is None:
        raise ValueError("Execution data must be provided when queuing an execution.")

    res = await AgentNodeExecution.prisma().update(
        where={"id": node_exec_id},
        data=_get_update_status_data(status, execution_data, stats),
        include=EXECUTION_RESULT_INCLUDE,
    )
    if not res:
        raise ValueError(f"Execution {node_exec_id} not found.")

    return NodeExecutionResult.from_db(res)


def _get_update_status_data(
    status: ExecutionStatus,
    execution_data: BlockInput | None = None,
    stats: dict[str, Any] | None = None,
) -> AgentNodeExecutionUpdateInput:
    now = datetime.now(tz=timezone.utc)
    update_data: AgentNodeExecutionUpdateInput = {"executionStatus": status}

    if status == ExecutionStatus.QUEUED:
        update_data["queuedTime"] = now
    elif status == ExecutionStatus.RUNNING:
        update_data["startedTime"] = now
    elif status in (ExecutionStatus.FAILED, ExecutionStatus.COMPLETED):
        update_data["endedTime"] = now

    if execution_data:
        update_data["executionData"] = Json(execution_data)
    if stats:
        update_data["stats"] = Json(stats)

    return update_data


async def delete_graph_execution(
    graph_exec_id: str, user_id: str, soft_delete: bool = True
) -> None:
    if soft_delete:
        deleted_count = await AgentGraphExecution.prisma().update_many(
            where={"id": graph_exec_id, "userId": user_id}, data={"isDeleted": True}
        )
    else:
        deleted_count = await AgentGraphExecution.prisma().delete_many(
            where={"id": graph_exec_id, "userId": user_id}
        )
    if deleted_count < 1:
        raise DatabaseError(
            f"Could not delete graph execution #{graph_exec_id}: not found"
        )


async def get_node_executions(
    graph_exec_id: str,
    node_id: str | None = None,
    block_ids: list[str] | None = None,
    statuses: list[ExecutionStatus] | None = None,
    limit: int | None = None,
) -> list[NodeExecutionResult]:
    where_clause: AgentNodeExecutionWhereInput = {
        "agentGraphExecutionId": graph_exec_id,
    }
    if node_id:
        where_clause["agentNodeId"] = node_id
    if block_ids:
        where_clause["Node"] = {"is": {"agentBlockId": {"in": block_ids}}}
    if statuses:
        where_clause["OR"] = [{"executionStatus": status} for status in statuses]

    executions = await AgentNodeExecution.prisma().find_many(
        where=where_clause,
        include=EXECUTION_RESULT_INCLUDE,
        take=limit,
    )
    res = [NodeExecutionResult.from_db(execution) for execution in executions]
    return res


async def get_graph_executions_in_timerange(
    user_id: str, start_time: str, end_time: str
) -> list[GraphExecution]:
    try:
        executions = await AgentGraphExecution.prisma().find_many(
            where={
                "startedAt": {
                    "gte": datetime.fromisoformat(start_time),
                    "lte": datetime.fromisoformat(end_time),
                },
                "userId": user_id,
                "isDeleted": False,
            },
            include=GRAPH_EXECUTION_INCLUDE,
        )
        return [GraphExecution.from_db(execution) for execution in executions]
    except Exception as e:
        raise DatabaseError(
            f"Failed to get executions in timerange {start_time} to {end_time} for user {user_id}: {e}"
        ) from e


async def get_latest_node_execution(
    node_id: str, graph_eid: str
) -> NodeExecutionResult | None:
    execution = await AgentNodeExecution.prisma().find_first(
        where={
            "agentNodeId": node_id,
            "agentGraphExecutionId": graph_eid,
            "NOT": [{"executionStatus": ExecutionStatus.INCOMPLETE}],
        },
        order=[
            {"queuedTime": "desc"},
            {"addedTime": "desc"},
        ],
        include=EXECUTION_RESULT_INCLUDE,
    )
    if not execution:
        return None
    return NodeExecutionResult.from_db(execution)


# ----------------- Execution Infrastructure ----------------- #


class GraphExecutionEntry(BaseModel):
    user_id: str
    graph_exec_id: str
    graph_id: str
    graph_version: int
    node_credentials_input_map: Optional[dict[str, dict[str, CredentialsMetaInput]]]


class NodeExecutionEntry(BaseModel):
    user_id: str
    graph_exec_id: str
    graph_id: str
    node_exec_id: str
    node_id: str
    block_id: str
    inputs: BlockInput


class ExecutionQueue(Generic[T]):
    """
    Queue for managing the execution of agents.
    This will be shared between different processes
    """

    def __init__(self):
        self.queue = Manager().Queue()

    def add(self, execution: T) -> T:
        self.queue.put(execution)
        return execution

    def get(self) -> T:
        return self.queue.get()

    def empty(self) -> bool:
        return self.queue.empty()


# --------------------- Event Bus --------------------- #


class ExecutionEventType(str, Enum):
    GRAPH_EXEC_UPDATE = "graph_execution_update"
    NODE_EXEC_UPDATE = "node_execution_update"


class GraphExecutionEvent(GraphExecution):
    event_type: Literal[ExecutionEventType.GRAPH_EXEC_UPDATE] = (
        ExecutionEventType.GRAPH_EXEC_UPDATE
    )


class NodeExecutionEvent(NodeExecutionResult):
    event_type: Literal[ExecutionEventType.NODE_EXEC_UPDATE] = (
        ExecutionEventType.NODE_EXEC_UPDATE
    )


ExecutionEvent = Annotated[
    GraphExecutionEvent | NodeExecutionEvent, Field(discriminator="event_type")
]


class RedisExecutionEventBus(RedisEventBus[ExecutionEvent]):
    Model = ExecutionEvent  # type: ignore

    @property
    def event_bus_name(self) -> str:
        return config.execution_event_bus_name

    def publish(self, res: GraphExecution | NodeExecutionResult):
        if isinstance(res, GraphExecution):
            self.publish_graph_exec_update(res)
        else:
            self.publish_node_exec_update(res)

    def publish_node_exec_update(self, res: NodeExecutionResult):
        event = NodeExecutionEvent.model_validate(res.model_dump())
        self.publish_event(event, f"{res.user_id}/{res.graph_id}/{res.graph_exec_id}")

    def publish_graph_exec_update(self, res: GraphExecution):
        event = GraphExecutionEvent.model_validate(res.model_dump())
        self.publish_event(event, f"{res.user_id}/{res.graph_id}/{res.id}")

    def listen(
        self, user_id: str, graph_id: str = "*", graph_exec_id: str = "*"
    ) -> Generator[ExecutionEvent, None, None]:
        for event in self.listen_events(f"{user_id}/{graph_id}/{graph_exec_id}"):
            yield event


class AsyncRedisExecutionEventBus(AsyncRedisEventBus[ExecutionEvent]):
    Model = ExecutionEvent  # type: ignore

    @property
    def event_bus_name(self) -> str:
        return config.execution_event_bus_name

    async def publish(self, res: GraphExecutionMeta | NodeExecutionResult):
        if isinstance(res, GraphExecutionMeta):
            await self.publish_graph_exec_update(res)
        else:
            await self.publish_node_exec_update(res)

    async def publish_node_exec_update(self, res: NodeExecutionResult):
        event = NodeExecutionEvent.model_validate(res.model_dump())
        await self.publish_event(
            event, f"{res.user_id}/{res.graph_id}/{res.graph_exec_id}"
        )

    async def publish_graph_exec_update(self, res: GraphExecutionMeta):
        event = GraphExecutionEvent.model_validate(res.model_dump())
        await self.publish_event(event, f"{res.user_id}/{res.graph_id}/{res.id}")

    async def listen(
        self, user_id: str, graph_id: str = "*", graph_exec_id: str = "*"
    ) -> AsyncGenerator[ExecutionEvent, None]:
        async for event in self.listen_events(f"{user_id}/{graph_id}/{graph_exec_id}"):
            yield event<|MERGE_RESOLUTION|>--- conflicted
+++ resolved
@@ -208,21 +208,6 @@
             graph_id=self.graph_id,
             graph_version=self.graph_version or 0,
             graph_exec_id=self.id,
-<<<<<<< HEAD
-            start_node_execs=[
-                NodeExecutionEntry(
-                    user_id=self.user_id,
-                    graph_exec_id=node_exec.graph_exec_id,
-                    graph_id=node_exec.graph_id,
-                    node_exec_id=node_exec.node_exec_id,
-                    node_id=node_exec.node_id,
-                    block_id=node_exec.block_id,
-                    inputs=node_exec.input_data,
-                )
-                for node_exec in self.node_executions
-            ],
-=======
->>>>>>> d7077b51
             node_credentials_input_map={},  # FIXME
         )
 
@@ -291,7 +276,7 @@
             node_exec_id=self.node_exec_id,
             node_id=self.node_id,
             block_id=self.block_id,
-            data=self.input_data,
+            inputs=self.input_data,
         )
 
 
