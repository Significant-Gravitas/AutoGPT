--- conflicted
+++ resolved
@@ -272,17 +272,12 @@
         Get fields that have auto_credentials metadata (e.g., GoogleDriveFileInput).
 
         Returns a dict mapping kwarg_name -> {field_name, auto_credentials_config}
-<<<<<<< HEAD
-        """
-        result = {}
-=======
 
         Raises:
             ValueError: If multiple fields have the same kwarg_name, as this would
                 cause silent overwriting and only the last field would be processed.
         """
         result: dict[str, dict[str, Any]] = {}
->>>>>>> c1e21d07
         schema = cls.jsonschema()
         properties = schema.get("properties", {})
 
@@ -290,15 +285,12 @@
             auto_creds = field_schema.get("auto_credentials")
             if auto_creds:
                 kwarg_name = auto_creds.get("kwarg_name", "credentials")
-<<<<<<< HEAD
-=======
                 if kwarg_name in result:
                     raise ValueError(
                         f"Duplicate auto_credentials kwarg_name '{kwarg_name}' "
                         f"in fields '{result[kwarg_name]['field_name']}' and "
                         f"'{field_name}' on {cls.__qualname__}"
                     )
->>>>>>> c1e21d07
                 result[kwarg_name] = {
                     "field_name": field_name,
                     "config": auto_creds,
