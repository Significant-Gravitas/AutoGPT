import logging
from datetime import datetime, timedelta, timezone
from enum import Enum
from typing import Annotated, Any, Generic, Optional, TypeVar, Union

from prisma import Json
from prisma.enums import NotificationType
from prisma.models import NotificationEvent, UserNotificationBatch
from prisma.types import UserNotificationBatchWhereInput

# from backend.notifications.models import NotificationEvent
from pydantic import BaseModel, EmailStr, Field, field_validator

from backend.server.v2.store.exceptions import DatabaseError

from .db import transaction

logger = logging.getLogger(__name__)


NotificationDataType_co = TypeVar(
    "NotificationDataType_co", bound="BaseNotificationData", covariant=True
)
SummaryParamsType_co = TypeVar(
    "SummaryParamsType_co", bound="BaseSummaryParams", covariant=True
)


class QueueType(Enum):
    IMMEDIATE = "immediate"  # Send right away (errors, critical notifications)
    BATCH = "batch"  # Batch for up to an hour (usage reports)
    SUMMARY = "summary"  # Daily digest (summary notifications)
    BACKOFF = "backoff"  # Backoff strategy (exponential backoff)
    ADMIN = "admin"  # Admin notifications (errors, critical notifications)


class BaseNotificationData(BaseModel):
    class Config:
        extra = "allow"


class AgentRunData(BaseNotificationData):
    agent_name: str
    credits_used: float
    execution_time: float
    node_count: int = Field(..., description="Number of nodes executed")
    graph_id: str
    outputs: list[dict[str, Any]] = Field(..., description="Outputs of the agent")


class ZeroBalanceData(BaseNotificationData):
    last_transaction: float
    last_transaction_time: datetime
    top_up_link: str

    @field_validator("last_transaction_time")
    @classmethod
    def validate_timezone(cls, value: datetime):
        if value.tzinfo is None:
            raise ValueError("datetime must have timezone information")
        return value


class LowBalanceData(BaseNotificationData):
    agent_name: str = Field(..., description="Name of the agent")
    current_balance: float = Field(
        ..., description="Current balance in credits (100 = $1)"
    )
    billing_page_link: str = Field(..., description="Link to billing page")
    shortfall: float = Field(..., description="Amount of credits needed to continue")


class BlockExecutionFailedData(BaseNotificationData):
    block_name: str
    block_id: str
    error_message: str
    graph_id: str
    node_id: str
    execution_id: str


class ContinuousAgentErrorData(BaseNotificationData):
    agent_name: str
    error_message: str
    graph_id: str
    execution_id: str
    start_time: datetime
    error_time: datetime
    attempts: int = Field(..., description="Number of retry attempts made")

    @field_validator("start_time", "error_time")
    @classmethod
    def validate_timezone(cls, value: datetime):
        if value.tzinfo is None:
            raise ValueError("datetime must have timezone information")
        return value


class BaseSummaryData(BaseNotificationData):
    total_credits_used: float
    total_executions: int
    most_used_agent: str
    total_execution_time: float
    successful_runs: int
    failed_runs: int
    average_execution_time: float
    cost_breakdown: dict[str, float]


class BaseSummaryParams(BaseModel):
    pass


class DailySummaryParams(BaseSummaryParams):
    date: datetime

<<<<<<< HEAD
=======
    @field_validator("date")
    def validate_timezone(cls, value):
        if value.tzinfo is None:
            raise ValueError("datetime must have timezone information")
        return value

>>>>>>> f23b7543

class WeeklySummaryParams(BaseSummaryParams):
    start_date: datetime
    end_date: datetime

<<<<<<< HEAD
=======
    @field_validator("start_date", "end_date")
    def validate_timezone(cls, value):
        if value.tzinfo is None:
            raise ValueError("datetime must have timezone information")
        return value

>>>>>>> f23b7543

class DailySummaryData(BaseSummaryData):
    date: datetime

    @field_validator("date")
    def validate_timezone(cls, value):
        if value.tzinfo is None:
            raise ValueError("datetime must have timezone information")
        return value


class WeeklySummaryData(BaseSummaryData):
    start_date: datetime
    end_date: datetime

    @field_validator("start_date", "end_date")
    def validate_timezone(cls, value):
        if value.tzinfo is None:
            raise ValueError("datetime must have timezone information")
        return value

<<<<<<< HEAD
=======

>>>>>>> f23b7543
class MonthlySummaryData(BaseNotificationData):
    month: int
    year: int


class RefundRequestData(BaseNotificationData):
    user_id: str
    user_name: str
    user_email: str
    transaction_id: str
    refund_request_id: str
    reason: str
    amount: float
    balance: int


NotificationData = Annotated[
    Union[
        AgentRunData,
        ZeroBalanceData,
        LowBalanceData,
        BlockExecutionFailedData,
        ContinuousAgentErrorData,
        MonthlySummaryData,
        WeeklySummaryData,
        DailySummaryData,
        RefundRequestData,
        BaseSummaryData,
    ],
    Field(discriminator="type"),
]


class NotificationEventDTO(BaseModel):
    user_id: str
    type: NotificationType
    data: dict
    created_at: datetime = Field(default_factory=lambda: datetime.now(tz=timezone.utc))
    retry_count: int = 0


class SummaryParamsEventDTO(BaseModel):
    user_id: str
    type: NotificationType
    data: dict
<<<<<<< HEAD
    created_at: datetime = Field(default_factory=datetime.now)
=======
    created_at: datetime = Field(default_factory=lambda: datetime.now(tz=timezone.utc))
>>>>>>> f23b7543


class NotificationEventModel(BaseModel, Generic[NotificationDataType_co]):
    user_id: str
    type: NotificationType
    data: NotificationDataType_co
<<<<<<< HEAD
    created_at: datetime = Field(default_factory=datetime.now)
=======
    created_at: datetime = Field(default_factory=lambda: datetime.now(tz=timezone.utc))
>>>>>>> f23b7543

    @property
    def strategy(self) -> QueueType:
        return NotificationTypeOverride(self.type).strategy

    @field_validator("type", mode="before")
    def uppercase_type(cls, v):
        if isinstance(v, str):
            return v.upper()
        return v

    @property
    def template(self) -> str:
        return NotificationTypeOverride(self.type).template


class SummaryParamsEventModel(BaseModel, Generic[SummaryParamsType_co]):
    user_id: str
    type: NotificationType
    data: SummaryParamsType_co
<<<<<<< HEAD
    created_at: datetime = Field(default_factory=datetime.now)
=======
    created_at: datetime = Field(default_factory=lambda: datetime.now(tz=timezone.utc))
>>>>>>> f23b7543


def get_notif_data_type(
    notification_type: NotificationType,
) -> type[BaseNotificationData]:
    return {
        NotificationType.AGENT_RUN: AgentRunData,
        NotificationType.ZERO_BALANCE: ZeroBalanceData,
        NotificationType.LOW_BALANCE: LowBalanceData,
        NotificationType.BLOCK_EXECUTION_FAILED: BlockExecutionFailedData,
        NotificationType.CONTINUOUS_AGENT_ERROR: ContinuousAgentErrorData,
        NotificationType.DAILY_SUMMARY: DailySummaryData,
        NotificationType.WEEKLY_SUMMARY: WeeklySummaryData,
        NotificationType.MONTHLY_SUMMARY: MonthlySummaryData,
        NotificationType.REFUND_REQUEST: RefundRequestData,
        NotificationType.REFUND_PROCESSED: RefundRequestData,
    }[notification_type]


def get_summary_params_type(
    notification_type: NotificationType,
) -> type[BaseSummaryParams]:
    return {
        NotificationType.DAILY_SUMMARY: DailySummaryParams,
        NotificationType.WEEKLY_SUMMARY: WeeklySummaryParams,
    }[notification_type]


class NotificationBatch(BaseModel):
    user_id: str
    events: list[NotificationEvent]
    strategy: QueueType
    last_update: datetime = Field(default_factory=lambda: datetime.now(tz=timezone.utc))


class NotificationResult(BaseModel):
    success: bool
    message: Optional[str] = None


class NotificationTypeOverride:
    def __init__(self, notification_type: NotificationType):
        self.notification_type = notification_type

    @property
    def strategy(self) -> QueueType:
        BATCHING_RULES = {
            # These are batched by the notification service
            NotificationType.AGENT_RUN: QueueType.BATCH,
            # These are batched by the notification service, but with a backoff strategy
            NotificationType.ZERO_BALANCE: QueueType.BACKOFF,
            NotificationType.LOW_BALANCE: QueueType.IMMEDIATE,
            NotificationType.BLOCK_EXECUTION_FAILED: QueueType.BACKOFF,
            NotificationType.CONTINUOUS_AGENT_ERROR: QueueType.BACKOFF,
            NotificationType.DAILY_SUMMARY: QueueType.SUMMARY,
            NotificationType.WEEKLY_SUMMARY: QueueType.SUMMARY,
            NotificationType.MONTHLY_SUMMARY: QueueType.SUMMARY,
            NotificationType.REFUND_REQUEST: QueueType.ADMIN,
            NotificationType.REFUND_PROCESSED: QueueType.ADMIN,
        }
        return BATCHING_RULES.get(self.notification_type, QueueType.IMMEDIATE)

    @property
    def template(self) -> str:
        """Returns template name for this notification type"""
        return {
            NotificationType.AGENT_RUN: "agent_run.html",
            NotificationType.ZERO_BALANCE: "zero_balance.html",
            NotificationType.LOW_BALANCE: "low_balance.html",
            NotificationType.BLOCK_EXECUTION_FAILED: "block_failed.html",
            NotificationType.CONTINUOUS_AGENT_ERROR: "agent_error.html",
            NotificationType.DAILY_SUMMARY: "daily_summary.html",
            NotificationType.WEEKLY_SUMMARY: "weekly_summary.html",
            NotificationType.MONTHLY_SUMMARY: "monthly_summary.html",
            NotificationType.REFUND_REQUEST: "refund_request.html",
            NotificationType.REFUND_PROCESSED: "refund_processed.html",
        }[self.notification_type]

    @property
    def subject(self) -> str:
        return {
            NotificationType.AGENT_RUN: "Agent Run Report",
            NotificationType.ZERO_BALANCE: "You're out of credits!",
            NotificationType.LOW_BALANCE: "Low Balance Warning!",
            NotificationType.BLOCK_EXECUTION_FAILED: "Uh oh! Block Execution Failed",
            NotificationType.CONTINUOUS_AGENT_ERROR: "Shoot! Continuous Agent Error",
            NotificationType.DAILY_SUMMARY: "Here's your daily summary!",
            NotificationType.WEEKLY_SUMMARY: "Look at all the cool stuff you did last week!",
            NotificationType.MONTHLY_SUMMARY: "We did a lot this month!",
            NotificationType.REFUND_REQUEST: "[ACTION REQUIRED] You got a ${{data.amount / 100}} refund request from {{data.user_name}}",
            NotificationType.REFUND_PROCESSED: "Refund for ${{data.amount / 100}} to {{data.user_name}} has been processed",
        }[self.notification_type]


class NotificationPreferenceDTO(BaseModel):
    email: EmailStr = Field(..., description="User's email address")
    preferences: dict[NotificationType, bool] = Field(
        ..., description="Which notifications the user wants"
    )
    daily_limit: int = Field(..., description="Max emails per day")


class NotificationPreference(BaseModel):
    user_id: str
    email: EmailStr
    preferences: dict[NotificationType, bool] = Field(
        default_factory=dict, description="Which notifications the user wants"
    )
    daily_limit: int = 10  # Max emails per day
    emails_sent_today: int = 0
    last_reset_date: datetime = Field(
        default_factory=lambda: datetime.now(timezone.utc)
    )


class UserNotificationEventDTO(BaseModel):
    type: NotificationType
    data: dict
    created_at: datetime
    updated_at: datetime

    @staticmethod
    def from_db(model: NotificationEvent) -> "UserNotificationEventDTO":
        return UserNotificationEventDTO(
            type=model.type,
            data=dict(model.data),
            created_at=model.createdAt,
            updated_at=model.updatedAt,
        )


class UserNotificationBatchDTO(BaseModel):
    user_id: str
    type: NotificationType
    notifications: list[UserNotificationEventDTO]
    created_at: datetime
    updated_at: datetime

    @staticmethod
    def from_db(model: UserNotificationBatch) -> "UserNotificationBatchDTO":
        return UserNotificationBatchDTO(
            user_id=model.userId,
            type=model.type,
            notifications=[
                UserNotificationEventDTO.from_db(notification)
                for notification in model.Notifications or []
            ],
            created_at=model.createdAt,
            updated_at=model.updatedAt,
        )


def get_batch_delay(notification_type: NotificationType) -> timedelta:
    return {
<<<<<<< HEAD
        NotificationType.AGENT_RUN: timedelta(minutes=1),
=======
        NotificationType.AGENT_RUN: timedelta(minutes=60),
>>>>>>> f23b7543
        NotificationType.ZERO_BALANCE: timedelta(minutes=60),
        NotificationType.LOW_BALANCE: timedelta(minutes=60),
        NotificationType.BLOCK_EXECUTION_FAILED: timedelta(minutes=60),
        NotificationType.CONTINUOUS_AGENT_ERROR: timedelta(minutes=60),
    }[notification_type]


async def create_or_add_to_user_notification_batch(
    user_id: str,
    notification_type: NotificationType,
    notification_data: NotificationEventModel,
<<<<<<< HEAD
) -> UserNotificationBatch:
=======
) -> UserNotificationBatchDTO:
>>>>>>> f23b7543
    try:
        logger.info(
            f"Creating or adding to notification batch for {user_id} with type {notification_type} and data {notification_data}"
        )

        # Serialize the data
        json_data: Json = Json(notification_data.data.model_dump())

        # First try to find existing batch
        existing_batch = await UserNotificationBatch.prisma().find_unique(
            where={
                "userId_type": {
                    "userId": user_id,
                    "type": notification_type,
                }
            },
            include={"Notifications": True},
        )

        if not existing_batch:
            async with transaction() as tx:
                notification_event = await tx.notificationevent.create(
                    data={
                        "type": notification_type,
                        "data": json_data,
                    }
                )

                # Create new batch
                resp = await tx.usernotificationbatch.create(
                    data={
                        "userId": user_id,
                        "type": notification_type,
                        "Notifications": {"connect": [{"id": notification_event.id}]},
                    },
                    include={"Notifications": True},
                )
<<<<<<< HEAD
                return resp
=======
                return UserNotificationBatchDTO.from_db(resp)
>>>>>>> f23b7543
        else:
            async with transaction() as tx:
                notification_event = await tx.notificationevent.create(
                    data={
                        "type": notification_type,
                        "data": json_data,
                        "UserNotificationBatch": {"connect": {"id": existing_batch.id}},
                    }
                )
                # Add to existing batch
                resp = await tx.usernotificationbatch.update(
                    where={"id": existing_batch.id},
                    data={
                        "Notifications": {"connect": [{"id": notification_event.id}]}
                    },
                    include={"Notifications": True},
                )
            if not resp:
                raise DatabaseError(
                    f"Failed to add notification event {notification_event.id} to existing batch {existing_batch.id}"
                )
<<<<<<< HEAD
            return resp
=======
            return UserNotificationBatchDTO.from_db(resp)
>>>>>>> f23b7543
    except Exception as e:
        raise DatabaseError(
            f"Failed to create or add to notification batch for user {user_id} and type {notification_type}: {e}"
        ) from e


async def get_user_notification_oldest_message_in_batch(
    user_id: str,
    notification_type: NotificationType,
) -> UserNotificationEventDTO | None:
    try:
        batch = await UserNotificationBatch.prisma().find_first(
            where={"userId": user_id, "type": notification_type},
<<<<<<< HEAD
            include={"notifications": True},
=======
            include={"Notifications": True},
>>>>>>> f23b7543
        )
        if not batch:
            return None
        if not batch.Notifications:
            return None
<<<<<<< HEAD
        sorted_notifications = sorted(batch.notifications, key=lambda x: x.createdAt)
        return sorted_notifications[0]
=======
        sorted_notifications = sorted(batch.Notifications, key=lambda x: x.createdAt)

        return (
            UserNotificationEventDTO.from_db(sorted_notifications[0])
            if sorted_notifications
            else None
        )
>>>>>>> f23b7543
    except Exception as e:
        raise DatabaseError(
            f"Failed to get user notification last message in batch for user {user_id} and type {notification_type}: {e}"
        ) from e


async def empty_user_notification_batch(
    user_id: str, notification_type: NotificationType
) -> None:
    try:
        async with transaction() as tx:
            await tx.notificationevent.delete_many(
                where={
                    "UserNotificationBatch": {
                        "is": {"userId": user_id, "type": notification_type}
                    }
                }
            )

            await tx.usernotificationbatch.delete_many(
                where=UserNotificationBatchWhereInput(
                    userId=user_id,
                    type=notification_type,
                )
            )
    except Exception as e:
        raise DatabaseError(
            f"Failed to empty user notification batch for user {user_id} and type {notification_type}: {e}"
        ) from e


async def get_user_notification_batch(
    user_id: str,
    notification_type: NotificationType,
) -> UserNotificationBatchDTO | None:
    try:
        batch = await UserNotificationBatch.prisma().find_first(
            where={"userId": user_id, "type": notification_type},
            include={"Notifications": True},
        )
        return UserNotificationBatchDTO.from_db(batch) if batch else None
    except Exception as e:
        raise DatabaseError(
            f"Failed to get user notification batch for user {user_id} and type {notification_type}: {e}"
        ) from e


async def get_all_batches_by_type(
    notification_type: NotificationType,
<<<<<<< HEAD
) -> list[UserNotificationBatch]:
    try:
        return await UserNotificationBatch.prisma().find_many(
            where={
                "type": notification_type,
                "notifications": {
                    "some": {}  # Only return batches with at least one notification
                },
            },
            include={"notifications": True},
        )
=======
) -> list[UserNotificationBatchDTO]:
    try:
        batches = await UserNotificationBatch.prisma().find_many(
            where={
                "type": notification_type,
                "Notifications": {
                    "some": {}  # Only return batches with at least one notification
                },
            },
            include={"Notifications": True},
        )
        return [UserNotificationBatchDTO.from_db(batch) for batch in batches]
>>>>>>> f23b7543
    except Exception as e:
        raise DatabaseError(
            f"Failed to get all batches by type {notification_type}: {e}"
        ) from e<|MERGE_RESOLUTION|>--- conflicted
+++ resolved
@@ -114,29 +114,23 @@
 class DailySummaryParams(BaseSummaryParams):
     date: datetime
 
-<<<<<<< HEAD
-=======
     @field_validator("date")
     def validate_timezone(cls, value):
         if value.tzinfo is None:
             raise ValueError("datetime must have timezone information")
         return value
 
->>>>>>> f23b7543
 
 class WeeklySummaryParams(BaseSummaryParams):
     start_date: datetime
     end_date: datetime
 
-<<<<<<< HEAD
-=======
     @field_validator("start_date", "end_date")
     def validate_timezone(cls, value):
         if value.tzinfo is None:
             raise ValueError("datetime must have timezone information")
         return value
 
->>>>>>> f23b7543
 
 class DailySummaryData(BaseSummaryData):
     date: datetime
@@ -158,10 +152,7 @@
             raise ValueError("datetime must have timezone information")
         return value
 
-<<<<<<< HEAD
-=======
-
->>>>>>> f23b7543
+
 class MonthlySummaryData(BaseNotificationData):
     month: int
     year: int
@@ -207,22 +198,14 @@
     user_id: str
     type: NotificationType
     data: dict
-<<<<<<< HEAD
-    created_at: datetime = Field(default_factory=datetime.now)
-=======
     created_at: datetime = Field(default_factory=lambda: datetime.now(tz=timezone.utc))
->>>>>>> f23b7543
 
 
 class NotificationEventModel(BaseModel, Generic[NotificationDataType_co]):
     user_id: str
     type: NotificationType
     data: NotificationDataType_co
-<<<<<<< HEAD
-    created_at: datetime = Field(default_factory=datetime.now)
-=======
     created_at: datetime = Field(default_factory=lambda: datetime.now(tz=timezone.utc))
->>>>>>> f23b7543
 
     @property
     def strategy(self) -> QueueType:
@@ -243,11 +226,7 @@
     user_id: str
     type: NotificationType
     data: SummaryParamsType_co
-<<<<<<< HEAD
-    created_at: datetime = Field(default_factory=datetime.now)
-=======
     created_at: datetime = Field(default_factory=lambda: datetime.now(tz=timezone.utc))
->>>>>>> f23b7543
 
 
 def get_notif_data_type(
@@ -402,11 +381,7 @@
 
 def get_batch_delay(notification_type: NotificationType) -> timedelta:
     return {
-<<<<<<< HEAD
-        NotificationType.AGENT_RUN: timedelta(minutes=1),
-=======
         NotificationType.AGENT_RUN: timedelta(minutes=60),
->>>>>>> f23b7543
         NotificationType.ZERO_BALANCE: timedelta(minutes=60),
         NotificationType.LOW_BALANCE: timedelta(minutes=60),
         NotificationType.BLOCK_EXECUTION_FAILED: timedelta(minutes=60),
@@ -418,11 +393,7 @@
     user_id: str,
     notification_type: NotificationType,
     notification_data: NotificationEventModel,
-<<<<<<< HEAD
-) -> UserNotificationBatch:
-=======
 ) -> UserNotificationBatchDTO:
->>>>>>> f23b7543
     try:
         logger.info(
             f"Creating or adding to notification batch for {user_id} with type {notification_type} and data {notification_data}"
@@ -460,11 +431,7 @@
                     },
                     include={"Notifications": True},
                 )
-<<<<<<< HEAD
-                return resp
-=======
                 return UserNotificationBatchDTO.from_db(resp)
->>>>>>> f23b7543
         else:
             async with transaction() as tx:
                 notification_event = await tx.notificationevent.create(
@@ -486,11 +453,7 @@
                 raise DatabaseError(
                     f"Failed to add notification event {notification_event.id} to existing batch {existing_batch.id}"
                 )
-<<<<<<< HEAD
-            return resp
-=======
             return UserNotificationBatchDTO.from_db(resp)
->>>>>>> f23b7543
     except Exception as e:
         raise DatabaseError(
             f"Failed to create or add to notification batch for user {user_id} and type {notification_type}: {e}"
@@ -504,20 +467,12 @@
     try:
         batch = await UserNotificationBatch.prisma().find_first(
             where={"userId": user_id, "type": notification_type},
-<<<<<<< HEAD
-            include={"notifications": True},
-=======
             include={"Notifications": True},
->>>>>>> f23b7543
         )
         if not batch:
             return None
         if not batch.Notifications:
             return None
-<<<<<<< HEAD
-        sorted_notifications = sorted(batch.notifications, key=lambda x: x.createdAt)
-        return sorted_notifications[0]
-=======
         sorted_notifications = sorted(batch.Notifications, key=lambda x: x.createdAt)
 
         return (
@@ -525,7 +480,6 @@
             if sorted_notifications
             else None
         )
->>>>>>> f23b7543
     except Exception as e:
         raise DatabaseError(
             f"Failed to get user notification last message in batch for user {user_id} and type {notification_type}: {e}"
@@ -575,19 +529,6 @@
 
 async def get_all_batches_by_type(
     notification_type: NotificationType,
-<<<<<<< HEAD
-) -> list[UserNotificationBatch]:
-    try:
-        return await UserNotificationBatch.prisma().find_many(
-            where={
-                "type": notification_type,
-                "notifications": {
-                    "some": {}  # Only return batches with at least one notification
-                },
-            },
-            include={"notifications": True},
-        )
-=======
 ) -> list[UserNotificationBatchDTO]:
     try:
         batches = await UserNotificationBatch.prisma().find_many(
@@ -600,7 +541,6 @@
             include={"Notifications": True},
         )
         return [UserNotificationBatchDTO.from_db(batch) for batch in batches]
->>>>>>> f23b7543
     except Exception as e:
         raise DatabaseError(
             f"Failed to get all batches by type {notification_type}: {e}"
