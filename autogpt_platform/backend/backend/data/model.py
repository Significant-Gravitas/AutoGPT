--- conflicted
+++ resolved
@@ -14,11 +14,6 @@
     Generic,
     Literal,
     Optional,
-<<<<<<< HEAD
-    Sequence,
-=======
-    TypedDict,
->>>>>>> 4ffb99bf
     TypeVar,
     cast,
     get_args,
