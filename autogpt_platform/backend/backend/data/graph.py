import logging
import uuid
from collections import defaultdict
from datetime import datetime, timezone
from typing import Any, Literal, Optional, Type

import prisma
from prisma import Json
from prisma.models import (
    AgentGraph,
    AgentGraphExecution,
    AgentNode,
    AgentNodeLink,
    StoreListingVersion,
)
from prisma.types import AgentGraphExecutionWhereInput, AgentGraphWhereInput
from pydantic.fields import Field, computed_field

from backend.blocks.agent import AgentExecutorBlock
from backend.blocks.basic import AgentInputBlock, AgentOutputBlock
<<<<<<< HEAD
from backend.blocks.llm import LlmModel
from backend.data.db import prisma as db
from backend.util import type
=======
from backend.util import type as type_utils
>>>>>>> f01b3187

from .block import Block, BlockInput, BlockSchema, BlockType, get_block, get_blocks
from .db import BaseDbModel, transaction
from .execution import ExecutionResult, ExecutionStatus
from .includes import AGENT_GRAPH_INCLUDE, AGENT_NODE_INCLUDE, GRAPH_EXECUTION_INCLUDE
from .integrations import Webhook

logger = logging.getLogger(__name__)

_INPUT_BLOCK_ID = AgentInputBlock().id
_OUTPUT_BLOCK_ID = AgentOutputBlock().id


class Link(BaseDbModel):
    source_id: str
    sink_id: str
    source_name: str
    sink_name: str
    is_static: bool = False

    @staticmethod
    def from_db(link: AgentNodeLink):
        return Link(
            id=link.id,
            source_name=link.sourceName,
            source_id=link.agentNodeSourceId,
            sink_name=link.sinkName,
            sink_id=link.agentNodeSinkId,
            is_static=link.isStatic,
        )

    def __hash__(self):
        return hash((self.source_id, self.sink_id, self.source_name, self.sink_name))


class Node(BaseDbModel):
    block_id: str
    input_default: BlockInput = {}  # dict[input_name, default_value]
    metadata: dict[str, Any] = {}
    input_links: list[Link] = []
    output_links: list[Link] = []

    webhook_id: Optional[str] = None


class NodeModel(Node):
    graph_id: str
    graph_version: int

    webhook: Optional[Webhook] = None

    @property
    def block(self) -> Block[BlockSchema, BlockSchema]:
        block = get_block(self.block_id)
        if not block:
            raise ValueError(f"Block #{self.block_id} does not exist")
        return block

    @staticmethod
    def from_db(node: AgentNode, for_export: bool = False) -> "NodeModel":
        obj = NodeModel(
            id=node.id,
            block_id=node.agentBlockId,
            input_default=type_utils.convert(node.constantInput, dict[str, Any]),
            metadata=type_utils.convert(node.metadata, dict[str, Any]),
            graph_id=node.agentGraphId,
            graph_version=node.agentGraphVersion,
            webhook_id=node.webhookId,
            webhook=Webhook.from_db(node.Webhook) if node.Webhook else None,
        )
        obj.input_links = [Link.from_db(link) for link in node.Input or []]
        obj.output_links = [Link.from_db(link) for link in node.Output or []]
        if for_export:
            return obj.stripped_for_export()
        return obj

    def is_triggered_by_event_type(self, event_type: str) -> bool:
        if not (block := get_block(self.block_id)):
            raise ValueError(f"Block #{self.block_id} not found for node #{self.id}")
        if not block.webhook_config:
            raise TypeError("This method can't be used on non-webhook blocks")
        if not block.webhook_config.event_filter_input:
            return True
        event_filter = self.input_default.get(block.webhook_config.event_filter_input)
        if not event_filter:
            raise ValueError(f"Event filter is not configured on node #{self.id}")
        return event_type in [
            block.webhook_config.event_format.format(event=k)
            for k in event_filter
            if event_filter[k] is True
        ]

    def stripped_for_export(self) -> "NodeModel":
        """
        Returns a copy of the node model, stripped of any non-transferable properties
        """
        stripped_node = self.model_copy(deep=True)
        # Remove credentials from node input
        if stripped_node.input_default:
            stripped_node.input_default = NodeModel._filter_secrets_from_node_input(
                stripped_node.input_default, self.block.input_schema.jsonschema()
            )

        if (
            stripped_node.block.block_type == BlockType.INPUT
            and "value" in stripped_node.input_default
        ):
            stripped_node.input_default["value"] = ""

        # Remove webhook info
        stripped_node.webhook_id = None
        stripped_node.webhook = None

        return stripped_node

    @staticmethod
    def _filter_secrets_from_node_input(
        input_data: dict[str, Any], schema: dict[str, Any] | None
    ) -> dict[str, Any]:
        sensitive_keys = ["credentials", "api_key", "password", "token", "secret"]
        field_schemas = schema.get("properties", {}) if schema else {}
        result = {}
        for key, value in input_data.items():
            field_schema: dict | None = field_schemas.get(key)
            if (field_schema and field_schema.get("secret", False)) or any(
                sensitive_key in key.lower() for sensitive_key in sensitive_keys
            ):
                # This is a secret value -> filter this key-value pair out
                continue
            elif isinstance(value, dict):
                result[key] = NodeModel._filter_secrets_from_node_input(
                    value, field_schema
                )
            else:
                result[key] = value
        return result


# Fix 2-way reference Node <-> Webhook
Webhook.model_rebuild()


class GraphExecutionMeta(BaseDbModel):
    execution_id: str
    started_at: datetime
    ended_at: datetime
    cost: Optional[int] = Field(..., description="Execution cost in credits")
    duration: float
    total_run_time: float
    status: ExecutionStatus
    graph_id: str
    graph_version: int
    preset_id: Optional[str]

    @staticmethod
    def from_db(_graph_exec: AgentGraphExecution):
        now = datetime.now(timezone.utc)
        start_time = _graph_exec.startedAt or _graph_exec.createdAt
        end_time = _graph_exec.updatedAt or now
        duration = (end_time - start_time).total_seconds()
        total_run_time = duration

        try:
            stats = type_utils.convert(_graph_exec.stats or {}, dict[str, Any])
        except ValueError:
            stats = {}

        duration = stats.get("walltime", duration)
        total_run_time = stats.get("nodes_walltime", total_run_time)

        return GraphExecutionMeta(
            id=_graph_exec.id,
            execution_id=_graph_exec.id,
            started_at=start_time,
            ended_at=end_time,
            cost=stats.get("cost", None),
            duration=duration,
            total_run_time=total_run_time,
            status=ExecutionStatus(_graph_exec.executionStatus),
            graph_id=_graph_exec.agentGraphId,
            graph_version=_graph_exec.agentGraphVersion,
            preset_id=_graph_exec.agentPresetId,
        )


class GraphExecution(GraphExecutionMeta):
    inputs: dict[str, Any]
    outputs: dict[str, list[Any]]
    node_executions: list[ExecutionResult]

    @staticmethod
    def from_db(_graph_exec: AgentGraphExecution):
        if _graph_exec.AgentNodeExecutions is None:
            raise ValueError("Node executions must be included in query")

        graph_exec = GraphExecutionMeta.from_db(_graph_exec)

        node_executions = sorted(
            [
                ExecutionResult.from_db(ne, _graph_exec.userId)
                for ne in _graph_exec.AgentNodeExecutions
            ],
            key=lambda ne: (ne.queue_time is None, ne.queue_time or ne.add_time),
        )

        inputs = {
            **{
                # inputs from Agent Input Blocks
                exec.input_data["name"]: exec.input_data.get("value")
                for exec in node_executions
                if exec.block_id == _INPUT_BLOCK_ID
            },
            **{
                # input from webhook-triggered block
                "payload": exec.input_data["payload"]
                for exec in node_executions
                if (block := get_block(exec.block_id))
                and block.block_type in [BlockType.WEBHOOK, BlockType.WEBHOOK_MANUAL]
            },
        }

        outputs: dict[str, list] = defaultdict(list)
        for exec in node_executions:
            if exec.block_id == _OUTPUT_BLOCK_ID:
                outputs[exec.input_data["name"]].append(
                    exec.input_data.get("value", None)
                )

        return GraphExecution(
            **{
                field_name: getattr(graph_exec, field_name)
                for field_name in graph_exec.model_fields
            },
            inputs=inputs,
            outputs=outputs,
            node_executions=node_executions,
        )


class BaseGraph(BaseDbModel):
    version: int = 1
    is_active: bool = True
    name: str
    description: str
    nodes: list[Node] = []
    links: list[Link] = []

    @computed_field
    @property
    def input_schema(self) -> dict[str, Any]:
        return self._generate_schema(
            AgentInputBlock.Input,
            [
                node.input_default
                for node in self.nodes
                if (b := get_block(node.block_id))
                and b.block_type == BlockType.INPUT
                and "name" in node.input_default
            ],
        )

    @computed_field
    @property
    def output_schema(self) -> dict[str, Any]:
        return self._generate_schema(
            AgentOutputBlock.Input,
            [
                node.input_default
                for node in self.nodes
                if (b := get_block(node.block_id))
                and b.block_type == BlockType.OUTPUT
                and "name" in node.input_default
            ],
        )

    @staticmethod
    def _generate_schema(
        type_class: Type[AgentInputBlock.Input] | Type[AgentOutputBlock.Input],
        data: list[dict],
    ) -> dict[str, Any]:
        props = []
        for p in data:
            try:
                props.append(type_class(**p))
            except Exception as e:
                logger.warning(f"Invalid {type_class}: {p}, {e}")

        return {
            "type": "object",
            "properties": {
                p.name: {
                    "secret": p.secret,
                    # Default value has to be set for advanced fields.
                    "advanced": p.advanced and p.value is not None,
                    "title": p.title or p.name,
                    **({"description": p.description} if p.description else {}),
                    **({"default": p.value} if p.value is not None else {}),
                }
                for p in props
            },
            "required": [p.name for p in props if p.value is None],
        }


class Graph(BaseGraph):
    sub_graphs: list[BaseGraph] = []  # Flattened sub-graphs, only used in export


class GraphModel(Graph):
    user_id: str
    nodes: list[NodeModel] = []  # type: ignore

    @property
    def starting_nodes(self) -> list[Node]:
        outbound_nodes = {link.sink_id for link in self.links}
        input_nodes = {
            v.id
            for v in self.nodes
            if (b := get_block(v.block_id)) and b.block_type == BlockType.INPUT
        }
        return [
            node
            for node in self.nodes
            if node.id not in outbound_nodes or node.id in input_nodes
        ]

    def reassign_ids(self, user_id: str, reassign_graph_id: bool = False):
        """
        Reassigns all IDs in the graph to new UUIDs.
        This method can be used before storing a new graph to the database.
        """
        if reassign_graph_id:
            graph_id_map = {
                self.id: str(uuid.uuid4()),
                **{sub_graph.id: str(uuid.uuid4()) for sub_graph in self.sub_graphs},
            }
        else:
            graph_id_map = {}

        self._reassign_ids(self, user_id, graph_id_map)
        for sub_graph in self.sub_graphs:
            self._reassign_ids(sub_graph, user_id, graph_id_map)

    @staticmethod
    def _reassign_ids(
        graph: BaseGraph,
        user_id: str,
        graph_id_map: dict[str, str],
    ):
        # Reassign Graph ID
        if graph.id in graph_id_map:
            graph.id = graph_id_map[graph.id]

        # Reassign Node IDs
        id_map = {node.id: str(uuid.uuid4()) for node in graph.nodes}
        for node in graph.nodes:
            node.id = id_map[node.id]

        # Reassign Link IDs
        for link in graph.links:
            link.source_id = id_map[link.source_id]
            link.sink_id = id_map[link.sink_id]

        # Reassign User IDs for agent blocks
        for node in graph.nodes:
            if node.block_id != AgentExecutorBlock().id:
                continue
            node.input_default["user_id"] = user_id
            node.input_default.setdefault("data", {})
            if (graph_id := node.input_default.get("graph_id")) in graph_id_map:
                node.input_default["graph_id"] = graph_id_map[graph_id]

    def validate_graph(self, for_run: bool = False):
        self._validate_graph(self, for_run)
        for sub_graph in self.sub_graphs:
            self._validate_graph(sub_graph, for_run)

    @staticmethod
    def _validate_graph(graph: BaseGraph, for_run: bool = False):
        def sanitize(name):
            sanitized_name = name.split("_#_")[0].split("_@_")[0].split("_$_")[0]
            if sanitized_name.startswith("tools_^_"):
                return sanitized_name.split("_^_")[0]
            return sanitized_name

        # Validate smart decision maker nodes
        smart_decision_maker_nodes = set()
        agent_nodes = set()
        nodes_block = {
            node.id: block
            for node in graph.nodes
            if (block := get_block(node.block_id)) is not None
        }

        for node in graph.nodes:
            if (block := nodes_block.get(node.id)) is None:
                raise ValueError(f"Invalid block {node.block_id} for node #{node.id}")

            # Smart decision maker nodes
            if block.block_type == BlockType.AI:
                smart_decision_maker_nodes.add(node.id)
            # Agent nodes
            elif block.block_type == BlockType.AGENT:
                agent_nodes.add(node.id)

        input_links = defaultdict(list)

        for link in graph.links:
            input_links[link.sink_id].append(link)

        # Nodes: required fields are filled or connected and dependencies are satisfied
        for node in graph.nodes:
            if (block := nodes_block.get(node.id)) is None:
                raise ValueError(f"Invalid block {node.block_id} for node #{node.id}")

            provided_inputs = set(
                [sanitize(name) for name in node.input_default]
                + [sanitize(link.sink_name) for link in input_links.get(node.id, [])]
            )
            for name in block.input_schema.get_required_fields():
                if (
                    name not in provided_inputs
                    and not (
                        name == "payload"
                        and block.block_type
                        in (BlockType.WEBHOOK, BlockType.WEBHOOK_MANUAL)
                    )
                    and (
                        for_run  # Skip input completion validation, unless when executing.
                        or block.block_type
                        in [
                            BlockType.INPUT,
                            BlockType.OUTPUT,
                            BlockType.AGENT,
                        ]
                    )
                ):
                    raise ValueError(
                        f"Node {block.name} #{node.id} required input missing: `{name}`"
                    )

            # Get input schema properties and check dependencies
            input_schema = block.input_schema.model_fields
            required_fields = block.input_schema.get_required_fields()

            def has_value(name):
                return (
                    node is not None
                    and name in node.input_default
                    and node.input_default[name] is not None
                    and str(node.input_default[name]).strip() != ""
                ) or (name in input_schema and input_schema[name].default is not None)

            # Validate dependencies between fields
            for field_name, field_info in input_schema.items():
                # Apply input dependency validation only on run & field with depends_on
                json_schema_extra = field_info.json_schema_extra or {}
                dependencies = json_schema_extra.get("depends_on", [])
                if not for_run or not dependencies:
                    continue

                # Check if dependent field has value in input_default
                field_has_value = has_value(field_name)
                field_is_required = field_name in required_fields

                # Check for missing dependencies when dependent field is present
                missing_deps = [dep for dep in dependencies if not has_value(dep)]
                if missing_deps and (field_has_value or field_is_required):
                    raise ValueError(
                        f"Node {block.name} #{node.id}: Field `{field_name}` requires [{', '.join(missing_deps)}] to be set"
                    )

        node_map = {v.id: v for v in graph.nodes}

        def is_static_output_block(nid: str) -> bool:
            bid = node_map[nid].block_id
            b = get_block(bid)
            return b.static_output if b else False

        # Links: links are connected and the connected pin data type are compatible.
        for link in graph.links:
            source = (link.source_id, link.source_name)
            sink = (link.sink_id, link.sink_name)
            prefix = f"Link {source} <-> {sink}"

            for i, (node_id, name) in enumerate([source, sink]):
                node = node_map.get(node_id)
                if not node:
                    raise ValueError(
                        f"{prefix}, {node_id} is invalid node id, available nodes: {node_map.keys()}"
                    )

                block = get_block(node.block_id)
                if not block:
                    blocks = {v().id: v().name for v in get_blocks().values()}
                    raise ValueError(
                        f"{prefix}, {node.block_id} is invalid block id, available blocks: {blocks}"
                    )

                sanitized_name = sanitize(name)
                vals = node.input_default
                if i == 0:
                    fields = (
                        block.output_schema.get_fields()
                        if block.block_type not in [BlockType.AGENT]
                        else vals.get("output_schema", {}).get("properties", {}).keys()
                    )
                else:
                    fields = (
                        block.input_schema.get_fields()
                        if block.block_type not in [BlockType.AGENT]
                        else vals.get("input_schema", {}).get("properties", {}).keys()
                    )
                if sanitized_name not in fields and not name.startswith("tools_^_"):
                    fields_msg = f"Allowed fields: {fields}"
                    raise ValueError(f"{prefix}, `{name}` invalid, {fields_msg}")

            if is_static_output_block(link.source_id):
                link.is_static = True  # Each value block output should be static.

    @staticmethod
    def from_db(
        graph: AgentGraph,
        for_export: bool = False,
        sub_graphs: list[AgentGraph] | None = None,
    ):
        return GraphModel(
            id=graph.id,
            user_id=graph.userId if not for_export else "",
            version=graph.version,
            is_active=graph.isActive,
            name=graph.name or "",
            description=graph.description or "",
            nodes=[
                NodeModel.from_db(node, for_export) for node in graph.AgentNodes or []
            ],
            links=list(
                {
                    Link.from_db(link)
                    for node in graph.AgentNodes or []
                    for link in (node.Input or []) + (node.Output or [])
                }
            ),
            sub_graphs=[
                GraphModel.from_db(sub_graph, for_export)
                for sub_graph in sub_graphs or []
            ],
        )


# --------------------- CRUD functions --------------------- #


async def get_node(node_id: str) -> NodeModel:
    node = await AgentNode.prisma().find_unique_or_raise(
        where={"id": node_id},
        include=AGENT_NODE_INCLUDE,
    )
    return NodeModel.from_db(node)


async def set_node_webhook(node_id: str, webhook_id: str | None) -> NodeModel:
    node = await AgentNode.prisma().update(
        where={"id": node_id},
        data=(
            {"Webhook": {"connect": {"id": webhook_id}}}
            if webhook_id
            else {"Webhook": {"disconnect": True}}
        ),
        include=AGENT_NODE_INCLUDE,
    )
    if not node:
        raise ValueError(f"Node #{node_id} not found")
    return NodeModel.from_db(node)


async def get_graphs(
    user_id: str,
    filter_by: Literal["active"] | None = "active",
) -> list[GraphModel]:
    """
    Retrieves graph metadata objects.
    Default behaviour is to get all currently active graphs.

    Args:
        filter_by: An optional filter to either select graphs.
        user_id: The ID of the user that owns the graph.

    Returns:
        list[GraphModel]: A list of objects representing the retrieved graphs.
    """
    where_clause: AgentGraphWhereInput = {"userId": user_id}

    if filter_by == "active":
        where_clause["isActive"] = True

    graphs = await AgentGraph.prisma().find_many(
        where=where_clause,
        distinct=["id"],
        order={"version": "desc"},
        include=AGENT_GRAPH_INCLUDE,
    )

    graph_models = []
    for graph in graphs:
        try:
            graph_models.append(GraphModel.from_db(graph))
        except Exception as e:
            logger.error(f"Error processing graph {graph.id}: {e}")
            continue

    return graph_models


async def get_graph_executions(
    graph_id: Optional[str] = None,
    user_id: Optional[str] = None,
) -> list[GraphExecutionMeta]:
    where_filter: AgentGraphExecutionWhereInput = {
        "isDeleted": False,
    }
    if user_id:
        where_filter["userId"] = user_id
    if graph_id:
        where_filter["agentGraphId"] = graph_id

    executions = await AgentGraphExecution.prisma().find_many(
        where=where_filter,
        order={"createdAt": "desc"},
    )
    return [GraphExecutionMeta.from_db(execution) for execution in executions]


async def get_execution_meta(
    user_id: str, execution_id: str
) -> GraphExecutionMeta | None:
    execution = await AgentGraphExecution.prisma().find_first(
        where={"id": execution_id, "isDeleted": False, "userId": user_id}
    )
    return GraphExecutionMeta.from_db(execution) if execution else None


async def get_execution(
    user_id: str,
    execution_id: str,
) -> GraphExecution | None:
    execution = await AgentGraphExecution.prisma().find_first(
        where={"id": execution_id, "isDeleted": False, "userId": user_id},
        include=GRAPH_EXECUTION_INCLUDE,
    )
    return GraphExecution.from_db(execution) if execution else None


async def get_graph_metadata(graph_id: str, version: int | None = None) -> Graph | None:
    where_clause: AgentGraphWhereInput = {
        "id": graph_id,
    }

    if version is not None:
        where_clause["version"] = version

    graph = await AgentGraph.prisma().find_first(
        where=where_clause,
        include=AGENT_GRAPH_INCLUDE,
        order={"version": "desc"},
    )

    if not graph:
        return None

    return Graph(
        id=graph.id,
        name=graph.name or "",
        description=graph.description or "",
        version=graph.version,
        is_active=graph.isActive,
    )


async def get_graph(
    graph_id: str,
    version: int | None = None,
    user_id: str | None = None,
    for_export: bool = False,
) -> GraphModel | None:
    """
    Retrieves a graph from the DB.
    Defaults to the version with `is_active` if `version` is not passed.

    Returns `None` if the record is not found.
    """
    where_clause: AgentGraphWhereInput = {
        "id": graph_id,
    }

    if version is not None:
        where_clause["version"] = version

    graph = await AgentGraph.prisma().find_first(
        where=where_clause,
        include=AGENT_GRAPH_INCLUDE,
        order={"version": "desc"},
    )

    # For access, the graph must be owned by the user or listed in the store
    if graph is None or (
        graph.userId != user_id
        and not (
            await StoreListingVersion.prisma().find_first(
                where={
                    "agentId": graph_id,
                    "agentVersion": version or graph.version,
                    "isDeleted": False,
                    "StoreListing": {"is": {"isApproved": True}},
                }
            )
        )
    ):
        return None

    if for_export:
        sub_graphs = await _get_sub_graphs(graph)
        return GraphModel.from_db(
            graph=graph,
            sub_graphs=sub_graphs,
            for_export=for_export,
        )

    return GraphModel.from_db(graph, for_export)


async def _get_sub_graphs(graph: AgentGraph) -> list[AgentGraph]:
    """
    Iteratively fetches all sub-graphs of a given graph, and flattens them into a list.
    This call involves a DB fetch in batch, breadth-first, per-level of graph depth.
    On each DB fetch we will only fetch the sub-graphs that are not already in the list.
    """
    sub_graphs = {graph.id: graph}
    search_graphs = [graph]
    agent_block_id = AgentExecutorBlock().id

    while search_graphs:
        sub_graph_ids = [
            (graph_id, graph_version)
            for graph in search_graphs
            for node in graph.AgentNodes or []
            if (
                node.AgentBlock
                and node.AgentBlock.id == agent_block_id
                and (graph_id := dict(node.constantInput).get("graph_id"))
                and (graph_version := dict(node.constantInput).get("graph_version"))
            )
        ]
        if not sub_graph_ids:
            break

        graphs = await AgentGraph.prisma().find_many(
            where={
                "OR": [
                    {
                        "id": graph_id,
                        "version": graph_version,
                        "userId": graph.userId,  # Ensure the sub-graph is owned by the same user
                    }
                    for graph_id, graph_version in sub_graph_ids
                ]  # type: ignore
            },
            include=AGENT_GRAPH_INCLUDE,
        )

        search_graphs = [graph for graph in graphs if graph.id not in sub_graphs]
        sub_graphs.update({graph.id: graph for graph in search_graphs})

    return [g for g in sub_graphs.values() if g.id != graph.id]


async def get_connected_output_nodes(node_id: str) -> list[tuple[Link, Node]]:
    links = await AgentNodeLink.prisma().find_many(
        where={"agentNodeSourceId": node_id},
        include={"AgentNodeSink": {"include": AGENT_NODE_INCLUDE}},  # type: ignore
    )
    return [
        (Link.from_db(link), NodeModel.from_db(link.AgentNodeSink))
        for link in links
        if link.AgentNodeSink
    ]


async def set_graph_active_version(graph_id: str, version: int, user_id: str) -> None:
    # Activate the requested version if it exists and is owned by the user.
    updated_count = await AgentGraph.prisma().update_many(
        data={"isActive": True},
        where={
            "id": graph_id,
            "version": version,
            "userId": user_id,
        },
    )
    if updated_count == 0:
        raise Exception(f"Graph #{graph_id} v{version} not found or not owned by user")

    # Deactivate all other versions.
    await AgentGraph.prisma().update_many(
        data={"isActive": False},
        where={
            "id": graph_id,
            "version": {"not": version},
            "userId": user_id,
            "isActive": True,
        },
    )


async def get_graph_all_versions(graph_id: str, user_id: str) -> list[GraphModel]:
    graph_versions = await AgentGraph.prisma().find_many(
        where={"id": graph_id, "userId": user_id},
        order={"version": "desc"},
        include=AGENT_GRAPH_INCLUDE,
    )

    if not graph_versions:
        return []

    return [GraphModel.from_db(graph) for graph in graph_versions]


async def delete_graph(graph_id: str, user_id: str) -> int:
    entries_count = await AgentGraph.prisma().delete_many(
        where={"id": graph_id, "userId": user_id}
    )
    if entries_count:
        logger.info(f"Deleted {entries_count} graph entries for Graph #{graph_id}")
    return entries_count


async def create_graph(graph: Graph, user_id: str) -> GraphModel:
    async with transaction() as tx:
        await __create_graph(tx, graph, user_id)

    if created_graph := await get_graph(graph.id, graph.version, user_id=user_id):
        return created_graph

    raise ValueError(f"Created graph {graph.id} v{graph.version} is not in DB")


async def __create_graph(tx, graph: Graph, user_id: str):
    graphs = [graph] + graph.sub_graphs

    await AgentGraph.prisma(tx).create_many(
        data=[
            {
                "id": graph.id,
                "version": graph.version,
                "name": graph.name,
                "description": graph.description,
                "isActive": graph.is_active,
                "userId": user_id,
            }
            for graph in graphs
        ]
    )

    await AgentNode.prisma(tx).create_many(
        data=[
            {
                "id": node.id,
                "agentGraphId": graph.id,
                "agentGraphVersion": graph.version,
                "agentBlockId": node.block_id,
                "constantInput": Json(node.input_default),
                "metadata": Json(node.metadata),
                "webhookId": node.webhook_id,
            }
            for graph in graphs
            for node in graph.nodes
        ]
    )

    await AgentNodeLink.prisma(tx).create_many(
        data=[
            {
                "id": str(uuid.uuid4()),
                "sourceName": link.source_name,
                "sinkName": link.sink_name,
                "agentNodeSourceId": link.source_id,
                "agentNodeSinkId": link.sink_id,
                "isStatic": link.is_static,
            }
            for graph in graphs
            for link in graph.links
        ]
    )


# ------------------------ UTILITIES ------------------------ #


def make_graph_model(creatable_graph: Graph, user_id: str) -> GraphModel:
    """
    Convert a Graph to a GraphModel, setting graph_id and graph_version on all nodes.

    Args:
        creatable_graph (Graph): The creatable graph to convert.
        user_id (str): The ID of the user creating the graph.

    Returns:
        GraphModel: The converted Graph object.
    """
    # Create a new Graph object, inheriting properties from CreatableGraph
    return GraphModel(
        **creatable_graph.model_dump(exclude={"nodes"}),
        user_id=user_id,
        nodes=[
            NodeModel(
                **creatable_node.model_dump(),
                graph_id=creatable_graph.id,
                graph_version=creatable_graph.version,
            )
            for creatable_node in creatable_graph.nodes
        ],
    )


async def fix_llm_provider_credentials():
    """Fix node credentials with provider `llm`"""
    from backend.integrations.credentials_store import IntegrationCredentialsStore

    from .user import get_user_integrations

    store = IntegrationCredentialsStore()

    broken_nodes = []
    try:
        broken_nodes = await prisma.get_client().query_raw(
            """
            SELECT    graph."userId"       user_id,
                  node.id              node_id,
                  node."constantInput" node_preset_input
        FROM      platform."AgentNode"  node
        LEFT JOIN platform."AgentGraph" graph
        ON        node."agentGraphId" = graph.id
        WHERE     node."constantInput"::jsonb->'credentials'->>'provider' = 'llm'
        ORDER BY  graph."userId";
        """
        )
        logger.info(f"Fixing LLM credential inputs on {len(broken_nodes)} nodes")
    except Exception as e:
        logger.error(f"Error fixing LLM credential inputs: {e}")

    user_id: str = ""
    user_integrations = None
    for node in broken_nodes:
        if node["user_id"] != user_id:
            # Save queries by only fetching once per user
            user_id = node["user_id"]
            user_integrations = await get_user_integrations(user_id)
        elif not user_integrations:
            raise RuntimeError(f"Impossible state while processing node {node}")

        node_id: str = node["node_id"]
        node_preset_input: dict = node["node_preset_input"]
        credentials_meta: dict = node_preset_input["credentials"]

        credentials = next(
            (
                c
                for c in user_integrations.credentials
                if c.id == credentials_meta["id"]
            ),
            None,
        )
        if not credentials:
            continue
        if credentials.type != "api_key":
            logger.warning(
                f"User {user_id} credentials {credentials.id} with provider 'llm' "
                f"has invalid type '{credentials.type}'"
            )
            continue

        api_key = credentials.api_key.get_secret_value()
        if api_key.startswith("sk-ant-api03-"):
            credentials.provider = credentials_meta["provider"] = "anthropic"
        elif api_key.startswith("sk-"):
            credentials.provider = credentials_meta["provider"] = "openai"
        elif api_key.startswith("gsk_"):
            credentials.provider = credentials_meta["provider"] = "groq"
        else:
            logger.warning(
                f"Could not identify provider from key prefix {api_key[:13]}*****"
            )
            continue

        store.update_creds(user_id, credentials)
        await AgentNode.prisma().update(
            where={"id": node_id},
            data={"constantInput": Json(node_preset_input)},
        )


async def migrate_llm_models(migrate_to: LlmModel):
    """
    Update all LLM models in all AI blocks that don't exist in the enum.
    Note: Only updates top level LlmModel SchemaFields of blocks (won't update nested fields).
    """
    logger.info("Migrating LLM models")
    # Scan all blocks and search for LlmModel fields
    llm_model_fields: dict[str, str] = {}  # {block_id: field_name}

    # Search for all LlmModel fields
    for block_type in get_blocks().values():
        block = block_type()
        from pydantic.fields import FieldInfo

        fields: dict[str, FieldInfo] = block.input_schema.model_fields

        # Collect top-level LlmModel fields
        for field_name, field in fields.items():
            if field.annotation == LlmModel:
                llm_model_fields[block.id] = field_name

    # Update each block
    for id, path in llm_model_fields.items():
        # Convert enum values to a list of strings for the SQL query
        enum_values = [v.value for v in LlmModel.__members__.values()]

        query = f"""
            UPDATE "AgentNode"
            SET "constantInput" = jsonb_set("constantInput", '{{{path}}}', '"{migrate_to.value}"', true)
            WHERE "agentBlockId" = '{id}'
            AND "constantInput" ? '{path}'
            AND "constantInput"->>'{path}' NOT IN ({','.join(f"'{value}'" for value in enum_values)})
            """

        await db.execute_raw(query)<|MERGE_RESOLUTION|>--- conflicted
+++ resolved
@@ -18,13 +18,9 @@
 
 from backend.blocks.agent import AgentExecutorBlock
 from backend.blocks.basic import AgentInputBlock, AgentOutputBlock
-<<<<<<< HEAD
 from backend.blocks.llm import LlmModel
 from backend.data.db import prisma as db
-from backend.util import type
-=======
 from backend.util import type as type_utils
->>>>>>> f01b3187
 
 from .block import Block, BlockInput, BlockSchema, BlockType, get_block, get_blocks
 from .db import BaseDbModel, transaction
