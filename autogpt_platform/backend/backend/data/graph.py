import asyncio
import logging
import uuid
from collections import defaultdict
from datetime import datetime, timezone
from typing import Any, Literal, Optional, Type

import prisma
from prisma import Json
from prisma.models import (
    AgentGraph,
    AgentGraphExecution,
    AgentNode,
    AgentNodeLink,
    StoreListingVersion,
)
<<<<<<< HEAD
from prisma.types import AgentGraphWhereInput
from pydantic import Field, computed_field
=======
from prisma.types import AgentGraphExecutionWhereInput, AgentGraphWhereInput
from pydantic.fields import Field, computed_field
>>>>>>> f4d4bb83

from backend.blocks.agent import AgentExecutorBlock
from backend.blocks.basic import AgentInputBlock, AgentOutputBlock
from backend.util import type as type_utils

from .block import Block, BlockInput, BlockSchema, BlockType, get_block, get_blocks
from .db import BaseDbModel, transaction
from .execution import ExecutionResult, ExecutionStatus
from .includes import AGENT_GRAPH_INCLUDE, AGENT_NODE_INCLUDE
from .integrations import Webhook

logger = logging.getLogger(__name__)

_INPUT_BLOCK_ID = AgentInputBlock().id
_OUTPUT_BLOCK_ID = AgentOutputBlock().id


class Link(BaseDbModel):
    source_id: str
    sink_id: str
    source_name: str
    sink_name: str
    is_static: bool = False

    @staticmethod
    def from_db(link: AgentNodeLink):
        return Link(
            id=link.id,
            source_name=link.sourceName,
            source_id=link.agentNodeSourceId,
            sink_name=link.sinkName,
            sink_id=link.agentNodeSinkId,
            is_static=link.isStatic,
        )

    def __hash__(self):
        return hash((self.source_id, self.sink_id, self.source_name, self.sink_name))


class Node(BaseDbModel):
    block_id: str
    input_default: BlockInput = {}  # dict[input_name, default_value]
    metadata: dict[str, Any] = {}
    input_links: list[Link] = []
    output_links: list[Link] = []

    webhook_id: Optional[str] = None


class NodeModel(Node):
    graph_id: str
    graph_version: int

    webhook: Optional[Webhook] = None

    @property
    def block(self) -> Block[BlockSchema, BlockSchema]:
        block = get_block(self.block_id)
        if not block:
            raise ValueError(f"Block #{self.block_id} does not exist")
        return block

    @staticmethod
    def from_db(node: AgentNode, for_export: bool = False) -> "NodeModel":
        obj = NodeModel(
            id=node.id,
            block_id=node.agentBlockId,
            input_default=type_utils.convert(node.constantInput, dict[str, Any]),
            metadata=type_utils.convert(node.metadata, dict[str, Any]),
            graph_id=node.agentGraphId,
            graph_version=node.agentGraphVersion,
            webhook_id=node.webhookId,
            webhook=Webhook.from_db(node.Webhook) if node.Webhook else None,
        )
        obj.input_links = [Link.from_db(link) for link in node.Input or []]
        obj.output_links = [Link.from_db(link) for link in node.Output or []]
        if for_export:
            return obj.stripped_for_export()
        return obj

    def is_triggered_by_event_type(self, event_type: str) -> bool:
        if not (block := get_block(self.block_id)):
            raise ValueError(f"Block #{self.block_id} not found for node #{self.id}")
        if not block.webhook_config:
            raise TypeError("This method can't be used on non-webhook blocks")
        if not block.webhook_config.event_filter_input:
            return True
        event_filter = self.input_default.get(block.webhook_config.event_filter_input)
        if not event_filter:
            raise ValueError(f"Event filter is not configured on node #{self.id}")
        return event_type in [
            block.webhook_config.event_format.format(event=k)
            for k in event_filter
            if event_filter[k] is True
        ]

    def stripped_for_export(self) -> "NodeModel":
        """
        Returns a copy of the node model, stripped of any non-transferable properties
        """
        stripped_node = self.model_copy(deep=True)
        # Remove credentials from node input
        if stripped_node.input_default:
            stripped_node.input_default = NodeModel._filter_secrets_from_node_input(
                stripped_node.input_default, self.block.input_schema.jsonschema()
            )

        # Remove webhook info
        stripped_node.webhook_id = None
        stripped_node.webhook = None

        return stripped_node

    @staticmethod
    def _filter_secrets_from_node_input(
        input_data: dict[str, Any], schema: dict[str, Any] | None
    ) -> dict[str, Any]:
        sensitive_keys = ["credentials", "api_key", "password", "token", "secret"]
        field_schemas = schema.get("properties", {}) if schema else {}
        result = {}
        for key, value in input_data.items():
            field_schema: dict | None = field_schemas.get(key)
            if isinstance(value, dict):
                result[key] = NodeModel._filter_secrets_from_node_input(
                    value, field_schema
                )
            elif (field_schema and field_schema.get("secret", False)) or (
                isinstance(value, str)
                and any(
                    sensitive_key in key.lower() for sensitive_key in sensitive_keys
                )
            ):
                # This is a secret value -> filter this key-value pair out
                continue
            else:
                result[key] = value
        return result


# Fix 2-way reference Node <-> Webhook
Webhook.model_rebuild()


class GraphExecutionMeta(BaseDbModel):
    execution_id: str
    started_at: datetime
    ended_at: datetime
    cost: Optional[int] = Field(..., description="Execution cost in credits")
    duration: float
    total_run_time: float
    status: ExecutionStatus
    graph_id: str
    graph_version: int
    preset_id: Optional[str]

    @staticmethod
    def from_db(_graph_exec: AgentGraphExecution):
        now = datetime.now(timezone.utc)
        start_time = _graph_exec.startedAt or _graph_exec.createdAt
        end_time = _graph_exec.updatedAt or now
        duration = (end_time - start_time).total_seconds()
        total_run_time = duration

        try:
            stats = type_utils.convert(_graph_exec.stats or {}, dict[str, Any])
        except ValueError:
            stats = {}

        duration = stats.get("walltime", duration)
        total_run_time = stats.get("nodes_walltime", total_run_time)

        return GraphExecutionMeta(
            id=_graph_exec.id,
            execution_id=_graph_exec.id,
            started_at=start_time,
            ended_at=end_time,
            cost=stats.get("cost", None),
            duration=duration,
            total_run_time=total_run_time,
            status=ExecutionStatus(_graph_exec.executionStatus),
            graph_id=_graph_exec.agentGraphId,
            graph_version=_graph_exec.agentGraphVersion,
            preset_id=_graph_exec.agentPresetId,
        )


class GraphExecution(GraphExecutionMeta):
    inputs: dict[str, Any]
    outputs: dict[str, list[Any]]
    node_executions: list[ExecutionResult]

    @staticmethod
    def from_db(_graph_exec: AgentGraphExecution):
        if _graph_exec.AgentNodeExecutions is None:
            raise ValueError("Node executions must be included in query")

        graph_exec = GraphExecutionMeta.from_db(_graph_exec)

        node_executions = [
            ExecutionResult.from_db(ne) for ne in _graph_exec.AgentNodeExecutions
        ]

        inputs = {
            **{
                # inputs from Agent Input Blocks
                exec.input_data["name"]: exec.input_data["value"]
                for exec in node_executions
                if exec.block_id == _INPUT_BLOCK_ID
            },
            **{
                # input from webhook-triggered block
                "payload": exec.input_data["payload"]
                for exec in node_executions
                if (block := get_block(exec.block_id))
                and block.block_type in [BlockType.WEBHOOK, BlockType.WEBHOOK_MANUAL]
            },
        }

        outputs: dict[str, list] = defaultdict(list)
        for exec in node_executions:
            if exec.block_id == _OUTPUT_BLOCK_ID:
                outputs[exec.input_data["name"]].append(
                    exec.input_data.get("value", None)
                )

        return GraphExecution(
            **{
                field_name: getattr(graph_exec, field_name)
                for field_name in graph_exec.model_fields
            },
            inputs=inputs,
            outputs=outputs,
            node_executions=node_executions,
        )


class Graph(BaseDbModel):
    version: int = 1
    is_active: bool = True
    is_template: bool = False
    name: str
    description: str
    nodes: list[Node] = []
    links: list[Link] = []

    @computed_field
    @property
    def input_schema(self) -> dict[str, Any]:
        return self._generate_schema(
            AgentInputBlock.Input,
            [
                node.input_default
                for node in self.nodes
                if (b := get_block(node.block_id))
                and b.block_type == BlockType.INPUT
                and "name" in node.input_default
            ],
        )

    @computed_field
    @property
    def output_schema(self) -> dict[str, Any]:
        return self._generate_schema(
            AgentOutputBlock.Input,
            [
                node.input_default
                for node in self.nodes
                if (b := get_block(node.block_id))
                and b.block_type == BlockType.OUTPUT
                and "name" in node.input_default
            ],
        )

    @staticmethod
    def _generate_schema(
        type_class: Type[AgentInputBlock.Input] | Type[AgentOutputBlock.Input],
        data: list[dict],
    ) -> dict[str, Any]:
        props = []
        for p in data:
            try:
                props.append(type_class(**p))
            except Exception as e:
                logger.warning(f"Invalid {type_class}: {p}, {e}")

        return {
            "type": "object",
            "properties": {
                p.name: {
                    "secret": p.secret,
                    # Default value has to be set for advanced fields.
                    "advanced": p.advanced and p.value is not None,
                    "title": p.title or p.name,
                    **({"description": p.description} if p.description else {}),
                    **({"default": p.value} if p.value is not None else {}),
                }
                for p in props
            },
            "required": [p.name for p in props if p.value is None],
        }


class GraphModel(Graph):
    user_id: str
    nodes: list[NodeModel] = []  # type: ignore

    @property
    def starting_nodes(self) -> list[Node]:
        outbound_nodes = {link.sink_id for link in self.links}
        input_nodes = {
            v.id
            for v in self.nodes
            if (b := get_block(v.block_id)) and b.block_type == BlockType.INPUT
        }
        return [
            node
            for node in self.nodes
            if node.id not in outbound_nodes or node.id in input_nodes
        ]

    def reassign_ids(self, user_id: str, reassign_graph_id: bool = False):
        """
        Reassigns all IDs in the graph to new UUIDs.
        This method can be used before storing a new graph to the database.
        """

        # Reassign Graph ID
        id_map = {node.id: str(uuid.uuid4()) for node in self.nodes}
        if reassign_graph_id:
            self.id = str(uuid.uuid4())

        # Reassign Node IDs
        for node in self.nodes:
            node.id = id_map[node.id]

        # Reassign Link IDs
        for link in self.links:
            link.source_id = id_map[link.source_id]
            link.sink_id = id_map[link.sink_id]

        # Reassign User IDs for agent blocks
        for node in self.nodes:
            if node.block_id != AgentExecutorBlock().id:
                continue
            node.input_default["user_id"] = user_id
            node.input_default.setdefault("data", {})

        self.validate_graph()

    def validate_graph(self, for_run: bool = False):
        def sanitize(name):
            sanitized_name = name.split("_#_")[0].split("_@_")[0].split("_$_")[0]
            if sanitized_name.startswith("tools_^_"):
                return sanitized_name.split("_^_")[0]
            return sanitized_name

        # Validate smart decision maker nodes
        smart_decision_maker_nodes = set()
        agent_nodes = set()
        nodes_block = {
            node.id: block
            for node in self.nodes
            if (block := get_block(node.block_id)) is not None
        }

        for node in self.nodes:
            if (block := nodes_block.get(node.id)) is None:
                raise ValueError(f"Invalid block {node.block_id} for node #{node.id}")

            # Smart decision maker nodes
            if block.block_type == BlockType.AI:
                smart_decision_maker_nodes.add(node.id)
            # Agent nodes
            elif block.block_type == BlockType.AGENT:
                agent_nodes.add(node.id)

        input_links = defaultdict(list)

        for link in self.links:
            input_links[link.sink_id].append(link)

        # Nodes: required fields are filled or connected and dependencies are satisfied
        for node in self.nodes:
            if (block := nodes_block.get(node.id)) is None:
                raise ValueError(f"Invalid block {node.block_id} for node #{node.id}")

            provided_inputs = set(
                [sanitize(name) for name in node.input_default]
                + [sanitize(link.sink_name) for link in input_links.get(node.id, [])]
            )
            for name in block.input_schema.get_required_fields():
                if (
                    name not in provided_inputs
                    and not (
                        name == "payload"
                        and block.block_type
                        in (BlockType.WEBHOOK, BlockType.WEBHOOK_MANUAL)
                    )
                    and (
                        for_run  # Skip input completion validation, unless when executing.
                        or block.block_type
                        in [
                            BlockType.INPUT,
                            BlockType.OUTPUT,
                            BlockType.AGENT,
                        ]
                    )
                ):
                    raise ValueError(
                        f"Node {block.name} #{node.id} required input missing: `{name}`"
                    )

            # Get input schema properties and check dependencies
            input_schema = block.input_schema.model_fields
            required_fields = block.input_schema.get_required_fields()

            def has_value(name):
                return (
                    node is not None
                    and name in node.input_default
                    and node.input_default[name] is not None
                    and str(node.input_default[name]).strip() != ""
                ) or (name in input_schema and input_schema[name].default is not None)

            # Validate dependencies between fields
            for field_name, field_info in input_schema.items():
                # Apply input dependency validation only on run & field with depends_on
                json_schema_extra = field_info.json_schema_extra or {}
                dependencies = json_schema_extra.get("depends_on", [])
                if not for_run or not dependencies:
                    continue

                # Check if dependent field has value in input_default
                field_has_value = has_value(field_name)
                field_is_required = field_name in required_fields

                # Check for missing dependencies when dependent field is present
                missing_deps = [dep for dep in dependencies if not has_value(dep)]
                if missing_deps and (field_has_value or field_is_required):
                    raise ValueError(
                        f"Node {block.name} #{node.id}: Field `{field_name}` requires [{', '.join(missing_deps)}] to be set"
                    )

        node_map = {v.id: v for v in self.nodes}

        def is_static_output_block(nid: str) -> bool:
            bid = node_map[nid].block_id
            b = get_block(bid)
            return b.static_output if b else False

        # Links: links are connected and the connected pin data type are compatible.
        for link in self.links:
            source = (link.source_id, link.source_name)
            sink = (link.sink_id, link.sink_name)
            prefix = f"Link {source} <-> {sink}"

            for i, (node_id, name) in enumerate([source, sink]):
                node = node_map.get(node_id)
                if not node:
                    raise ValueError(
                        f"{prefix}, {node_id} is invalid node id, available nodes: {node_map.keys()}"
                    )

                block = get_block(node.block_id)
                if not block:
                    blocks = {v().id: v().name for v in get_blocks().values()}
                    raise ValueError(
                        f"{prefix}, {node.block_id} is invalid block id, available blocks: {blocks}"
                    )

                sanitized_name = sanitize(name)
                vals = node.input_default
                if i == 0:
                    fields = (
                        block.output_schema.get_fields()
                        if block.block_type not in [BlockType.AGENT]
                        else vals.get("output_schema", {}).get("properties", {}).keys()
                    )
                else:
                    fields = (
                        block.input_schema.get_fields()
                        if block.block_type not in [BlockType.AGENT]
                        else vals.get("input_schema", {}).get("properties", {}).keys()
                    )
                if sanitized_name not in fields and not name.startswith("tools_^_"):
                    fields_msg = f"Allowed fields: {fields}"
                    raise ValueError(f"{prefix}, `{name}` invalid, {fields_msg}")

            if is_static_output_block(link.source_id):
                link.is_static = True  # Each value block output should be static.

    @staticmethod
    def from_db(graph: AgentGraph, for_export: bool = False):
        return GraphModel(
            id=graph.id,
            user_id=graph.userId,
            version=graph.version,
            is_active=graph.isActive,
            is_template=graph.isTemplate,
            name=graph.name or "",
            description=graph.description or "",
            nodes=[
                NodeModel.from_db(node, for_export) for node in graph.AgentNodes or []
            ],
            links=list(
                {
                    Link.from_db(link)
                    for node in graph.AgentNodes or []
                    for link in (node.Input or []) + (node.Output or [])
                }
            ),
        )

    def clean_graph(self):
        blocks = [block() for block in get_blocks().values()]

        input_blocks = [
            node
            for node in self.nodes
            if next(
                (
                    b
                    for b in blocks
                    if b.id == node.block_id and b.block_type == BlockType.INPUT
                ),
                None,
            )
        ]

        for node in self.nodes:
            if any(input_block.id == node.id for input_block in input_blocks):
                node.input_default["value"] = ""


# --------------------- CRUD functions --------------------- #


async def get_node(node_id: str) -> NodeModel:
    node = await AgentNode.prisma().find_unique_or_raise(
        where={"id": node_id},
        include=AGENT_NODE_INCLUDE,
    )
    return NodeModel.from_db(node)


async def set_node_webhook(node_id: str, webhook_id: str | None) -> NodeModel:
    node = await AgentNode.prisma().update(
        where={"id": node_id},
        data=(
            {"Webhook": {"connect": {"id": webhook_id}}}
            if webhook_id
            else {"Webhook": {"disconnect": True}}
        ),
        include=AGENT_NODE_INCLUDE,
    )
    if not node:
        raise ValueError(f"Node #{node_id} not found")
    return NodeModel.from_db(node)


async def get_graphs(
    user_id: str,
    filter_by: Literal["active", "template"] | None = "active",
) -> list[GraphModel]:
    """
    Retrieves graph metadata objects.
    Default behaviour is to get all currently active graphs.

    Args:
        filter_by: An optional filter to either select templates or active graphs.
        user_id: The ID of the user that owns the graph.

    Returns:
        list[GraphModel]: A list of objects representing the retrieved graphs.
    """
    where_clause: AgentGraphWhereInput = {"userId": user_id}

    if filter_by == "active":
        where_clause["isActive"] = True
    elif filter_by == "template":
        where_clause["isTemplate"] = True

    graphs = await AgentGraph.prisma().find_many(
        where=where_clause,
        distinct=["id"],
        order={"version": "desc"},
        include=AGENT_GRAPH_INCLUDE,
    )

    graph_models = []
    for graph in graphs:
        try:
            graph_models.append(GraphModel.from_db(graph))
        except Exception as e:
            logger.error(f"Error processing graph {graph.id}: {e}")
            continue

    return graph_models


async def get_graph_executions(
    graph_id: Optional[str] = None,
    user_id: Optional[str] = None,
) -> list[GraphExecutionMeta]:
    where_filter: AgentGraphExecutionWhereInput = {
        "isDeleted": False,
    }
    if user_id:
        where_filter["userId"] = user_id
    if graph_id:
        where_filter["agentGraphId"] = graph_id

    executions = await AgentGraphExecution.prisma().find_many(
        where=where_filter,
        order={"createdAt": "desc"},
    )
    return [GraphExecutionMeta.from_db(execution) for execution in executions]


async def get_execution_meta(
    user_id: str, execution_id: str
) -> GraphExecutionMeta | None:
    execution = await AgentGraphExecution.prisma().find_first(
        where={"id": execution_id, "isDeleted": False, "userId": user_id}
    )
    return GraphExecutionMeta.from_db(execution) if execution else None


async def get_execution(user_id: str, execution_id: str) -> GraphExecution | None:
    execution = await AgentGraphExecution.prisma().find_first(
        where={"id": execution_id, "isDeleted": False, "userId": user_id},
        include={
            "AgentNodeExecutions": {
                "include": {"AgentNode": True, "Input": True, "Output": True},
                "order_by": [
                    {"queuedTime": "asc"},
                    {  # Fallback: Incomplete execs has no queuedTime.
                        "addedTime": "asc"
                    },
                ],
            },
        },
    )
    return GraphExecution.from_db(execution) if execution else None


async def get_graph_metadata(graph_id: str, version: int | None = None) -> Graph | None:
    where_clause: AgentGraphWhereInput = {
        "id": graph_id,
    }

    if version is not None:
        where_clause["version"] = version

    graph = await AgentGraph.prisma().find_first(
        where=where_clause,
        include=AGENT_GRAPH_INCLUDE,
        order={"version": "desc"},
    )

    if not graph:
        return None

    return Graph(
        id=graph.id,
        name=graph.name or "",
        description=graph.description or "",
        version=graph.version,
        is_active=graph.isActive,
        is_template=graph.isTemplate,
    )


async def get_graph(
    graph_id: str,
    version: int | None = None,
    template: bool = False,  # note: currently not in use; TODO: remove from DB entirely
    user_id: str | None = None,
    for_export: bool = False,
) -> GraphModel | None:
    """
    Retrieves a graph from the DB.
    Defaults to the version with `is_active` if `version` is not passed,
    or the latest version with `is_template` if `template=True`.

    Returns `None` if the record is not found.
    """
    where_clause: AgentGraphWhereInput = {
        "id": graph_id,
    }

    if version is not None:
        where_clause["version"] = version
    elif not template:
        where_clause["isActive"] = True

    graph = await AgentGraph.prisma().find_first(
        where=where_clause,
        include=AGENT_GRAPH_INCLUDE,
        order={"version": "desc"},
    )

    # For access, the graph must be owned by the user or listed in the store
    if graph is None or (
        graph.userId != user_id
        and not (
            await StoreListingVersion.prisma().find_first(
                where={
                    "agentId": graph_id,
                    "agentVersion": version or graph.version,
                    "isDeleted": False,
                    "StoreListing": {"is": {"isApproved": True}},
                }
            )
        )
    ):
        return None

    return GraphModel.from_db(graph, for_export)


async def get_connected_output_nodes(node_id: str) -> list[tuple[Link, Node]]:
    links = await AgentNodeLink.prisma().find_many(
        where={"agentNodeSourceId": node_id},
        include={"AgentNodeSink": {"include": AGENT_NODE_INCLUDE}},  # type: ignore
    )
    return [
        (Link.from_db(link), NodeModel.from_db(link.AgentNodeSink))
        for link in links
        if link.AgentNodeSink
    ]


async def set_graph_active_version(graph_id: str, version: int, user_id: str) -> None:
    # Activate the requested version if it exists and is owned by the user.
    updated_count = await AgentGraph.prisma().update_many(
        data={"isActive": True},
        where={
            "id": graph_id,
            "version": version,
            "userId": user_id,
        },
    )
    if updated_count == 0:
        raise Exception(f"Graph #{graph_id} v{version} not found or not owned by user")

    # Deactivate all other versions.
    await AgentGraph.prisma().update_many(
        data={"isActive": False},
        where={
            "id": graph_id,
            "version": {"not": version},
            "userId": user_id,
            "isActive": True,
        },
    )


async def get_graph_all_versions(graph_id: str, user_id: str) -> list[GraphModel]:
    graph_versions = await AgentGraph.prisma().find_many(
        where={"id": graph_id, "userId": user_id},
        order={"version": "desc"},
        include=AGENT_GRAPH_INCLUDE,
    )

    if not graph_versions:
        return []

    return [GraphModel.from_db(graph) for graph in graph_versions]


async def delete_graph(graph_id: str, user_id: str) -> int:
    entries_count = await AgentGraph.prisma().delete_many(
        where={"id": graph_id, "userId": user_id}
    )
    if entries_count:
        logger.info(f"Deleted {entries_count} graph entries for Graph #{graph_id}")
    return entries_count


async def create_graph(graph: Graph, user_id: str) -> GraphModel:
    async with transaction() as tx:
        await __create_graph(tx, graph, user_id)

    if created_graph := await get_graph(
        graph.id, graph.version, template=graph.is_template, user_id=user_id
    ):
        return created_graph

    raise ValueError(f"Created graph {graph.id} v{graph.version} is not in DB")


async def __create_graph(tx, graph: Graph, user_id: str):
    await AgentGraph.prisma(tx).create(
        data={
            "id": graph.id,
            "version": graph.version,
            "name": graph.name,
            "description": graph.description,
            "isTemplate": graph.is_template,
            "isActive": graph.is_active,
            "userId": user_id,
            "AgentNodes": {
                "create": [
                    {
                        "id": node.id,
                        "agentBlockId": node.block_id,
                        "constantInput": Json(node.input_default),
                        "metadata": Json(node.metadata),
                    }
                    for node in graph.nodes
                ]
            },
        }
    )

    await asyncio.gather(
        *[
            AgentNodeLink.prisma(tx).create(
                {
                    "id": str(uuid.uuid4()),
                    "sourceName": link.source_name,
                    "sinkName": link.sink_name,
                    "agentNodeSourceId": link.source_id,
                    "agentNodeSinkId": link.sink_id,
                    "isStatic": link.is_static,
                }
            )
            for link in graph.links
        ]
    )


# ------------------------ UTILITIES ------------------------ #


def make_graph_model(creatable_graph: Graph, user_id: str) -> GraphModel:
    """
    Convert a Graph to a GraphModel, setting graph_id and graph_version on all nodes.

    Args:
        creatable_graph (Graph): The creatable graph to convert.
        user_id (str): The ID of the user creating the graph.

    Returns:
        GraphModel: The converted Graph object.
    """
    # Create a new Graph object, inheriting properties from CreatableGraph
    return GraphModel(
        **creatable_graph.model_dump(exclude={"nodes"}),
        user_id=user_id,
        nodes=[
            NodeModel(
                **creatable_node.model_dump(),
                graph_id=creatable_graph.id,
                graph_version=creatable_graph.version,
            )
            for creatable_node in creatable_graph.nodes
        ],
    )


async def fix_llm_provider_credentials():
    """Fix node credentials with provider `llm`"""
    from backend.integrations.credentials_store import IntegrationCredentialsStore

    from .user import get_user_integrations

    store = IntegrationCredentialsStore()

    broken_nodes = []
    try:
        broken_nodes = await prisma.get_client().query_raw(
            """
            SELECT    graph."userId"       user_id,
                  node.id              node_id,
                  node."constantInput" node_preset_input
        FROM      platform."AgentNode"  node
        LEFT JOIN platform."AgentGraph" graph
        ON        node."agentGraphId" = graph.id
        WHERE     node."constantInput"::jsonb->'credentials'->>'provider' = 'llm'
        ORDER BY  graph."userId";
        """
        )
        logger.info(f"Fixing LLM credential inputs on {len(broken_nodes)} nodes")
    except Exception as e:
        logger.error(f"Error fixing LLM credential inputs: {e}")

    user_id: str = ""
    user_integrations = None
    for node in broken_nodes:
        if node["user_id"] != user_id:
            # Save queries by only fetching once per user
            user_id = node["user_id"]
            user_integrations = await get_user_integrations(user_id)
        elif not user_integrations:
            raise RuntimeError(f"Impossible state while processing node {node}")

        node_id: str = node["node_id"]
        node_preset_input: dict = node["node_preset_input"]
        credentials_meta: dict = node_preset_input["credentials"]

        credentials = next(
            (
                c
                for c in user_integrations.credentials
                if c.id == credentials_meta["id"]
            ),
            None,
        )
        if not credentials:
            continue
        if credentials.type != "api_key":
            logger.warning(
                f"User {user_id} credentials {credentials.id} with provider 'llm' "
                f"has invalid type '{credentials.type}'"
            )
            continue

        api_key = credentials.api_key.get_secret_value()
        if api_key.startswith("sk-ant-api03-"):
            credentials.provider = credentials_meta["provider"] = "anthropic"
        elif api_key.startswith("sk-"):
            credentials.provider = credentials_meta["provider"] = "openai"
        elif api_key.startswith("gsk_"):
            credentials.provider = credentials_meta["provider"] = "groq"
        else:
            logger.warning(
                f"Could not identify provider from key prefix {api_key[:13]}*****"
            )
            continue

        store.update_creds(user_id, credentials)
        await AgentNode.prisma().update(
            where={"id": node_id},
            data={"constantInput": Json(node_preset_input)},
        )<|MERGE_RESOLUTION|>--- conflicted
+++ resolved
@@ -14,13 +14,8 @@
     AgentNodeLink,
     StoreListingVersion,
 )
-<<<<<<< HEAD
-from prisma.types import AgentGraphWhereInput
-from pydantic import Field, computed_field
-=======
 from prisma.types import AgentGraphExecutionWhereInput, AgentGraphWhereInput
 from pydantic.fields import Field, computed_field
->>>>>>> f4d4bb83
 
 from backend.blocks.agent import AgentExecutorBlock
 from backend.blocks.basic import AgentInputBlock, AgentOutputBlock
