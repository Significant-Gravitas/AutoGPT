import logging
import uuid
from collections import defaultdict
from datetime import datetime, timezone
from typing import Any, Literal, Optional, Type

import prisma
from prisma import Json
from prisma.enums import SubmissionStatus
from prisma.models import (
    AgentGraph,
    AgentGraphExecution,
    AgentNode,
    AgentNodeLink,
    StoreListingVersion,
)
from prisma.types import AgentGraphExecutionWhereInput, AgentGraphWhereInput
from pydantic.fields import Field, computed_field

from backend.blocks.agent import AgentExecutorBlock
<<<<<<< HEAD
from backend.blocks.basic import AgentInputBlock, AgentOutputBlock
from backend.blocks.llm import LlmModel
from backend.data.db import prisma as db
=======
from backend.blocks.io import AgentInputBlock, AgentOutputBlock
>>>>>>> 7ba566e7
from backend.util import type as type_utils

from .block import Block, BlockInput, BlockSchema, BlockType, get_block, get_blocks
from .db import BaseDbModel, transaction
from .execution import ExecutionResult, ExecutionStatus
from .includes import AGENT_GRAPH_INCLUDE, AGENT_NODE_INCLUDE, GRAPH_EXECUTION_INCLUDE
from .integrations import Webhook

logger = logging.getLogger(__name__)

_INPUT_BLOCK_ID = AgentInputBlock().id
_OUTPUT_BLOCK_ID = AgentOutputBlock().id


class Link(BaseDbModel):
    source_id: str
    sink_id: str
    source_name: str
    sink_name: str
    is_static: bool = False

    @staticmethod
    def from_db(link: AgentNodeLink):
        return Link(
            id=link.id,
            source_name=link.sourceName,
            source_id=link.agentNodeSourceId,
            sink_name=link.sinkName,
            sink_id=link.agentNodeSinkId,
            is_static=link.isStatic,
        )

    def __hash__(self):
        return hash((self.source_id, self.sink_id, self.source_name, self.sink_name))


class Node(BaseDbModel):
    block_id: str
    input_default: BlockInput = {}  # dict[input_name, default_value]
    metadata: dict[str, Any] = {}
    input_links: list[Link] = []
    output_links: list[Link] = []

    webhook_id: Optional[str] = None


class NodeModel(Node):
    graph_id: str
    graph_version: int

    webhook: Optional[Webhook] = None

    @property
    def block(self) -> Block[BlockSchema, BlockSchema]:
        block = get_block(self.block_id)
        if not block:
            raise ValueError(f"Block #{self.block_id} does not exist")
        return block

    @staticmethod
    def from_db(node: AgentNode, for_export: bool = False) -> "NodeModel":
        obj = NodeModel(
            id=node.id,
            block_id=node.agentBlockId,
            input_default=type_utils.convert(node.constantInput, dict[str, Any]),
            metadata=type_utils.convert(node.metadata, dict[str, Any]),
            graph_id=node.agentGraphId,
            graph_version=node.agentGraphVersion,
            webhook_id=node.webhookId,
            webhook=Webhook.from_db(node.Webhook) if node.Webhook else None,
        )
        obj.input_links = [Link.from_db(link) for link in node.Input or []]
        obj.output_links = [Link.from_db(link) for link in node.Output or []]
        if for_export:
            return obj.stripped_for_export()
        return obj

    def is_triggered_by_event_type(self, event_type: str) -> bool:
        if not (block := get_block(self.block_id)):
            raise ValueError(f"Block #{self.block_id} not found for node #{self.id}")
        if not block.webhook_config:
            raise TypeError("This method can't be used on non-webhook blocks")
        if not block.webhook_config.event_filter_input:
            return True
        event_filter = self.input_default.get(block.webhook_config.event_filter_input)
        if not event_filter:
            raise ValueError(f"Event filter is not configured on node #{self.id}")
        return event_type in [
            block.webhook_config.event_format.format(event=k)
            for k in event_filter
            if event_filter[k] is True
        ]

    def stripped_for_export(self) -> "NodeModel":
        """
        Returns a copy of the node model, stripped of any non-transferable properties
        """
        stripped_node = self.model_copy(deep=True)
        # Remove credentials from node input
        if stripped_node.input_default:
            stripped_node.input_default = NodeModel._filter_secrets_from_node_input(
                stripped_node.input_default, self.block.input_schema.jsonschema()
            )

        if (
            stripped_node.block.block_type == BlockType.INPUT
            and "value" in stripped_node.input_default
        ):
            stripped_node.input_default["value"] = ""

        # Remove webhook info
        stripped_node.webhook_id = None
        stripped_node.webhook = None

        return stripped_node

    @staticmethod
    def _filter_secrets_from_node_input(
        input_data: dict[str, Any], schema: dict[str, Any] | None
    ) -> dict[str, Any]:
        sensitive_keys = ["credentials", "api_key", "password", "token", "secret"]
        field_schemas = schema.get("properties", {}) if schema else {}
        result = {}
        for key, value in input_data.items():
            field_schema: dict | None = field_schemas.get(key)
            if (field_schema and field_schema.get("secret", False)) or any(
                sensitive_key in key.lower() for sensitive_key in sensitive_keys
            ):
                # This is a secret value -> filter this key-value pair out
                continue
            elif isinstance(value, dict):
                result[key] = NodeModel._filter_secrets_from_node_input(
                    value, field_schema
                )
            else:
                result[key] = value
        return result


# Fix 2-way reference Node <-> Webhook
Webhook.model_rebuild()


class GraphExecutionMeta(BaseDbModel):
    execution_id: str
    started_at: datetime
    ended_at: datetime
    cost: Optional[int] = Field(..., description="Execution cost in credits")
    duration: float
    total_run_time: float
    status: ExecutionStatus
    graph_id: str
    graph_version: int
    preset_id: Optional[str]

    @staticmethod
    def from_db(_graph_exec: AgentGraphExecution):
        now = datetime.now(timezone.utc)
        start_time = _graph_exec.startedAt or _graph_exec.createdAt
        end_time = _graph_exec.updatedAt or now
        duration = (end_time - start_time).total_seconds()
        total_run_time = duration

        try:
            stats = type_utils.convert(_graph_exec.stats or {}, dict[str, Any])
        except ValueError:
            stats = {}

        duration = stats.get("walltime", duration)
        total_run_time = stats.get("nodes_walltime", total_run_time)

        return GraphExecutionMeta(
            id=_graph_exec.id,
            execution_id=_graph_exec.id,
            started_at=start_time,
            ended_at=end_time,
            cost=stats.get("cost", None),
            duration=duration,
            total_run_time=total_run_time,
            status=ExecutionStatus(_graph_exec.executionStatus),
            graph_id=_graph_exec.agentGraphId,
            graph_version=_graph_exec.agentGraphVersion,
            preset_id=_graph_exec.agentPresetId,
        )


class GraphExecution(GraphExecutionMeta):
    inputs: dict[str, Any]
    outputs: dict[str, list[Any]]
    node_executions: list[ExecutionResult]

    @staticmethod
    def from_db(_graph_exec: AgentGraphExecution):
        if _graph_exec.AgentNodeExecutions is None:
            raise ValueError("Node executions must be included in query")

        graph_exec = GraphExecutionMeta.from_db(_graph_exec)

        node_executions = sorted(
            [
                ExecutionResult.from_db(ne, _graph_exec.userId)
                for ne in _graph_exec.AgentNodeExecutions
            ],
            key=lambda ne: (ne.queue_time is None, ne.queue_time or ne.add_time),
        )

        inputs = {
            **{
                # inputs from Agent Input Blocks
                exec.input_data["name"]: exec.input_data.get("value")
                for exec in node_executions
                if (
                    (block := get_block(exec.block_id))
                    and block.block_type == BlockType.INPUT
                )
            },
            **{
                # input from webhook-triggered block
                "payload": exec.input_data["payload"]
                for exec in node_executions
                if (
                    (block := get_block(exec.block_id))
                    and block.block_type
                    in [BlockType.WEBHOOK, BlockType.WEBHOOK_MANUAL]
                )
            },
        }

        outputs: dict[str, list] = defaultdict(list)
        for exec in node_executions:
            if (
                block := get_block(exec.block_id)
            ) and block.block_type == BlockType.OUTPUT:
                outputs[exec.input_data["name"]].append(
                    exec.input_data.get("value", None)
                )

        return GraphExecution(
            **{
                field_name: getattr(graph_exec, field_name)
                for field_name in graph_exec.model_fields
            },
            inputs=inputs,
            outputs=outputs,
            node_executions=node_executions,
        )


class BaseGraph(BaseDbModel):
    version: int = 1
    is_active: bool = True
    name: str
    description: str
    nodes: list[Node] = []
    links: list[Link] = []

    @computed_field
    @property
    def input_schema(self) -> dict[str, Any]:
        return self._generate_schema(
            AgentInputBlock.Input,
            [
                node.input_default
                for node in self.nodes
                if (b := get_block(node.block_id))
                and b.block_type == BlockType.INPUT
                and "name" in node.input_default
            ],
        )

    @computed_field
    @property
    def output_schema(self) -> dict[str, Any]:
        return self._generate_schema(
            AgentOutputBlock.Input,
            [
                node.input_default
                for node in self.nodes
                if (b := get_block(node.block_id))
                and b.block_type == BlockType.OUTPUT
                and "name" in node.input_default
            ],
        )

    @staticmethod
    def _generate_schema(
        type_class: Type[AgentInputBlock.Input] | Type[AgentOutputBlock.Input],
        data: list[dict],
    ) -> dict[str, Any]:
        props = []
        for p in data:
            try:
                props.append(type_class(**p))
            except Exception as e:
                logger.warning(f"Invalid {type_class}: {p}, {e}")

        return {
            "type": "object",
            "properties": {
                p.name: {
                    "secret": p.secret,
                    # Default value has to be set for advanced fields.
                    "advanced": p.advanced and p.value is not None,
                    "title": p.title or p.name,
                    **({"description": p.description} if p.description else {}),
                    **({"default": p.value} if p.value is not None else {}),
                }
                for p in props
            },
            "required": [p.name for p in props if p.value is None],
        }


class Graph(BaseGraph):
    sub_graphs: list[BaseGraph] = []  # Flattened sub-graphs, only used in export


class GraphModel(Graph):
    user_id: str
    nodes: list[NodeModel] = []  # type: ignore

    @property
    def starting_nodes(self) -> list[Node]:
        outbound_nodes = {link.sink_id for link in self.links}
        input_nodes = {
            v.id
            for v in self.nodes
            if (b := get_block(v.block_id)) and b.block_type == BlockType.INPUT
        }
        return [
            node
            for node in self.nodes
            if node.id not in outbound_nodes or node.id in input_nodes
        ]

    def reassign_ids(self, user_id: str, reassign_graph_id: bool = False):
        """
        Reassigns all IDs in the graph to new UUIDs.
        This method can be used before storing a new graph to the database.
        """
        if reassign_graph_id:
            graph_id_map = {
                self.id: str(uuid.uuid4()),
                **{sub_graph.id: str(uuid.uuid4()) for sub_graph in self.sub_graphs},
            }
        else:
            graph_id_map = {}

        self._reassign_ids(self, user_id, graph_id_map)
        for sub_graph in self.sub_graphs:
            self._reassign_ids(sub_graph, user_id, graph_id_map)

    @staticmethod
    def _reassign_ids(
        graph: BaseGraph,
        user_id: str,
        graph_id_map: dict[str, str],
    ):
        # Reassign Graph ID
        if graph.id in graph_id_map:
            graph.id = graph_id_map[graph.id]

        # Reassign Node IDs
        id_map = {node.id: str(uuid.uuid4()) for node in graph.nodes}
        for node in graph.nodes:
            node.id = id_map[node.id]

        # Reassign Link IDs
        for link in graph.links:
            link.source_id = id_map[link.source_id]
            link.sink_id = id_map[link.sink_id]

        # Reassign User IDs for agent blocks
        for node in graph.nodes:
            if node.block_id != AgentExecutorBlock().id:
                continue
            node.input_default["user_id"] = user_id
            node.input_default.setdefault("data", {})
            if (graph_id := node.input_default.get("graph_id")) in graph_id_map:
                node.input_default["graph_id"] = graph_id_map[graph_id]

    def validate_graph(self, for_run: bool = False):
        self._validate_graph(self, for_run)
        for sub_graph in self.sub_graphs:
            self._validate_graph(sub_graph, for_run)

    @staticmethod
    def _validate_graph(graph: BaseGraph, for_run: bool = False):
        def sanitize(name):
            sanitized_name = name.split("_#_")[0].split("_@_")[0].split("_$_")[0]
            if sanitized_name.startswith("tools_^_"):
                return sanitized_name.split("_^_")[0]
            return sanitized_name

        # Validate smart decision maker nodes
        smart_decision_maker_nodes = set()
        agent_nodes = set()
        nodes_block = {
            node.id: block
            for node in graph.nodes
            if (block := get_block(node.block_id)) is not None
        }

        for node in graph.nodes:
            if (block := nodes_block.get(node.id)) is None:
                raise ValueError(f"Invalid block {node.block_id} for node #{node.id}")

            # Smart decision maker nodes
            if block.block_type == BlockType.AI:
                smart_decision_maker_nodes.add(node.id)
            # Agent nodes
            elif block.block_type == BlockType.AGENT:
                agent_nodes.add(node.id)

        input_links = defaultdict(list)

        for link in graph.links:
            input_links[link.sink_id].append(link)

        # Nodes: required fields are filled or connected and dependencies are satisfied
        for node in graph.nodes:
            if (block := nodes_block.get(node.id)) is None:
                raise ValueError(f"Invalid block {node.block_id} for node #{node.id}")

            provided_inputs = set(
                [sanitize(name) for name in node.input_default]
                + [sanitize(link.sink_name) for link in input_links.get(node.id, [])]
            )
            for name in block.input_schema.get_required_fields():
                if (
                    name not in provided_inputs
                    and not (
                        name == "payload"
                        and block.block_type
                        in (BlockType.WEBHOOK, BlockType.WEBHOOK_MANUAL)
                    )
                    and (
                        for_run  # Skip input completion validation, unless when executing.
                        or block.block_type
                        in [
                            BlockType.INPUT,
                            BlockType.OUTPUT,
                            BlockType.AGENT,
                        ]
                    )
                ):
                    raise ValueError(
                        f"Node {block.name} #{node.id} required input missing: `{name}`"
                    )

            # Get input schema properties and check dependencies
            input_schema = block.input_schema.model_fields
            required_fields = block.input_schema.get_required_fields()

            def has_value(name):
                return (
                    node is not None
                    and name in node.input_default
                    and node.input_default[name] is not None
                    and str(node.input_default[name]).strip() != ""
                ) or (name in input_schema and input_schema[name].default is not None)

            # Validate dependencies between fields
            for field_name, field_info in input_schema.items():
                # Apply input dependency validation only on run & field with depends_on
                json_schema_extra = field_info.json_schema_extra or {}
                dependencies = json_schema_extra.get("depends_on", [])
                if not for_run or not dependencies:
                    continue

                # Check if dependent field has value in input_default
                field_has_value = has_value(field_name)
                field_is_required = field_name in required_fields

                # Check for missing dependencies when dependent field is present
                missing_deps = [dep for dep in dependencies if not has_value(dep)]
                if missing_deps and (field_has_value or field_is_required):
                    raise ValueError(
                        f"Node {block.name} #{node.id}: Field `{field_name}` requires [{', '.join(missing_deps)}] to be set"
                    )

        node_map = {v.id: v for v in graph.nodes}

        def is_static_output_block(nid: str) -> bool:
            bid = node_map[nid].block_id
            b = get_block(bid)
            return b.static_output if b else False

        # Links: links are connected and the connected pin data type are compatible.
        for link in graph.links:
            source = (link.source_id, link.source_name)
            sink = (link.sink_id, link.sink_name)
            prefix = f"Link {source} <-> {sink}"

            for i, (node_id, name) in enumerate([source, sink]):
                node = node_map.get(node_id)
                if not node:
                    raise ValueError(
                        f"{prefix}, {node_id} is invalid node id, available nodes: {node_map.keys()}"
                    )

                block = get_block(node.block_id)
                if not block:
                    blocks = {v().id: v().name for v in get_blocks().values()}
                    raise ValueError(
                        f"{prefix}, {node.block_id} is invalid block id, available blocks: {blocks}"
                    )

                sanitized_name = sanitize(name)
                vals = node.input_default
                if i == 0:
                    fields = (
                        block.output_schema.get_fields()
                        if block.block_type not in [BlockType.AGENT]
                        else vals.get("output_schema", {}).get("properties", {}).keys()
                    )
                else:
                    fields = (
                        block.input_schema.get_fields()
                        if block.block_type not in [BlockType.AGENT]
                        else vals.get("input_schema", {}).get("properties", {}).keys()
                    )
                if sanitized_name not in fields and not name.startswith("tools_^_"):
                    fields_msg = f"Allowed fields: {fields}"
                    raise ValueError(f"{prefix}, `{name}` invalid, {fields_msg}")

            if is_static_output_block(link.source_id):
                link.is_static = True  # Each value block output should be static.

    @staticmethod
    def from_db(
        graph: AgentGraph,
        for_export: bool = False,
        sub_graphs: list[AgentGraph] | None = None,
    ):
        return GraphModel(
            id=graph.id,
            user_id=graph.userId if not for_export else "",
            version=graph.version,
            is_active=graph.isActive,
            name=graph.name or "",
            description=graph.description or "",
            nodes=[
                NodeModel.from_db(node, for_export) for node in graph.AgentNodes or []
            ],
            links=list(
                {
                    Link.from_db(link)
                    for node in graph.AgentNodes or []
                    for link in (node.Input or []) + (node.Output or [])
                }
            ),
            sub_graphs=[
                GraphModel.from_db(sub_graph, for_export)
                for sub_graph in sub_graphs or []
            ],
        )


# --------------------- CRUD functions --------------------- #


async def get_node(node_id: str) -> NodeModel:
    node = await AgentNode.prisma().find_unique_or_raise(
        where={"id": node_id},
        include=AGENT_NODE_INCLUDE,
    )
    return NodeModel.from_db(node)


async def set_node_webhook(node_id: str, webhook_id: str | None) -> NodeModel:
    node = await AgentNode.prisma().update(
        where={"id": node_id},
        data=(
            {"Webhook": {"connect": {"id": webhook_id}}}
            if webhook_id
            else {"Webhook": {"disconnect": True}}
        ),
        include=AGENT_NODE_INCLUDE,
    )
    if not node:
        raise ValueError(f"Node #{node_id} not found")
    return NodeModel.from_db(node)


async def get_graphs(
    user_id: str,
    filter_by: Literal["active"] | None = "active",
) -> list[GraphModel]:
    """
    Retrieves graph metadata objects.
    Default behaviour is to get all currently active graphs.

    Args:
        filter_by: An optional filter to either select graphs.
        user_id: The ID of the user that owns the graph.

    Returns:
        list[GraphModel]: A list of objects representing the retrieved graphs.
    """
    where_clause: AgentGraphWhereInput = {"userId": user_id}

    if filter_by == "active":
        where_clause["isActive"] = True

    graphs = await AgentGraph.prisma().find_many(
        where=where_clause,
        distinct=["id"],
        order={"version": "desc"},
        include=AGENT_GRAPH_INCLUDE,
    )

    graph_models = []
    for graph in graphs:
        try:
            graph_models.append(GraphModel.from_db(graph))
        except Exception as e:
            logger.error(f"Error processing graph {graph.id}: {e}")
            continue

    return graph_models


async def get_graph_executions(
    graph_id: Optional[str] = None,
    user_id: Optional[str] = None,
) -> list[GraphExecutionMeta]:
    where_filter: AgentGraphExecutionWhereInput = {
        "isDeleted": False,
    }
    if user_id:
        where_filter["userId"] = user_id
    if graph_id:
        where_filter["agentGraphId"] = graph_id

    executions = await AgentGraphExecution.prisma().find_many(
        where=where_filter,
        order={"createdAt": "desc"},
    )
    return [GraphExecutionMeta.from_db(execution) for execution in executions]


async def get_execution_meta(
    user_id: str, execution_id: str
) -> GraphExecutionMeta | None:
    execution = await AgentGraphExecution.prisma().find_first(
        where={"id": execution_id, "isDeleted": False, "userId": user_id}
    )
    return GraphExecutionMeta.from_db(execution) if execution else None


async def get_execution(
    user_id: str,
    execution_id: str,
) -> GraphExecution | None:
    execution = await AgentGraphExecution.prisma().find_first(
        where={"id": execution_id, "isDeleted": False, "userId": user_id},
        include=GRAPH_EXECUTION_INCLUDE,
    )
    return GraphExecution.from_db(execution) if execution else None


async def get_graph_metadata(graph_id: str, version: int | None = None) -> Graph | None:
    where_clause: AgentGraphWhereInput = {
        "id": graph_id,
    }

    if version is not None:
        where_clause["version"] = version

    graph = await AgentGraph.prisma().find_first(
        where=where_clause,
        include=AGENT_GRAPH_INCLUDE,
        order={"version": "desc"},
    )

    if not graph:
        return None

    return Graph(
        id=graph.id,
        name=graph.name or "",
        description=graph.description or "",
        version=graph.version,
        is_active=graph.isActive,
    )


async def get_graph(
    graph_id: str,
    version: int | None = None,
    user_id: str | None = None,
    for_export: bool = False,
) -> GraphModel | None:
    """
    Retrieves a graph from the DB.
    Defaults to the version with `is_active` if `version` is not passed.

    Returns `None` if the record is not found.
    """
    where_clause: AgentGraphWhereInput = {
        "id": graph_id,
    }

    if version is not None:
        where_clause["version"] = version

    graph = await AgentGraph.prisma().find_first(
        where=where_clause,
        include=AGENT_GRAPH_INCLUDE,
        order={"version": "desc"},
    )

    # For access, the graph must be owned by the user or listed in the store
    if graph is None or (
        graph.userId != user_id
        and not (
            await StoreListingVersion.prisma().find_first(
                where={
                    "agentId": graph_id,
                    "agentVersion": version or graph.version,
                    "isDeleted": False,
                    "submissionStatus": SubmissionStatus.APPROVED,
                }
            )
        )
    ):
        return None

    if for_export:
        sub_graphs = await get_sub_graphs(graph)
        return GraphModel.from_db(
            graph=graph,
            sub_graphs=sub_graphs,
            for_export=for_export,
        )

    return GraphModel.from_db(graph, for_export)


async def get_sub_graphs(graph: AgentGraph) -> list[AgentGraph]:
    """
    Iteratively fetches all sub-graphs of a given graph, and flattens them into a list.
    This call involves a DB fetch in batch, breadth-first, per-level of graph depth.
    On each DB fetch we will only fetch the sub-graphs that are not already in the list.
    """
    sub_graphs = {graph.id: graph}
    search_graphs = [graph]
    agent_block_id = AgentExecutorBlock().id

    while search_graphs:
        sub_graph_ids = [
            (graph_id, graph_version)
            for graph in search_graphs
            for node in graph.AgentNodes or []
            if (
                node.AgentBlock
                and node.AgentBlock.id == agent_block_id
                and (graph_id := dict(node.constantInput).get("graph_id"))
                and (graph_version := dict(node.constantInput).get("graph_version"))
            )
        ]
        if not sub_graph_ids:
            break

        graphs = await AgentGraph.prisma().find_many(
            where={
                "OR": [
                    {
                        "id": graph_id,
                        "version": graph_version,
                        "userId": graph.userId,  # Ensure the sub-graph is owned by the same user
                    }
                    for graph_id, graph_version in sub_graph_ids
                ]  # type: ignore
            },
            include=AGENT_GRAPH_INCLUDE,
        )

        search_graphs = [graph for graph in graphs if graph.id not in sub_graphs]
        sub_graphs.update({graph.id: graph for graph in search_graphs})

    return [g for g in sub_graphs.values() if g.id != graph.id]


async def get_connected_output_nodes(node_id: str) -> list[tuple[Link, Node]]:
    links = await AgentNodeLink.prisma().find_many(
        where={"agentNodeSourceId": node_id},
        include={"AgentNodeSink": {"include": AGENT_NODE_INCLUDE}},  # type: ignore
    )
    return [
        (Link.from_db(link), NodeModel.from_db(link.AgentNodeSink))
        for link in links
        if link.AgentNodeSink
    ]


async def set_graph_active_version(graph_id: str, version: int, user_id: str) -> None:
    # Activate the requested version if it exists and is owned by the user.
    updated_count = await AgentGraph.prisma().update_many(
        data={"isActive": True},
        where={
            "id": graph_id,
            "version": version,
            "userId": user_id,
        },
    )
    if updated_count == 0:
        raise Exception(f"Graph #{graph_id} v{version} not found or not owned by user")

    # Deactivate all other versions.
    await AgentGraph.prisma().update_many(
        data={"isActive": False},
        where={
            "id": graph_id,
            "version": {"not": version},
            "userId": user_id,
            "isActive": True,
        },
    )


async def get_graph_all_versions(graph_id: str, user_id: str) -> list[GraphModel]:
    graph_versions = await AgentGraph.prisma().find_many(
        where={"id": graph_id, "userId": user_id},
        order={"version": "desc"},
        include=AGENT_GRAPH_INCLUDE,
    )

    if not graph_versions:
        return []

    return [GraphModel.from_db(graph) for graph in graph_versions]


async def delete_graph(graph_id: str, user_id: str) -> int:
    entries_count = await AgentGraph.prisma().delete_many(
        where={"id": graph_id, "userId": user_id}
    )
    if entries_count:
        logger.info(f"Deleted {entries_count} graph entries for Graph #{graph_id}")
    return entries_count


async def create_graph(graph: Graph, user_id: str) -> GraphModel:
    async with transaction() as tx:
        await __create_graph(tx, graph, user_id)

    if created_graph := await get_graph(graph.id, graph.version, user_id=user_id):
        return created_graph

    raise ValueError(f"Created graph {graph.id} v{graph.version} is not in DB")


async def __create_graph(tx, graph: Graph, user_id: str):
    graphs = [graph] + graph.sub_graphs

    await AgentGraph.prisma(tx).create_many(
        data=[
            {
                "id": graph.id,
                "version": graph.version,
                "name": graph.name,
                "description": graph.description,
                "isActive": graph.is_active,
                "userId": user_id,
            }
            for graph in graphs
        ]
    )

    await AgentNode.prisma(tx).create_many(
        data=[
            {
                "id": node.id,
                "agentGraphId": graph.id,
                "agentGraphVersion": graph.version,
                "agentBlockId": node.block_id,
                "constantInput": Json(node.input_default),
                "metadata": Json(node.metadata),
                "webhookId": node.webhook_id,
            }
            for graph in graphs
            for node in graph.nodes
        ]
    )

    await AgentNodeLink.prisma(tx).create_many(
        data=[
            {
                "id": str(uuid.uuid4()),
                "sourceName": link.source_name,
                "sinkName": link.sink_name,
                "agentNodeSourceId": link.source_id,
                "agentNodeSinkId": link.sink_id,
                "isStatic": link.is_static,
            }
            for graph in graphs
            for link in graph.links
        ]
    )


# ------------------------ UTILITIES ------------------------ #


def make_graph_model(creatable_graph: Graph, user_id: str) -> GraphModel:
    """
    Convert a Graph to a GraphModel, setting graph_id and graph_version on all nodes.

    Args:
        creatable_graph (Graph): The creatable graph to convert.
        user_id (str): The ID of the user creating the graph.

    Returns:
        GraphModel: The converted Graph object.
    """
    # Create a new Graph object, inheriting properties from CreatableGraph
    return GraphModel(
        **creatable_graph.model_dump(exclude={"nodes"}),
        user_id=user_id,
        nodes=[
            NodeModel(
                **creatable_node.model_dump(),
                graph_id=creatable_graph.id,
                graph_version=creatable_graph.version,
            )
            for creatable_node in creatable_graph.nodes
        ],
    )


async def fix_llm_provider_credentials():
    """Fix node credentials with provider `llm`"""
    from backend.integrations.credentials_store import IntegrationCredentialsStore

    from .user import get_user_integrations

    store = IntegrationCredentialsStore()

    broken_nodes = []
    try:
        broken_nodes = await prisma.get_client().query_raw(
            """
            SELECT    graph."userId"       user_id,
                  node.id              node_id,
                  node."constantInput" node_preset_input
        FROM      platform."AgentNode"  node
        LEFT JOIN platform."AgentGraph" graph
        ON        node."agentGraphId" = graph.id
        WHERE     node."constantInput"::jsonb->'credentials'->>'provider' = 'llm'
        ORDER BY  graph."userId";
        """
        )
        logger.info(f"Fixing LLM credential inputs on {len(broken_nodes)} nodes")
    except Exception as e:
        logger.error(f"Error fixing LLM credential inputs: {e}")

    user_id: str = ""
    user_integrations = None
    for node in broken_nodes:
        if node["user_id"] != user_id:
            # Save queries by only fetching once per user
            user_id = node["user_id"]
            user_integrations = await get_user_integrations(user_id)
        elif not user_integrations:
            raise RuntimeError(f"Impossible state while processing node {node}")

        node_id: str = node["node_id"]
        node_preset_input: dict = node["node_preset_input"]
        credentials_meta: dict = node_preset_input["credentials"]

        credentials = next(
            (
                c
                for c in user_integrations.credentials
                if c.id == credentials_meta["id"]
            ),
            None,
        )
        if not credentials:
            continue
        if credentials.type != "api_key":
            logger.warning(
                f"User {user_id} credentials {credentials.id} with provider 'llm' "
                f"has invalid type '{credentials.type}'"
            )
            continue

        api_key = credentials.api_key.get_secret_value()
        if api_key.startswith("sk-ant-api03-"):
            credentials.provider = credentials_meta["provider"] = "anthropic"
        elif api_key.startswith("sk-"):
            credentials.provider = credentials_meta["provider"] = "openai"
        elif api_key.startswith("gsk_"):
            credentials.provider = credentials_meta["provider"] = "groq"
        else:
            logger.warning(
                f"Could not identify provider from key prefix {api_key[:13]}*****"
            )
            continue

        store.update_creds(user_id, credentials)
        await AgentNode.prisma().update(
            where={"id": node_id},
            data={"constantInput": Json(node_preset_input)},
        )


async def migrate_llm_models(migrate_to: LlmModel):
    """
    Update all LLM models in all AI blocks that don't exist in the enum.
    Note: Only updates top level LlmModel SchemaFields of blocks (won't update nested fields).
    """
    logger.info("Migrating LLM models")
    # Scan all blocks and search for LlmModel fields
    llm_model_fields: dict[str, str] = {}  # {block_id: field_name}

    # Search for all LlmModel fields
    for block_type in get_blocks().values():
        block = block_type()
        from pydantic.fields import FieldInfo

        fields: dict[str, FieldInfo] = block.input_schema.model_fields

        # Collect top-level LlmModel fields
        for field_name, field in fields.items():
            if field.annotation == LlmModel:
                llm_model_fields[block.id] = field_name

    # Update each block
    for id, path in llm_model_fields.items():
        # Convert enum values to a list of strings for the SQL query
        enum_values = [v.value for v in LlmModel.__members__.values()]

        query = f"""
            UPDATE "AgentNode"
            SET "constantInput" = jsonb_set("constantInput", '{{{path}}}', '"{migrate_to.value}"', true)
            WHERE "agentBlockId" = '{id}'
            AND "constantInput" ? '{path}'
            AND "constantInput"->>'{path}' NOT IN ({','.join(f"'{value}'" for value in enum_values)})
            """

        await db.execute_raw(query)<|MERGE_RESOLUTION|>--- conflicted
+++ resolved
@@ -18,13 +18,9 @@
 from pydantic.fields import Field, computed_field
 
 from backend.blocks.agent import AgentExecutorBlock
-<<<<<<< HEAD
-from backend.blocks.basic import AgentInputBlock, AgentOutputBlock
+from backend.blocks.io import AgentInputBlock, AgentOutputBlock
 from backend.blocks.llm import LlmModel
 from backend.data.db import prisma as db
-=======
-from backend.blocks.io import AgentInputBlock, AgentOutputBlock
->>>>>>> 7ba566e7
 from backend.util import type as type_utils
 
 from .block import Block, BlockInput, BlockSchema, BlockType, get_block, get_blocks
