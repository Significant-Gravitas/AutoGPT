class MissingConfigError(Exception):
    """The attempted operation requires configuration which is not available"""


class NotFoundError(ValueError):
    """The requested record was not found, resulting in an error condition"""


class NeedConfirmation(Exception):
    """The user must explicitly confirm that they want to proceed"""


class NotAuthorizedError(ValueError):
    """The user is not authorized to perform the requested operation"""


class InsufficientBalanceError(ValueError):
    user_id: str
    message: str
    balance: float
    amount: float

    def __init__(self, message: str, user_id: str, balance: float, amount: float):
        super().__init__(message)
        self.args = (message, user_id, balance, amount)
        self.message = message
        self.user_id = user_id
        self.balance = balance
        self.amount = amount

    def __str__(self):
        """Used to display the error message in the frontend, because we str() the error when sending the execution update"""
        return self.message


<<<<<<< HEAD
class ModerationError(ValueError):
    """Content moderation failure during execution"""

    user_id: str
    message: str
    graph_exec_id: str
    moderation_type: str

    def __init__(
        self,
        message: str,
        user_id: str,
        graph_exec_id: str,
        moderation_type: str = "content",
    ):
        super().__init__(message)
        self.args = (message, user_id, graph_exec_id, moderation_type)
        self.message = message
        self.user_id = user_id
        self.graph_exec_id = graph_exec_id
        self.moderation_type = moderation_type

    def __str__(self):
        """Used to display the error message in the frontend, because we str() the error when sending the execution update"""
=======
class GraphValidationError(ValueError):
    """Structured validation error for graph validation failures"""

    def __init__(
        self, message: str, node_errors: dict[str, dict[str, str]] | None = None
    ):
        super().__init__(message)
        self.message = message
        self.node_errors = node_errors or {}

    def __str__(self):
>>>>>>> 4a63fbc0
        return self.message<|MERGE_RESOLUTION|>--- conflicted
+++ resolved
@@ -33,7 +33,6 @@
         return self.message
 
 
-<<<<<<< HEAD
 class ModerationError(ValueError):
     """Content moderation failure during execution"""
 
@@ -58,7 +57,9 @@
 
     def __str__(self):
         """Used to display the error message in the frontend, because we str() the error when sending the execution update"""
-=======
+        return self.message
+
+
 class GraphValidationError(ValueError):
     """Structured validation error for graph validation failures"""
 
@@ -70,5 +71,4 @@
         self.node_errors = node_errors or {}
 
     def __str__(self):
->>>>>>> 4a63fbc0
         return self.message