--- conflicted
+++ resolved
@@ -106,18 +106,11 @@
 
     # Populate credentials argument(s)
     extra_exec_kwargs: dict = {
-<<<<<<< HEAD
         "graph_id": str(uuid.uuid4()),
         "node_id": str(uuid.uuid4()),
         "graph_exec_id": str(uuid.uuid4()),
         "node_exec_id": str(uuid.uuid4()),
-=======
-        "graph_id": uuid.uuid4(),
-        "node_id": uuid.uuid4(),
-        "graph_exec_id": uuid.uuid4(),
-        "node_exec_id": uuid.uuid4(),
-        "user_id": uuid.uuid4(),
->>>>>>> 33c718a9
+        "user_id": str(uuid.uuid4()),
     }
     input_model = cast(type[BlockSchema], block.input_schema)
     credentials_input_fields = input_model.get_credentials_fields()
