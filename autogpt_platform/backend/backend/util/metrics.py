--- conflicted
+++ resolved
@@ -38,15 +38,10 @@
     sentry_sdk.flush()
 
 
-<<<<<<< HEAD
 async def discord_send_alert(
     content: str, channel: DiscordChannel = DiscordChannel.PLATFORM
 ):
-    from backend.blocks.discord import SendDiscordMessageBlock
-=======
-async def discord_send_alert(content: str):
     from backend.blocks.discord.bot_blocks import SendDiscordMessageBlock
->>>>>>> 5502256b
     from backend.data.model import APIKeyCredentials, CredentialsMetaInput, ProviderName
 
     creds = APIKeyCredentials(
