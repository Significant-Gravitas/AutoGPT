--- conflicted
+++ resolved
@@ -529,15 +529,12 @@
     apollo_api_key: str = Field(default="", description="Apollo API Key")
     smartlead_api_key: str = Field(default="", description="SmartLead API Key")
     zerobounce_api_key: str = Field(default="", description="ZeroBounce API Key")
-<<<<<<< HEAD
 
     # AutoMod API credentials
     automod_api_key: str = Field(default="", description="AutoMod API key")
 
-=======
     ayrshare_api_key: str = Field(default="", description="Ayrshare API Key")
     ayrshare_jwt_key: str = Field(default="", description="Ayrshare private Key")
->>>>>>> bb71492c
     # Add more secret fields as needed
 
     model_config = SettingsConfigDict(
