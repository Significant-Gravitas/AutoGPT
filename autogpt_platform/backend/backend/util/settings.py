--- conflicted
+++ resolved
@@ -521,13 +521,10 @@
     apollo_api_key: str = Field(default="", description="Apollo API Key")
     smartlead_api_key: str = Field(default="", description="SmartLead API Key")
     zerobounce_api_key: str = Field(default="", description="ZeroBounce API Key")
-<<<<<<< HEAD
     enrichlayer_api_key: str = Field(default="", description="Enrichlayer API Key")
-=======
 
     # AutoMod API credentials
     automod_api_key: str = Field(default="", description="AutoMod API key")
->>>>>>> b9c39202
 
     ayrshare_api_key: str = Field(default="", description="Ayrshare API Key")
     ayrshare_jwt_key: str = Field(default="", description="Ayrshare private Key")
