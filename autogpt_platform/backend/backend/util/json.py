import re
from typing import Any, Type, TypeGuard, TypeVar, overload

import jsonschema
import orjson
from fastapi.encoders import jsonable_encoder
from prisma import Json
from pydantic import BaseModel

from .type import type_match

# Precompiled regex to remove PostgreSQL-incompatible control characters
# Removes \u0000-\u0008, \u000B-\u000C, \u000E-\u001F, \u007F (keeps tab \u0009, newline \u000A, carriage return \u000D)
POSTGRES_CONTROL_CHARS = re.compile(r"[\x00-\x08\x0B-\x0C\x0E-\x1F\x7F]")


def to_dict(data) -> dict:
    if isinstance(data, BaseModel):
        data = data.model_dump()
    return jsonable_encoder(data)


def dumps(
    data: Any, *args: Any, indent: int | None = None, option: int = 0, **kwargs: Any
) -> str:
    """
    Serialize data to JSON string with automatic conversion of Pydantic models and complex types.

    This function converts the input data to a JSON-serializable format using FastAPI's
    jsonable_encoder before dumping to JSON. It handles Pydantic models, complex types,
    and ensures proper serialization.

    Parameters
    ----------
    data : Any
        The data to serialize. Can be any type including Pydantic models, dicts, lists, etc.
    *args : Any
        Additional positional arguments
    indent : int | None
        If not None, pretty-print with indentation
    option : int
        orjson option flags (default: 0)
    **kwargs : Any
        Additional keyword arguments. Supported: default, ensure_ascii, separators, indent

    Returns
    -------
    str
        JSON string representation of the data

    Examples
    --------
    >>> dumps({"name": "Alice", "age": 30})
    '{"name": "Alice", "age": 30}'

    >>> dumps(pydantic_model_instance, indent=2)
    '{\n  "field1": "value1",\n  "field2": "value2"\n}'
    """
    serializable_data = to_dict(data)

    # Handle indent parameter
    if indent is not None or kwargs.get("indent") is not None:
        option |= orjson.OPT_INDENT_2

    # orjson only accepts specific parameters, filter out stdlib json params
    # ensure_ascii: orjson always produces UTF-8 (better than ASCII)
    # separators: orjson uses compact separators by default
    supported_orjson_params = {"default"}
    orjson_kwargs = {k: v for k, v in kwargs.items() if k in supported_orjson_params}

    return orjson.dumps(serializable_data, option=option, **orjson_kwargs).decode(
        "utf-8"
    )


T = TypeVar("T")


@overload
def loads(data: str | bytes, *args, target_type: Type[T], **kwargs) -> T: ...


@overload
def loads(data: str | bytes, *args, **kwargs) -> Any: ...


def loads(
    data: str | bytes, *args, target_type: Type[T] | None = None, **kwargs
) -> Any:
    parsed = orjson.loads(data)

    if target_type:
        return type_match(parsed, target_type)
    return parsed


def validate_with_jsonschema(
    schema: dict[str, Any], data: dict[str, Any]
) -> str | None:
    """
    Validate the data against the schema.
    Returns the validation error message if the data does not match the schema.
    """
    try:
        jsonschema.validate(data, schema)
        return None
    except jsonschema.ValidationError as e:
        return str(e)


def is_list_of_basemodels(value: object) -> TypeGuard[list[BaseModel]]:
    return isinstance(value, list) and all(
        isinstance(item, BaseModel) for item in value
    )


def convert_pydantic_to_json(output_data: Any) -> Any:
    if isinstance(output_data, BaseModel):
        return output_data.model_dump()
    if is_list_of_basemodels(output_data):
        return [item.model_dump() for item in output_data]
    return output_data


<<<<<<< HEAD
class SafeJson(Json):
    """
    Enhanced Json class that safely serializes data and stores the JSON string.
    Sanitizes null bytes to prevent PostgreSQL 22P05 errors.
    Provides access to both the parsed data (.data) and serialized string (.json_string).
    """

    def __init__(self, data: Any):
        if isinstance(data, BaseModel):
            json_string = data.model_dump_json(
                warnings="error",
                exclude_none=True,
                fallback=lambda v: None,
            )
        else:
            json_string = dumps(data, default=lambda v: None)

        # Remove PostgreSQL-incompatible control characters in JSON string
        # Single comprehensive regex handles all control character sequences
        sanitized_json = POSTGRES_JSON_ESCAPES.sub("", json_string)

        # Remove any remaining raw control characters (fallback safety net)
        sanitized_json = POSTGRES_CONTROL_CHARS.sub("", sanitized_json)

        # Store the serialized string for efficient reuse
        self.json_string = sanitized_json

        # Initialize the parent Json class with parsed data
        super().__init__(json.loads(sanitized_json))
=======
def _sanitize_value(value: Any) -> Any:
    """
    Recursively sanitize values by removing PostgreSQL-incompatible control characters.

    This function walks through data structures and removes control characters from strings.
    It handles:
    - Strings: Remove control chars directly from the string
    - Lists: Recursively sanitize each element
    - Dicts: Recursively sanitize keys and values
    - Other types: Return as-is

    Args:
        value: The value to sanitize

    Returns:
        Sanitized version of the value with control characters removed
    """
    if isinstance(value, str):
        # Remove control characters directly from the string
        return POSTGRES_CONTROL_CHARS.sub("", value)
    elif isinstance(value, dict):
        # Recursively sanitize dictionary keys and values
        return {_sanitize_value(k): _sanitize_value(v) for k, v in value.items()}
    elif isinstance(value, list):
        # Recursively sanitize list elements
        return [_sanitize_value(item) for item in value]
    elif isinstance(value, tuple):
        # Recursively sanitize tuple elements
        return tuple(_sanitize_value(item) for item in value)
    else:
        # For other types (int, float, bool, None, etc.), return as-is
        return value


def SafeJson(data: Any) -> Json:
    """
    Safely serialize data and return Prisma's Json type.
    Sanitizes control characters to prevent PostgreSQL 22P05 errors.

    This function:
    1. Converts Pydantic models to dicts
    2. Recursively removes PostgreSQL-incompatible control characters from strings
    3. Returns a Prisma Json object safe for database storage

    Args:
        data: Input data to sanitize and convert to Json

    Returns:
        Prisma Json object with control characters removed

    Examples:
        >>> SafeJson({"text": "Hello\\x00World"})  # null char removed
        >>> SafeJson({"path": "C:\\\\temp"})  # backslashes preserved
        >>> SafeJson({"data": "Text\\\\u0000here"})  # literal backslash-u preserved
    """
    # Convert Pydantic models to dict first
    if isinstance(data, BaseModel):
        data = data.model_dump(exclude_none=True)

    # Return as Prisma Json type
    return Json(_sanitize_value(data))
>>>>>>> e62a56e8
<|MERGE_RESOLUTION|>--- conflicted
+++ resolved
@@ -122,37 +122,6 @@
     return output_data
 
 
-<<<<<<< HEAD
-class SafeJson(Json):
-    """
-    Enhanced Json class that safely serializes data and stores the JSON string.
-    Sanitizes null bytes to prevent PostgreSQL 22P05 errors.
-    Provides access to both the parsed data (.data) and serialized string (.json_string).
-    """
-
-    def __init__(self, data: Any):
-        if isinstance(data, BaseModel):
-            json_string = data.model_dump_json(
-                warnings="error",
-                exclude_none=True,
-                fallback=lambda v: None,
-            )
-        else:
-            json_string = dumps(data, default=lambda v: None)
-
-        # Remove PostgreSQL-incompatible control characters in JSON string
-        # Single comprehensive regex handles all control character sequences
-        sanitized_json = POSTGRES_JSON_ESCAPES.sub("", json_string)
-
-        # Remove any remaining raw control characters (fallback safety net)
-        sanitized_json = POSTGRES_CONTROL_CHARS.sub("", sanitized_json)
-
-        # Store the serialized string for efficient reuse
-        self.json_string = sanitized_json
-
-        # Initialize the parent Json class with parsed data
-        super().__init__(json.loads(sanitized_json))
-=======
 def _sanitize_value(value: Any) -> Any:
     """
     Recursively sanitize values by removing PostgreSQL-incompatible control characters.
@@ -187,7 +156,7 @@
         return value
 
 
-def SafeJson(data: Any) -> Json:
+class SafeJson(Json):
     """
     Safely serialize data and return Prisma's Json type.
     Sanitizes control characters to prevent PostgreSQL 22P05 errors.
@@ -208,10 +177,11 @@
         >>> SafeJson({"path": "C:\\\\temp"})  # backslashes preserved
         >>> SafeJson({"data": "Text\\\\u0000here"})  # literal backslash-u preserved
     """
-    # Convert Pydantic models to dict first
-    if isinstance(data, BaseModel):
-        data = data.model_dump(exclude_none=True)
 
-    # Return as Prisma Json type
-    return Json(_sanitize_value(data))
->>>>>>> e62a56e8
+    def __init__(self, data: Any):
+        # Convert Pydantic models to dict first
+        if isinstance(data, BaseModel):
+            data = data.model_dump(exclude_none=True)
+
+        # Initialize the parent Json class with parsed data
+        super().__init__(_sanitize_value(data))