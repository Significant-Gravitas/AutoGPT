import asyncio
import inspect
import logging
import os
import threading
import time
from abc import ABC, abstractmethod
from typing import (
    Any,
    Callable,
    Concatenate,
    Coroutine,
    Optional,
    ParamSpec,
    Tuple,
    Type,
    TypeVar,
    cast,
)

import httpx
import uvicorn
from fastapi import FastAPI, Request, responses
from pydantic import BaseModel, TypeAdapter, create_model

from backend.util.exceptions import InsufficientBalanceError
from backend.util.json import to_dict
from backend.util.metrics import sentry_init
from backend.util.process import AppProcess, get_service_name
from backend.util.retry import conn_retry
from backend.util.settings import Config

logger = logging.getLogger(__name__)
T = TypeVar("T")
C = TypeVar("C", bound=Callable)

config = Config()
api_host = config.pyro_host
api_comm_retry = config.pyro_client_comm_retry
api_comm_timeout = config.pyro_client_comm_timeout
api_call_timeout = config.rpc_client_call_timeout

P = ParamSpec("P")
R = TypeVar("R")


def expose(func: C) -> C:
    func = getattr(func, "__func__", func)
    setattr(func, "__exposed__", True)
    return func


<<<<<<< HEAD
def fastapi_exposed_run_and_wait(
    f: Callable[P, Coroutine[None, None, R]],
=======
def exposed_run_and_wait(
    f: Callable[P, Coroutine[None, None, R]]
>>>>>>> 755a80c8
) -> Callable[Concatenate[object, P], R]:
    # TODO:
    #  This function lies about its return type to make the DynamicClient
    #  call the function synchronously, fix this when DynamicClient can choose
    #  to call a function synchronously or asynchronously.
    return expose(f)  # type: ignore


<<<<<<< HEAD
# ----- Begin Pyro Expose Block ---- #
def pyro_expose(func: C) -> C:
    """
    Decorator to mark a method or class to be exposed for remote calls.

    ## ⚠️ Gotcha
    Aside from "simple" types, only Pydantic models are passed unscathed *if annotated*.
    Any other passed or returned class objects are converted to dictionaries by Pyro.
    """

    def wrapper(*args, **kwargs):
        try:
            return func(*args, **kwargs)
        except Exception as e:
            msg = f"Error in {func.__name__}: {e}"
            if isinstance(e, ValueError):
                logger.warning(msg)
            else:
                logger.exception(msg)
            raise

    register_pydantic_serializers(func)

    return pyro.expose(wrapper)  # type: ignore


def register_pydantic_serializers(func: Callable):
    """Register custom serializers and deserializers for annotated Pydantic models"""
    for name, annotation in func.__annotations__.items():
        try:
            pydantic_types = _pydantic_models_from_type_annotation(annotation)
        except Exception as e:
            raise TypeError(f"Error while exposing {func.__name__}: {e}")

        for model in pydantic_types:
            logger.debug(
                f"Registering Pyro (de)serializers for {func.__name__} annotation "
                f"'{name}': {model.__qualname__}"
            )
            pyro.register_class_to_dict(model, _make_custom_serializer(model))
            pyro.register_dict_to_class(
                model.__qualname__, _make_custom_deserializer(model)
            )


def _make_custom_serializer(model: Type[BaseModel]):
    def custom_class_to_dict(obj):
        data = {
            "__class__": obj.__class__.__qualname__,
            **obj.model_dump(),
        }
        logger.debug(f"Serializing {obj.__class__.__qualname__} with data: {data}")
        return data

    return custom_class_to_dict


def _make_custom_deserializer(model: Type[BaseModel]):
    def custom_dict_to_class(qualname, data: dict):
        logger.debug(f"Deserializing {model.__qualname__} from data: {data}")
        return model(**data)

    return custom_dict_to_class


def pyro_exposed_run_and_wait(
    f: Callable[P, Coroutine[None, None, R]],
) -> Callable[Concatenate[object, P], R]:
    @expose
    @wraps(f)
    def wrapper(self, *args: P.args, **kwargs: P.kwargs) -> R:
        coroutine = f(*args, **kwargs)
        res = self.run_and_wait(coroutine)
        return res

    # Register serializers for annotations on bare function
    register_pydantic_serializers(f)

    return wrapper


if config.use_http_based_rpc:
    expose = fastapi_expose
    exposed_run_and_wait = fastapi_exposed_run_and_wait
else:
    expose = pyro_expose
    exposed_run_and_wait = pyro_exposed_run_and_wait

# ----- End Pyro Expose Block ---- #


=======
>>>>>>> 755a80c8
# --------------------------------------------------
# AppService for IPC service based on HTTP request through FastAPI
# --------------------------------------------------
class BaseAppService(AppProcess, ABC):
    shared_event_loop: asyncio.AbstractEventLoop

    @classmethod
    @abstractmethod
    def get_port(cls) -> int:
        pass

    @classmethod
    def get_host(cls) -> str:
        source_host = os.environ.get(f"{get_service_name().upper()}_HOST", api_host)
        target_host = os.environ.get(f"{cls.service_name.upper()}_HOST", api_host)

        if source_host == target_host and source_host != api_host:
            logger.warning(
                f"Service {cls.service_name} is the same host as the source service."
                f"Use the localhost of {api_host} instead."
            )
            return api_host

        return target_host

    def run_service(self) -> None:
        while True:
            time.sleep(10)

    def run_and_wait(self, coro: Coroutine[Any, Any, T]) -> T:
        return asyncio.run_coroutine_threadsafe(coro, self.shared_event_loop).result()

    def run(self):
        self.shared_event_loop = asyncio.get_event_loop()


class RemoteCallError(BaseModel):
    type: str = "RemoteCallError"
    args: Optional[Tuple[Any, ...]] = None


EXCEPTION_MAPPING = {
    e.__name__: e
    for e in [
        ValueError,
        TimeoutError,
        ConnectionError,
        InsufficientBalanceError,
    ]
}


class AppService(BaseAppService, ABC):
    fastapi_app: FastAPI

    @staticmethod
    def _handle_internal_http_error(status_code: int = 500, log_error: bool = True):
        def handler(request: Request, exc: Exception):
            if log_error:
                if status_code == 500:
                    log = logger.exception
                else:
                    log = logger.error
                log(f"{request.method} {request.url.path} failed: {exc}")
            return responses.JSONResponse(
                status_code=status_code,
                content=RemoteCallError(
                    type=str(exc.__class__.__name__),
                    args=exc.args or (str(exc),),
                ).model_dump(),
            )

        return handler

    def _create_fastapi_endpoint(self, func: Callable) -> Callable:
        """
        Generates a FastAPI endpoint for the given function, handling default and optional parameters.

        :param func: The original function (sync/async, bound or unbound)
        :return: A FastAPI endpoint function.
        """
        sig = inspect.signature(func)
        fields = {}

        is_bound_method = False
        for name, param in sig.parameters.items():
            if name in ("self", "cls"):
                is_bound_method = True
                continue

            # Use the provided annotation or fallback to str if not specified
            annotation = (
                param.annotation if param.annotation != inspect.Parameter.empty else str
            )

            # If a default value is provided, use it; otherwise, mark the field as required with '...'
            default = param.default if param.default != inspect.Parameter.empty else ...

            fields[name] = (annotation, default)

        # Dynamically create a Pydantic model for the request body
        RequestBodyModel = create_model("RequestBodyModel", **fields)
        f = func.__get__(self) if is_bound_method else func

        if asyncio.iscoroutinefunction(f):

            async def async_endpoint(body: RequestBodyModel):  # type: ignore #RequestBodyModel being variable
                return await f(
                    **{name: getattr(body, name) for name in type(body).model_fields}
                )

            return async_endpoint
        else:

            def sync_endpoint(body: RequestBodyModel):  # type: ignore #RequestBodyModel being variable
                return f(
                    **{name: getattr(body, name) for name in type(body).model_fields}
                )

            return sync_endpoint

    @conn_retry("FastAPI server", "Starting FastAPI server")
    def __start_fastapi(self):
        logger.info(
            f"[{self.service_name}] Starting RPC server at http://{api_host}:{self.get_port()}"
        )
        server = uvicorn.Server(
            uvicorn.Config(
                self.fastapi_app,
                host=api_host,
                port=self.get_port(),
                log_level="warning",
            )
        )
        self.shared_event_loop.run_until_complete(server.serve())

    def run(self):
        sentry_init()
        super().run()
        self.fastapi_app = FastAPI()

        # Register the exposed API routes.
        for attr_name, attr in vars(type(self)).items():
            if getattr(attr, "__exposed__", False):
                route_path = f"/{attr_name}"
                self.fastapi_app.add_api_route(
                    route_path,
                    self._create_fastapi_endpoint(attr),
                    methods=["POST"],
                )
        self.fastapi_app.add_api_route(
            "/health_check", self.health_check, methods=["POST"]
        )
        self.fastapi_app.add_exception_handler(
            ValueError, self._handle_internal_http_error(400)
        )
        self.fastapi_app.add_exception_handler(
            Exception, self._handle_internal_http_error(500)
        )

        # Start the FastAPI server in a separate thread.
        api_thread = threading.Thread(target=self.__start_fastapi, daemon=True)
        api_thread.start()

        # Run the main service loop (blocking).
        self.run_service()


# --------------------------------------------------
# HTTP Client utilities for dynamic service client abstraction
# --------------------------------------------------
AS = TypeVar("AS", bound=AppService)


def close_service_client(client: Any) -> None:
    if hasattr(client, "close"):
        client.close()
    else:
        logger.warning(f"Client {client} is not closable")


@conn_retry("FastAPI client", "Creating service client", max_retry=api_comm_retry)
def get_service_client(
    service_type: Type[AS],
    call_timeout: int | None = api_call_timeout,
) -> AS:
    class DynamicClient:
        def __init__(self):
            host = service_type.get_host()
            port = service_type.get_port()
            self.base_url = f"http://{host}:{port}".rstrip("/")
            self.client = httpx.Client(
                base_url=self.base_url,
                timeout=call_timeout,
            )

        def _call_method(self, method_name: str, **kwargs) -> Any:
            try:
                response = self.client.post(method_name, json=to_dict(kwargs))
                response.raise_for_status()
                return response.json()
            except httpx.HTTPStatusError as e:
                logger.error(f"HTTP error in {method_name}: {e.response.text}")
                error = RemoteCallError.model_validate(e.response.json())
                # DEBUG HELP: if you made a custom exception, make sure you override self.args to be how to make your exception
                raise EXCEPTION_MAPPING.get(error.type, Exception)(
                    *(error.args or [str(e)])
                )

        def close(self):
            self.client.close()

        def __getattr__(self, name: str) -> Callable[..., Any]:
            # Try to get the original function from the service type.
            orig_func = getattr(service_type, name, None)
            if orig_func is None:
                raise AttributeError(f"Method {name} not found in {service_type}")

            sig = inspect.signature(orig_func)
            ret_ann = sig.return_annotation
            if ret_ann != inspect.Signature.empty:
                expected_return = TypeAdapter(ret_ann)
            else:
                expected_return = None

            def method(*args, **kwargs) -> Any:
                if args:
                    arg_names = list(sig.parameters.keys())
                    if arg_names[0] in ("self", "cls"):
                        arg_names = arg_names[1:]
                    kwargs.update(dict(zip(arg_names, args)))
                result = self._call_method(name, **kwargs)
                if expected_return:
                    return expected_return.validate_python(result)
                return result

            return method

    client = cast(AS, DynamicClient())
    client.health_check()

    return cast(AS, client)<|MERGE_RESOLUTION|>--- conflicted
+++ resolved
@@ -50,13 +50,8 @@
     return func
 
 
-<<<<<<< HEAD
-def fastapi_exposed_run_and_wait(
-    f: Callable[P, Coroutine[None, None, R]],
-=======
 def exposed_run_and_wait(
     f: Callable[P, Coroutine[None, None, R]]
->>>>>>> 755a80c8
 ) -> Callable[Concatenate[object, P], R]:
     # TODO:
     #  This function lies about its return type to make the DynamicClient
@@ -65,100 +60,6 @@
     return expose(f)  # type: ignore
 
 
-<<<<<<< HEAD
-# ----- Begin Pyro Expose Block ---- #
-def pyro_expose(func: C) -> C:
-    """
-    Decorator to mark a method or class to be exposed for remote calls.
-
-    ## ⚠️ Gotcha
-    Aside from "simple" types, only Pydantic models are passed unscathed *if annotated*.
-    Any other passed or returned class objects are converted to dictionaries by Pyro.
-    """
-
-    def wrapper(*args, **kwargs):
-        try:
-            return func(*args, **kwargs)
-        except Exception as e:
-            msg = f"Error in {func.__name__}: {e}"
-            if isinstance(e, ValueError):
-                logger.warning(msg)
-            else:
-                logger.exception(msg)
-            raise
-
-    register_pydantic_serializers(func)
-
-    return pyro.expose(wrapper)  # type: ignore
-
-
-def register_pydantic_serializers(func: Callable):
-    """Register custom serializers and deserializers for annotated Pydantic models"""
-    for name, annotation in func.__annotations__.items():
-        try:
-            pydantic_types = _pydantic_models_from_type_annotation(annotation)
-        except Exception as e:
-            raise TypeError(f"Error while exposing {func.__name__}: {e}")
-
-        for model in pydantic_types:
-            logger.debug(
-                f"Registering Pyro (de)serializers for {func.__name__} annotation "
-                f"'{name}': {model.__qualname__}"
-            )
-            pyro.register_class_to_dict(model, _make_custom_serializer(model))
-            pyro.register_dict_to_class(
-                model.__qualname__, _make_custom_deserializer(model)
-            )
-
-
-def _make_custom_serializer(model: Type[BaseModel]):
-    def custom_class_to_dict(obj):
-        data = {
-            "__class__": obj.__class__.__qualname__,
-            **obj.model_dump(),
-        }
-        logger.debug(f"Serializing {obj.__class__.__qualname__} with data: {data}")
-        return data
-
-    return custom_class_to_dict
-
-
-def _make_custom_deserializer(model: Type[BaseModel]):
-    def custom_dict_to_class(qualname, data: dict):
-        logger.debug(f"Deserializing {model.__qualname__} from data: {data}")
-        return model(**data)
-
-    return custom_dict_to_class
-
-
-def pyro_exposed_run_and_wait(
-    f: Callable[P, Coroutine[None, None, R]],
-) -> Callable[Concatenate[object, P], R]:
-    @expose
-    @wraps(f)
-    def wrapper(self, *args: P.args, **kwargs: P.kwargs) -> R:
-        coroutine = f(*args, **kwargs)
-        res = self.run_and_wait(coroutine)
-        return res
-
-    # Register serializers for annotations on bare function
-    register_pydantic_serializers(f)
-
-    return wrapper
-
-
-if config.use_http_based_rpc:
-    expose = fastapi_expose
-    exposed_run_and_wait = fastapi_exposed_run_and_wait
-else:
-    expose = pyro_expose
-    exposed_run_and_wait = pyro_exposed_run_and_wait
-
-# ----- End Pyro Expose Block ---- #
-
-
-=======
->>>>>>> 755a80c8
 # --------------------------------------------------
 # AppService for IPC service based on HTTP request through FastAPI
 # --------------------------------------------------
