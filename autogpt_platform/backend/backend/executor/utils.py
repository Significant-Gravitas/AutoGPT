import asyncio
import logging
import threading
import time
from collections import defaultdict
from concurrent.futures import Future
from typing import TYPE_CHECKING, Any, Optional

<<<<<<< HEAD
from pydantic import BaseModel, JsonValue
=======
from autogpt_libs.utils.cache import thread_cached
from pydantic import BaseModel, JsonValue, ValidationError
>>>>>>> fa2d9684

from backend.data import execution as execution_db
from backend.data import graph as graph_db
from backend.data.block import Block, BlockData, BlockInput, BlockType, get_block
from backend.data.block_cost_config import BLOCK_COSTS
from backend.data.cost import BlockCostType
from backend.data.db import prisma
from backend.data.execution import (
    ExecutionStatus,
    GraphExecutionStats,
    GraphExecutionWithNodes,
)
from backend.data.graph import GraphModel, Node
from backend.data.model import CredentialsMetaInput
from backend.data.rabbitmq import Exchange, ExchangeType, Queue, RabbitMQConfig
from backend.util.clients import (
    get_async_execution_event_bus,
    get_async_execution_queue,
    get_database_manager_async_client,
    get_integration_credentials_store,
)
from backend.util.exceptions import GraphValidationError, NotFoundError
from backend.util.logging import TruncatedLogger
from backend.util.mock import MockObject
from backend.util.settings import Config
from backend.util.type import convert

if TYPE_CHECKING:
    pass

config = Config()
logger = TruncatedLogger(logging.getLogger(__name__), prefix="[GraphExecutorUtil]")

# ============ Resource Helpers ============ #


class LogMetadata(TruncatedLogger):
    def __init__(
        self,
        logger: logging.Logger,
        user_id: str,
        graph_eid: str,
        graph_id: str,
        node_eid: str,
        node_id: str,
        block_name: str,
        max_length: int = 1000,
    ):
        metadata = {
            "component": "ExecutionManager",
            "user_id": user_id,
            "graph_eid": graph_eid,
            "graph_id": graph_id,
            "node_eid": node_eid,
            "node_id": node_id,
            "block_name": block_name,
        }
        prefix = f"[ExecutionManager|uid:{user_id}|gid:{graph_id}|nid:{node_id}]|geid:{graph_eid}|neid:{node_eid}|{block_name}]"
        super().__init__(
            logger,
            max_length=max_length,
            prefix=prefix,
            metadata=metadata,
        )


# ============ Execution Cost Helpers ============ #


def execution_usage_cost(execution_count: int) -> tuple[int, int]:
    """
    Calculate the cost of executing a graph based on the current number of node executions.

    Args:
        execution_count: Number of node executions

    Returns:
        Tuple of cost amount and the number of execution count that is included in the cost.
    """
    return (
        (
            config.execution_cost_per_threshold
            if execution_count % config.execution_cost_count_threshold == 0
            else 0
        ),
        config.execution_cost_count_threshold,
    )


def block_usage_cost(
    block: Block,
    input_data: BlockInput,
    data_size: float = 0,
    run_time: float = 0,
) -> tuple[int, BlockInput]:
    """
    Calculate the cost of using a block based on the input data and the block type.

    Args:
        block: Block object
        input_data: Input data for the block
        data_size: Size of the input data in bytes
        run_time: Execution time of the block in seconds

    Returns:
        Tuple of cost amount and cost filter
    """
    block_costs = BLOCK_COSTS.get(type(block))
    if not block_costs:
        return 0, {}

    for block_cost in block_costs:
        if not _is_cost_filter_match(block_cost.cost_filter, input_data):
            continue

        if block_cost.cost_type == BlockCostType.RUN:
            return block_cost.cost_amount, block_cost.cost_filter

        if block_cost.cost_type == BlockCostType.SECOND:
            return (
                int(run_time * block_cost.cost_amount),
                block_cost.cost_filter,
            )

        if block_cost.cost_type == BlockCostType.BYTE:
            return (
                int(data_size * block_cost.cost_amount),
                block_cost.cost_filter,
            )

    return 0, {}


def _is_cost_filter_match(cost_filter: BlockInput, input_data: BlockInput) -> bool:
    """
    Filter rules:
      - If cost_filter is an object, then check if cost_filter is the subset of input_data
      - Otherwise, check if cost_filter is equal to input_data.
      - Undefined, null, and empty string are considered as equal.
    """
    if not isinstance(cost_filter, dict) or not isinstance(input_data, dict):
        return cost_filter == input_data

    return all(
        (not input_data.get(k) and not v)
        or (input_data.get(k) and _is_cost_filter_match(v, input_data[k]))
        for k, v in cost_filter.items()
    )


# ============ Execution Input Helpers ============ #

# --------------------------------------------------------------------------- #
#  Delimiters
# --------------------------------------------------------------------------- #

LIST_SPLIT = "_$_"
DICT_SPLIT = "_#_"
OBJC_SPLIT = "_@_"

_DELIMS = (LIST_SPLIT, DICT_SPLIT, OBJC_SPLIT)

# --------------------------------------------------------------------------- #
#  Tokenisation utilities
# --------------------------------------------------------------------------- #


def _next_delim(s: str) -> tuple[str | None, int]:
    """
    Return the *earliest* delimiter appearing in `s` and its index.

    If none present → (None, -1).
    """
    first: str | None = None
    pos = len(s)  # sentinel: larger than any real index
    for d in _DELIMS:
        i = s.find(d)
        if 0 <= i < pos:
            first, pos = d, i
    return first, (pos if first else -1)


def _tokenise(path: str) -> list[tuple[str, str]] | None:
    """
    Convert the raw path string (starting with a delimiter) into
    [ (delimiter, identifier), … ] or None if the syntax is malformed.
    """
    tokens: list[tuple[str, str]] = []
    while path:
        # 1. Which delimiter starts this chunk?
        delim = next((d for d in _DELIMS if path.startswith(d)), None)
        if delim is None:
            return None  # invalid syntax

        # 2. Slice off the delimiter, then up to the next delimiter (or EOS)
        path = path[len(delim) :]
        nxt_delim, pos = _next_delim(path)
        token, path = (
            path[: pos if pos != -1 else len(path)],
            path[pos if pos != -1 else len(path) :],
        )
        if token == "":
            return None  # empty identifier is invalid
        tokens.append((delim, token))
    return tokens


# --------------------------------------------------------------------------- #
#  Public API – parsing (flattened ➜ concrete)
# --------------------------------------------------------------------------- #


def parse_execution_output(output: BlockData, name: str) -> Any | None:
    """
    Retrieve a nested value out of `output` using the flattened *name*.

    On any failure (wrong name, wrong type, out-of-range, bad path)
    returns **None**.
    """
    base_name, data = output

    # Exact match → whole object
    if name == base_name:
        return data

    # Must start with the expected name
    if not name.startswith(base_name):
        return None
    path = name[len(base_name) :]
    if not path:
        return None  # nothing left to parse

    tokens = _tokenise(path)
    if tokens is None:
        return None

    cur: Any = data
    for delim, ident in tokens:
        if delim == LIST_SPLIT:
            # list[index]
            try:
                idx = int(ident)
            except ValueError:
                return None
            if not isinstance(cur, list) or idx >= len(cur):
                return None
            cur = cur[idx]

        elif delim == DICT_SPLIT:
            if not isinstance(cur, dict) or ident not in cur:
                return None
            cur = cur[ident]

        elif delim == OBJC_SPLIT:
            if not hasattr(cur, ident):
                return None
            cur = getattr(cur, ident)

        else:
            return None  # unreachable

    return cur


def _assign(container: Any, tokens: list[tuple[str, str]], value: Any) -> Any:
    """
    Recursive helper that *returns* the (possibly new) container with
    `value` assigned along the remaining `tokens` path.
    """
    if not tokens:
        return value  # leaf reached

    delim, ident = tokens[0]
    rest = tokens[1:]

    # ---------- list ----------
    if delim == LIST_SPLIT:
        try:
            idx = int(ident)
        except ValueError:
            raise ValueError("index must be an integer")

        if container is None:
            container = []
        elif not isinstance(container, list):
            container = list(container) if hasattr(container, "__iter__") else []

        while len(container) <= idx:
            container.append(None)
        container[idx] = _assign(container[idx], rest, value)
        return container

    # ---------- dict ----------
    if delim == DICT_SPLIT:
        if container is None:
            container = {}
        elif not isinstance(container, dict):
            container = dict(container) if hasattr(container, "items") else {}
        container[ident] = _assign(container.get(ident), rest, value)
        return container

    # ---------- object ----------
    if delim == OBJC_SPLIT:
        if container is None or not isinstance(container, MockObject):
            container = MockObject()
        setattr(
            container,
            ident,
            _assign(getattr(container, ident, None), rest, value),
        )
        return container

    return value  # unreachable


def merge_execution_input(data: BlockInput) -> BlockInput:
    """
    Reconstruct nested objects from a *flattened* dict of key → value.

    Raises ValueError on syntactically invalid list indices.
    """
    merged: BlockInput = {}

    for key, value in data.items():
        # Split off the base name (before the first delimiter, if any)
        delim, pos = _next_delim(key)
        if delim is None:
            merged[key] = value
            continue

        base, path = key[:pos], key[pos:]
        tokens = _tokenise(path)
        if tokens is None:
            # Invalid key; treat as scalar under the raw name
            merged[key] = value
            continue

        merged[base] = _assign(merged.get(base), tokens, value)

    data.update(merged)
    return data


def validate_exec(
    node: Node,
    data: BlockInput,
    resolve_input: bool = True,
) -> tuple[BlockInput | None, str]:
    """
    Validate the input data for a node execution.

    Args:
        node: The node to execute.
        data: The input data for the node execution.
        resolve_input: Whether to resolve dynamic pins into dict/list/object.

    Returns:
        A tuple of the validated data and the block name.
        If the data is invalid, the first element will be None, and the second element
        will be an error message.
        If the data is valid, the first element will be the resolved input data, and
        the second element will be the block name.
    """
    node_block = get_block(node.block_id)
    if not node_block:
        return None, f"Block for {node.block_id} not found."
    schema = node_block.input_schema

    # Input data (without default values) should contain all required fields.
    error_prefix = f"Input data missing or mismatch for `{node_block.name}`:"
    if missing_links := schema.get_missing_links(data, node.input_links):
        return None, f"{error_prefix} unpopulated links {missing_links}"

    # Merge input data with default values and resolve dynamic dict/list/object pins.
    input_default = schema.get_input_defaults(node.input_default)
    data = {**input_default, **data}
    if resolve_input:
        data = merge_execution_input(data)

    # Convert non-matching data types to the expected input schema.
    for name, data_type in schema.__annotations__.items():
        value = data.get(name)
        if (value is not None) and (type(value) is not data_type):
            data[name] = convert(value, data_type)

    # Input data post-merge should contain all required fields from the schema.
    if missing_input := schema.get_missing_input(data):
        return None, f"{error_prefix} missing input {missing_input}"

    # Last validation: Validate the input values against the schema.
    if error := schema.get_mismatch_error(data):
        error_message = f"{error_prefix} {error}"
        logger.warning(error_message)
        return None, error_message

    return data, node_block.name


async def _validate_node_input_credentials(
    graph: GraphModel,
    user_id: str,
    nodes_input_masks: Optional[dict[str, dict[str, JsonValue]]] = None,
) -> dict[str, dict[str, str]]:
    """
    Checks all credentials for all nodes of the graph and returns structured errors.

    Returns:
        dict[node_id, dict[field_name, error_message]]: Credential validation errors per node
    """
    credential_errors: dict[str, dict[str, str]] = defaultdict(dict)

    for node in graph.nodes:
        block = node.block

        # Find any fields of type CredentialsMetaInput
        credentials_fields = block.input_schema.get_credentials_fields()
        if not credentials_fields:
            continue

        for field_name, credentials_meta_type in credentials_fields.items():
            try:
                if (
                    nodes_input_masks
                    and (node_input_mask := nodes_input_masks.get(node.id))
                    and field_name in node_input_mask
                ):
                    credentials_meta = credentials_meta_type.model_validate(
                        node_input_mask[field_name]
                    )
                elif field_name in node.input_default:
                    credentials_meta = credentials_meta_type.model_validate(
                        node.input_default[field_name]
                    )
                else:
                    # Missing credentials
                    credential_errors[node.id][
                        field_name
                    ] = "These credentials are required"
                    continue
            except ValidationError as e:
                credential_errors[node.id][field_name] = f"Invalid credentials: {e}"
                continue

            try:
                # Fetch the corresponding Credentials and perform sanity checks
                credentials = await get_integration_credentials_store().get_creds_by_id(
                    user_id, credentials_meta.id
                )
            except Exception as e:
                # Handle any errors fetching credentials
                credential_errors[node.id][
                    field_name
                ] = f"Credentials not available: {e}"
                continue

            if not credentials:
                credential_errors[node.id][
                    field_name
                ] = f"Unknown credentials #{credentials_meta.id}"
                continue

            if (
                credentials.provider != credentials_meta.provider
                or credentials.type != credentials_meta.type
            ):
                logger.warning(
                    f"Invalid credentials #{credentials.id} for node #{node.id}: "
                    "type/provider mismatch: "
                    f"{credentials_meta.type}<>{credentials.type};"
                    f"{credentials_meta.provider}<>{credentials.provider}"
                )
                credential_errors[node.id][
                    field_name
                ] = "Invalid credentials: type/provider mismatch"
                continue

    return credential_errors


def make_node_credentials_input_map(
    graph: GraphModel,
    graph_credentials_input: dict[str, CredentialsMetaInput],
) -> dict[str, dict[str, JsonValue]]:
    """
    Maps credentials for an execution to the correct nodes.

    Params:
        graph: The graph to be executed.
        graph_credentials_input: A (graph_input_name, credentials_meta) map.

    Returns:
        dict[node_id, dict[field_name, CredentialsMetaRaw]]: Node credentials input map.
    """
    result: dict[str, dict[str, JsonValue]] = {}

    # Get aggregated credentials fields for the graph
    graph_cred_inputs = graph.aggregate_credentials_inputs()

    for graph_input_name, (_, compatible_node_fields) in graph_cred_inputs.items():
        # Best-effort map: skip missing items
        if graph_input_name not in graph_credentials_input:
            continue

        # Use passed-in credentials for all compatible node input fields
        for node_id, node_field_name in compatible_node_fields:
            if node_id not in result:
                result[node_id] = {}
            result[node_id][node_field_name] = graph_credentials_input[
                graph_input_name
            ].model_dump(exclude_none=True)

    return result


async def validate_graph_with_credentials(
    graph: GraphModel,
    user_id: str,
    nodes_input_masks: Optional[dict[str, dict[str, JsonValue]]] = None,
) -> dict[str, dict[str, str]]:
    """
    Validate graph including credentials and return structured errors per node.

    Returns:
        dict[node_id, dict[field_name, error_message]]: Validation errors per node
    """
    # Get input validation errors
    node_input_errors = GraphModel.validate_graph_get_errors(
        graph, for_run=True, nodes_input_masks=nodes_input_masks
    )

    # Get credential input/availability/validation errors
    node_credential_input_errors = await _validate_node_input_credentials(
        graph, user_id, nodes_input_masks
    )

    # Merge credential errors with structural errors
    for node_id, field_errors in node_credential_input_errors.items():
        if node_id not in node_input_errors:
            node_input_errors[node_id] = {}
        node_input_errors[node_id].update(field_errors)

    return node_input_errors


async def construct_node_execution_input(
    graph: GraphModel,
    user_id: str,
    graph_inputs: BlockInput,
    nodes_input_masks: Optional[dict[str, dict[str, JsonValue]]] = None,
) -> list[tuple[str, BlockInput]]:
    """
    Validates and prepares the input data for executing a graph.
    This function checks the graph for starting nodes, validates the input data
    against the schema, and resolves dynamic input pins into a single list,
    dictionary, or object.

    Args:
        graph (GraphModel): The graph model to execute.
        user_id (str): The ID of the user executing the graph.
        data (BlockInput): The input data for the graph execution.
        node_credentials_map: `dict[node_id, dict[input_name, CredentialsMetaInput]]`

    Returns:
        list[tuple[str, BlockInput]]: A list of tuples, each containing the node ID and
            the corresponding input data for that node.
    """
    # Use new validation function that includes credentials
    validation_errors = await validate_graph_with_credentials(
        graph, user_id, nodes_input_masks
    )
    n_error_nodes = len(validation_errors)
    n_errors = sum(len(errors) for errors in validation_errors.values())
    if validation_errors:
        raise GraphValidationError(
            f"Graph validation failed: {n_errors} issues on {n_error_nodes} nodes",
            node_errors=validation_errors,
        )

    nodes_input = []
    for node in graph.starting_nodes:
        input_data = {}
        block = node.block

        # Note block should never be executed.
        if block.block_type == BlockType.NOTE:
            continue

        # Extract request input data, and assign it to the input pin.
        if block.block_type == BlockType.INPUT:
            input_name = node.input_default.get("name")
            if input_name and input_name in graph_inputs:
                input_data = {"value": graph_inputs[input_name]}

        # Apply node input overrides
        if nodes_input_masks and (node_input_mask := nodes_input_masks.get(node.id)):
            input_data.update(node_input_mask)

        input_data, error = validate_exec(node, input_data)
        if input_data is None:
            raise ValueError(error)
        else:
            nodes_input.append((node.id, input_data))

    if not nodes_input:
        raise ValueError(
            "No starting nodes found for the graph, make sure an AgentInput or blocks with no inbound links are present as starting nodes."
        )

    return nodes_input


def _merge_nodes_input_masks(
    overrides_map_1: dict[str, dict[str, JsonValue]],
    overrides_map_2: dict[str, dict[str, JsonValue]],
) -> dict[str, dict[str, JsonValue]]:
    """Perform a per-node merge of input overrides"""
    result = overrides_map_1.copy()
    for node_id, overrides2 in overrides_map_2.items():
        if node_id in result:
            result[node_id] = {**result[node_id], **overrides2}
        else:
            result[node_id] = overrides2
    return result


# ============ Execution Queue Helpers ============ #

GRAPH_EXECUTION_EXCHANGE = Exchange(
    name="graph_execution",
    type=ExchangeType.DIRECT,
    durable=True,
    auto_delete=False,
)
GRAPH_EXECUTION_QUEUE_NAME = "graph_execution_queue"
GRAPH_EXECUTION_ROUTING_KEY = "graph_execution.run"

GRAPH_EXECUTION_CANCEL_EXCHANGE = Exchange(
    name="graph_execution_cancel",
    type=ExchangeType.FANOUT,
    durable=True,
    auto_delete=True,
)
GRAPH_EXECUTION_CANCEL_QUEUE_NAME = "graph_execution_cancel_queue"

# Graceful shutdown timeout constants
# Agent executions can run for up to 1 day, so we need a graceful shutdown period
# that allows long-running executions to complete naturally
GRACEFUL_SHUTDOWN_TIMEOUT_SECONDS = 24 * 60 * 60  # 1 day to complete active executions


def create_execution_queue_config() -> RabbitMQConfig:
    """
    Define two exchanges and queues:
    - 'graph_execution' (DIRECT) for run tasks.
    - 'graph_execution_cancel' (FANOUT) for cancel requests.
    """
    run_queue = Queue(
        name=GRAPH_EXECUTION_QUEUE_NAME,
        exchange=GRAPH_EXECUTION_EXCHANGE,
        routing_key=GRAPH_EXECUTION_ROUTING_KEY,
        durable=True,
        auto_delete=False,
        arguments={
            # x-consumer-timeout (1 week)
            # Problem: Default 30-minute consumer timeout kills long-running graph executions
            # Original error: "Consumer acknowledgement timed out after 1800000 ms (30 minutes)"
            # Solution: Disable consumer timeout entirely - let graphs run indefinitely
            # Safety: Heartbeat mechanism now handles dead consumer detection instead
            # Use case: Graph executions that take hours to complete (AI model training, etc.)
            "x-consumer-timeout": GRACEFUL_SHUTDOWN_TIMEOUT_SECONDS
            * 1000,
        },
    )
    cancel_queue = Queue(
        name=GRAPH_EXECUTION_CANCEL_QUEUE_NAME,
        exchange=GRAPH_EXECUTION_CANCEL_EXCHANGE,
        routing_key="",  # not used for FANOUT
        durable=True,
        auto_delete=False,
    )
    return RabbitMQConfig(
        vhost="/",
        exchanges=[GRAPH_EXECUTION_EXCHANGE, GRAPH_EXECUTION_CANCEL_EXCHANGE],
        queues=[run_queue, cancel_queue],
    )


class CancelExecutionEvent(BaseModel):
    graph_exec_id: str


async def stop_graph_execution(
    user_id: str,
    graph_exec_id: str,
    wait_timeout: float = 15.0,
):
    """
    Mechanism:
    1. Set the cancel event
    2. Graph executor's cancel handler thread detects the event, terminates workers,
       reinitializes worker pool, and returns.
    3. Update execution statuses in DB and set `error` outputs to `"TERMINATED"`.
    """
    queue_client = await get_async_execution_queue()
    db = execution_db if prisma.is_connected() else get_database_manager_async_client()
    await queue_client.publish_message(
        routing_key="",
        message=CancelExecutionEvent(graph_exec_id=graph_exec_id).model_dump_json(),
        exchange=GRAPH_EXECUTION_CANCEL_EXCHANGE,
    )

    if not wait_timeout:
        return

    start_time = time.time()
    while time.time() - start_time < wait_timeout:
        graph_exec = await db.get_graph_execution_meta(
            execution_id=graph_exec_id, user_id=user_id
        )

        if not graph_exec:
            raise NotFoundError(f"Graph execution #{graph_exec_id} not found.")

        if graph_exec.status in [
            ExecutionStatus.TERMINATED,
            ExecutionStatus.COMPLETED,
            ExecutionStatus.FAILED,
        ]:
            # If graph execution is terminated/completed/failed, cancellation is complete
            await get_async_execution_event_bus().publish(graph_exec)
            return

        if graph_exec.status in [
            ExecutionStatus.QUEUED,
            ExecutionStatus.INCOMPLETE,
        ]:
            # If the graph is still on the queue, we can prevent them from being executed
            # by setting the status to TERMINATED.
            graph_exec.status = ExecutionStatus.TERMINATED

            await asyncio.gather(
                # Update graph execution status
                db.update_graph_execution_stats(
                    graph_exec_id=graph_exec.id,
                    status=ExecutionStatus.TERMINATED,
                ),
                # Publish graph execution event
                get_async_execution_event_bus().publish(graph_exec),
            )
            return

        if graph_exec.status == ExecutionStatus.RUNNING:
            await asyncio.sleep(0.1)

    raise TimeoutError(
        f"Graph execution #{graph_exec_id} will need to take longer than {wait_timeout} seconds to stop. "
        f"You can check the status of the execution in the UI or try again later."
    )


async def add_graph_execution(
    graph_id: str,
    user_id: str,
    inputs: Optional[BlockInput] = None,
    preset_id: Optional[str] = None,
    graph_version: Optional[int] = None,
    graph_credentials_inputs: Optional[dict[str, CredentialsMetaInput]] = None,
    nodes_input_masks: Optional[dict[str, dict[str, JsonValue]]] = None,
) -> GraphExecutionWithNodes:
    """
    Adds a graph execution to the queue and returns the execution entry.

    Args:
        graph_id: The ID of the graph to execute.
        user_id: The ID of the user executing the graph.
        inputs: The input data for the graph execution.
        preset_id: The ID of the preset to use.
        graph_version: The version of the graph to execute.
        graph_credentials_inputs: Credentials inputs to use in the execution.
            Keys should map to the keys generated by `GraphModel.aggregate_credentials_inputs`.
        nodes_input_masks: Node inputs to use in the execution.
    Returns:
        GraphExecutionEntry: The entry for the graph execution.
    Raises:
        ValueError: If the graph is not found or if there are validation errors.
    """
    if prisma.is_connected():
        gdb = graph_db
        edb = execution_db
    else:
        gdb = get_database_manager_async_client()
        edb = get_database_manager_async_client()

    graph: GraphModel | None = await gdb.get_graph(
        graph_id=graph_id,
        user_id=user_id,
        version=graph_version,
        include_subgraphs=True,
    )
    if not graph:
        raise NotFoundError(f"Graph #{graph_id} not found.")

    nodes_input_masks = _merge_nodes_input_masks(
        (
            make_node_credentials_input_map(graph, graph_credentials_inputs)
            if graph_credentials_inputs
            else {}
        ),
        nodes_input_masks or {},
    )
    starting_nodes_input = await construct_node_execution_input(
        graph=graph,
        user_id=user_id,
        graph_inputs=inputs or {},
        nodes_input_masks=nodes_input_masks,
    )
    graph_exec = None

    try:
        graph_exec = await edb.create_graph_execution(
            user_id=user_id,
            graph_id=graph_id,
            graph_version=graph.version,
            starting_nodes_input=starting_nodes_input,
            preset_id=preset_id,
        )

        queue = await get_async_execution_queue()
        graph_exec_entry = graph_exec.to_graph_execution_entry()
        if nodes_input_masks:
            graph_exec_entry.nodes_input_masks = nodes_input_masks
        await queue.publish_message(
            routing_key=GRAPH_EXECUTION_ROUTING_KEY,
            message=graph_exec_entry.model_dump_json(),
            exchange=GRAPH_EXECUTION_EXCHANGE,
        )

        bus = get_async_execution_event_bus()
        await bus.publish(graph_exec)

        return graph_exec
    except BaseException as e:
        err = str(e) or type(e).__name__
        if not graph_exec:
            logger.error(f"Unable to execute graph #{graph_id} failed: {err}")
            raise

        logger.error(
            f"Unable to publish graph #{graph_id} exec #{graph_exec.id}: {err}"
        )
        await edb.update_node_execution_status_batch(
            [node_exec.node_exec_id for node_exec in graph_exec.node_executions],
            ExecutionStatus.FAILED,
        )
        await edb.update_graph_execution_stats(
            graph_exec_id=graph_exec.id,
            status=ExecutionStatus.FAILED,
            stats=GraphExecutionStats(error=err),
        )
        raise


# ============ Execution Output Helpers ============ #


class ExecutionOutputEntry(BaseModel):
    node: Node
    node_exec_id: str
    data: BlockData


class NodeExecutionProgress:
    def __init__(self):
        self.output: dict[str, list[ExecutionOutputEntry]] = defaultdict(list)
        self.tasks: dict[str, Future] = {}
        self._lock = threading.Lock()

    def add_task(self, node_exec_id: str, task: Future):
        self.tasks[node_exec_id] = task

    def add_output(self, output: ExecutionOutputEntry):
        with self._lock:
            self.output[output.node_exec_id].append(output)

    def pop_output(self) -> ExecutionOutputEntry | None:
        exec_id = self._next_exec()
        if not exec_id:
            return None

        if self._pop_done_task(exec_id):
            return self.pop_output()

        with self._lock:
            if next_output := self.output[exec_id]:
                return next_output.pop(0)

        return None

    def is_done(self, wait_time: float = 0.0) -> bool:
        exec_id = self._next_exec()
        if not exec_id:
            return True

        if self._pop_done_task(exec_id):
            return self.is_done(wait_time)

        if wait_time <= 0:
            return False

        try:
            self.tasks[exec_id].result(wait_time)
        except TimeoutError:
            pass
        except Exception as e:
            logger.error(
                f"Task for exec ID {exec_id} failed with error: {e.__class__.__name__} {str(e)}"
            )
            pass
        return self.is_done(0)

    def stop(self) -> list[str]:
        """
        Stops all tasks and clears the output.
        This is useful for cleaning up when the execution is cancelled or terminated.
        Returns a list of execution IDs that were stopped.
        """
        cancelled_ids = []
        for task_id, task in self.tasks.items():
            if task.done():
                continue
            task.cancel()
            cancelled_ids.append(task_id)
        return cancelled_ids

    def wait_for_done(self, timeout: float = 5.0):
        """
        Wait for all cancelled tasks to complete cancellation.

        Args:
            timeout: Maximum time to wait for cancellation in seconds
        """
        start_time = time.time()

        while time.time() - start_time < timeout:
            while self.pop_output():
                pass

            if self.is_done():
                return

            time.sleep(0.1)  # Small delay to avoid busy waiting

        raise TimeoutError(
            f"Timeout waiting for cancellation of tasks: {list(self.tasks.keys())}"
        )

    def _pop_done_task(self, exec_id: str) -> bool:
        task = self.tasks.get(exec_id)
        if not task:
            return True

        if not task.done():
            return False

        with self._lock:
            if self.output[exec_id]:
                return False

        self.tasks.pop(exec_id)
        return True

    def _next_exec(self) -> str | None:
        if not self.tasks:
            return None
        return next(iter(self.tasks.keys()))<|MERGE_RESOLUTION|>--- conflicted
+++ resolved
@@ -6,12 +6,7 @@
 from concurrent.futures import Future
 from typing import TYPE_CHECKING, Any, Optional
 
-<<<<<<< HEAD
-from pydantic import BaseModel, JsonValue
-=======
-from autogpt_libs.utils.cache import thread_cached
 from pydantic import BaseModel, JsonValue, ValidationError
->>>>>>> fa2d9684
 
 from backend.data import execution as execution_db
 from backend.data import graph as graph_db
