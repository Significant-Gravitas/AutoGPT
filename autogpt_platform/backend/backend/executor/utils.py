--- conflicted
+++ resolved
@@ -10,18 +10,14 @@
 
 from backend.data import execution as execution_db
 from backend.data import graph as graph_db
-<<<<<<< HEAD
 from backend.data.block import (
     Block,
     BlockCostType,
-    BlockData,
     BlockInput,
+    BlockOutputEntry,
     BlockType,
     get_block,
 )
-=======
-from backend.data.block import Block, BlockInput, BlockOutputEntry, BlockType, get_block
->>>>>>> c03af5c1
 from backend.data.block_cost_config import BLOCK_COSTS
 from backend.data.db import prisma
 from backend.data.execution import (
