--- conflicted
+++ resolved
@@ -91,20 +91,6 @@
 # ============ Execution Cost Helpers ============ #
 
 
-<<<<<<< HEAD
-=======
-class UsageTransactionMetadata(BaseModel):
-    graph_exec_id: str | None = None
-    graph_id: str | None = None
-    node_id: str | None = None
-    node_exec_id: str | None = None
-    block_id: str | None = None
-    block: str | None = None
-    input: BlockInput | None = None
-    reason: str | None = None
-
-
->>>>>>> 04c4340e
 def execution_usage_cost(execution_count: int) -> tuple[int, int]:
     """
     Calculate the cost of executing a graph based on the number of executions.
