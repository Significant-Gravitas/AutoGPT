--- conflicted
+++ resolved
@@ -15,22 +15,17 @@
 from backend.data.block_cost_config import BLOCK_COSTS
 from backend.data.cost import BlockCostType
 from backend.data.execution import (
-<<<<<<< HEAD
+    AsyncRedisExecutionEventBus,
     ExecutionStatus,
-    GraphExecutionEntry,
     GraphExecutionStats,
-    RedisExecutionEventBus,
-)
-from backend.data.graph import GraphModel, Node
-=======
-    AsyncRedisExecutionEventBus,
     GraphExecutionWithNodes,
     RedisExecutionEventBus,
     create_graph_execution,
+    update_graph_execution_stats,
+    update_node_execution_status_batch,
 )
 from backend.data.graph import GraphModel, Node, get_graph
 from backend.data.model import CredentialsMetaInput
->>>>>>> 417d7732
 from backend.data.rabbitmq import (
     AsyncRabbitMQ,
     Exchange,
@@ -620,9 +615,6 @@
     Raises:
         ValueError: If the graph is not found or if there are validation errors.
     """  # noqa
-    execution_event_bus = get_async_execution_event_bus()
-    graph_execution_queue = await get_async_execution_queue()
-
     graph: GraphModel | None = await get_graph(
         graph_id=graph_id, user_id=user_id, version=graph_version
     )
@@ -647,18 +639,34 @@
         ),
         preset_id=preset_id,
     )
-    await execution_event_bus.publish(graph_exec)
-
-    graph_exec_entry = graph_exec.to_graph_execution_entry()
-    if node_credentials_input_map:
-        graph_exec_entry.node_credentials_input_map = node_credentials_input_map
-    await graph_execution_queue.publish_message(
-        routing_key=GRAPH_EXECUTION_ROUTING_KEY,
-        message=graph_exec_entry.model_dump_json(),
-        exchange=GRAPH_EXECUTION_EXCHANGE,
-    )
-
-    return graph_exec
+    try:
+        queue = await get_async_execution_queue()
+        graph_exec_entry = graph_exec.to_graph_execution_entry()
+        if node_credentials_input_map:
+            graph_exec_entry.node_credentials_input_map = node_credentials_input_map
+        await queue.publish_message(
+            routing_key=GRAPH_EXECUTION_ROUTING_KEY,
+            message=graph_exec_entry.model_dump_json(),
+            exchange=GRAPH_EXECUTION_EXCHANGE,
+        )
+
+        bus = get_async_execution_event_bus()
+        await bus.publish(graph_exec)
+
+        return graph_exec
+    except Exception as e:
+        logger.error(f"Unable to publish graph #{graph_id} exec #{graph_exec.id}: {e}")
+
+        await update_node_execution_status_batch(
+            [node_exec.node_exec_id for node_exec in graph_exec.node_executions],
+            ExecutionStatus.FAILED,
+        )
+        await update_graph_execution_stats(
+            graph_exec_id=graph_exec.id,
+            status=ExecutionStatus.FAILED,
+            stats=GraphExecutionStats(error=str(e)),
+        )
+        raise
 
 
 def add_graph_execution(
@@ -670,10 +678,6 @@
     graph_credentials_inputs: Optional[dict[str, CredentialsMetaInput]] = None,
 ) -> GraphExecutionWithNodes:
     """
-<<<<<<< HEAD
-    db = get_db_client()
-    graph: GraphModel | None = db.get_graph(
-=======
     Adds a graph execution to the queue and returns the execution entry.
 
     Args:
@@ -688,9 +692,9 @@
         GraphExecutionEntry: The entry for the graph execution.
     Raises:
         ValueError: If the graph is not found or if there are validation errors.
-    """  # noqa
-    graph: GraphModel | None = get_db_client().get_graph(
->>>>>>> 417d7732
+    """
+    db = get_db_client()
+    graph: GraphModel | None = db.get_graph(
         graph_id=graph_id, user_id=user_id, version=graph_version
     )
     if not graph:
@@ -702,12 +706,8 @@
         else None
     )
 
-<<<<<<< HEAD
     graph_exec = db.create_graph_execution(
-=======
-    graph_exec = get_db_client().create_graph_execution(
         user_id=user_id,
->>>>>>> 417d7732
         graph_id=graph_id,
         graph_version=graph.version,
         starting_nodes_input=construct_node_execution_input(
@@ -721,17 +721,18 @@
     try:
         queue = get_execution_queue()
         graph_exec_entry = graph_exec.to_graph_execution_entry()
+        if node_credentials_input_map:
+            graph_exec_entry.node_credentials_input_map = node_credentials_input_map
         queue.publish_message(
             routing_key=GRAPH_EXECUTION_ROUTING_KEY,
             message=graph_exec_entry.model_dump_json(),
             exchange=GRAPH_EXECUTION_EXCHANGE,
         )
 
-<<<<<<< HEAD
         bus = get_execution_event_bus()
         bus.publish(graph_exec)
 
-        return graph_exec_entry
+        return graph_exec
     except Exception as e:
         logger.error(f"Unable to publish graph #{graph_id} exec #{graph_exec.id}: {e}")
 
@@ -744,16 +745,4 @@
             status=ExecutionStatus.FAILED,
             stats=GraphExecutionStats(error=str(e)),
         )
-        raise
-=======
-    graph_exec_entry = graph_exec.to_graph_execution_entry()
-    if node_credentials_input_map:
-        graph_exec_entry.node_credentials_input_map = node_credentials_input_map
-    get_execution_queue().publish_message(
-        routing_key=GRAPH_EXECUTION_ROUTING_KEY,
-        message=graph_exec_entry.model_dump_json(),
-        exchange=GRAPH_EXECUTION_EXCHANGE,
-    )
-
-    return graph_exec
->>>>>>> 417d7732
+        raise