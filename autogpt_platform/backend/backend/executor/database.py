--- conflicted
+++ resolved
@@ -112,18 +112,10 @@
     get_credits = _(_get_credits, name="get_credits")
 
     # User + User Metadata + User Integrations
-<<<<<<< HEAD
-    get_user_metadata = exposed_run_and_wait(get_user_metadata)
-    get_user_info_by_id = exposed_run_and_wait(get_user_info_by_id)
-    update_user_metadata = exposed_run_and_wait(update_user_metadata)
-    get_user_integrations = exposed_run_and_wait(get_user_integrations)
-    update_user_integrations = exposed_run_and_wait(update_user_integrations)
-=======
     get_user_metadata = _(get_user_metadata)
     update_user_metadata = _(update_user_metadata)
     get_user_integrations = _(get_user_integrations)
     update_user_integrations = _(update_user_integrations)
->>>>>>> 0f558876
 
     # User Comms - async
     get_active_user_ids_in_timerange = _(get_active_user_ids_in_timerange)
