import logging
from contextlib import asynccontextmanager
from typing import TYPE_CHECKING, Callable, Concatenate, ParamSpec, TypeVar, cast

from backend.data import db
from backend.data.analytics import (
    get_accuracy_trends_and_alerts,
    get_marketplace_graphs_for_monitoring,
)
from backend.data.credit import UsageTransactionMetadata, get_user_credit_model
from backend.data.execution import (
    create_graph_execution,
    get_block_error_stats,
    get_child_graph_executions,
    get_execution_kv_data,
<<<<<<< HEAD
    get_execution_outputs_by_node_exec_id,
=======
    get_frequently_executed_graphs,
>>>>>>> c1e21d07
    get_graph_execution_meta,
    get_graph_executions,
    get_graph_executions_count,
    get_latest_node_execution,
    get_node_execution,
    get_node_executions,
    set_execution_kv_data,
    update_graph_execution_start_time,
    update_graph_execution_stats,
    update_node_execution_status,
    update_node_execution_status_batch,
    upsert_execution_input,
    upsert_execution_output,
)
from backend.data.generate_data import get_user_execution_summary_data
from backend.data.graph import (
    get_connected_output_nodes,
    get_graph,
    get_graph_metadata,
    get_graph_settings,
    get_node,
    validate_graph_execution_permissions,
)
from backend.data.human_review import (
    get_or_create_human_review,
    has_pending_reviews_for_graph_exec,
    update_review_processed_status,
)
from backend.data.notifications import (
    clear_all_user_notification_batches,
    create_or_add_to_user_notification_batch,
    empty_user_notification_batch,
    get_all_batches_by_type,
    get_user_notification_batch,
    get_user_notification_oldest_message_in_batch,
    remove_notifications_from_batch,
)
from backend.data.user import (
    get_active_user_ids_in_timerange,
    get_user_by_id,
    get_user_email_by_id,
    get_user_email_verification,
    get_user_integrations,
    get_user_notification_preference,
    update_user_integrations,
)
from backend.server.v2.library.db import add_store_agent_to_library, list_library_agents
from backend.server.v2.store.db import get_store_agent_details, get_store_agents
from backend.util.service import (
    AppService,
    AppServiceClient,
    UnhealthyServiceError,
    endpoint_to_sync,
    expose,
)
from backend.util.settings import Config

if TYPE_CHECKING:
    from fastapi import FastAPI

config = Config()
logger = logging.getLogger(__name__)
P = ParamSpec("P")
R = TypeVar("R")


async def _spend_credits(
    user_id: str, cost: int, metadata: UsageTransactionMetadata
) -> int:
    user_credit_model = await get_user_credit_model(user_id)
    return await user_credit_model.spend_credits(user_id, cost, metadata)


async def _get_credits(user_id: str) -> int:
    user_credit_model = await get_user_credit_model(user_id)
    return await user_credit_model.get_credits(user_id)


class DatabaseManager(AppService):
    @asynccontextmanager
    async def lifespan(self, app: "FastAPI"):
        async with super().lifespan(app):
            logger.info(f"[{self.service_name}] ⏳ Connecting to Database...")
            await db.connect()

            logger.info(f"[{self.service_name}] ✅ Ready")
            yield

            logger.info(f"[{self.service_name}] ⏳ Disconnecting Database...")
            await db.disconnect()

    async def health_check(self) -> str:
        if not db.is_connected():
            raise UnhealthyServiceError("Database is not connected")

        try:
            # Test actual database connectivity by executing a simple query
            # This will fail if Prisma query engine is not responding
            result = await db.query_raw_with_schema("SELECT 1 as health_check")
            if not result or result[0].get("health_check") != 1:
                raise UnhealthyServiceError("Database query test failed")
        except Exception as e:
            raise UnhealthyServiceError(f"Database health check failed: {e}")

        return await super().health_check()

    @classmethod
    def get_port(cls) -> int:
        return config.database_api_port

    @staticmethod
    def _(
        f: Callable[P, R], name: str | None = None
    ) -> Callable[Concatenate[object, P], R]:
        if name is not None:
            f.__name__ = name
        return cast(Callable[Concatenate[object, P], R], expose(f))

    # Executions
    get_child_graph_executions = _(get_child_graph_executions)
    get_graph_executions = _(get_graph_executions)
    get_graph_executions_count = _(get_graph_executions_count)
    get_graph_execution_meta = _(get_graph_execution_meta)
    create_graph_execution = _(create_graph_execution)
    get_node_execution = _(get_node_execution)
    get_node_executions = _(get_node_executions)
    get_latest_node_execution = _(get_latest_node_execution)
    update_node_execution_status = _(update_node_execution_status)
    update_node_execution_status_batch = _(update_node_execution_status_batch)
    update_graph_execution_start_time = _(update_graph_execution_start_time)
    update_graph_execution_stats = _(update_graph_execution_stats)
    upsert_execution_input = _(upsert_execution_input)
    upsert_execution_output = _(upsert_execution_output)
    get_execution_outputs_by_node_exec_id = _(get_execution_outputs_by_node_exec_id)
    get_execution_kv_data = _(get_execution_kv_data)
    set_execution_kv_data = _(set_execution_kv_data)
    get_block_error_stats = _(get_block_error_stats)
    get_accuracy_trends_and_alerts = _(get_accuracy_trends_and_alerts)
    get_frequently_executed_graphs = _(get_frequently_executed_graphs)
    get_marketplace_graphs_for_monitoring = _(get_marketplace_graphs_for_monitoring)

    # Graphs
    get_node = _(get_node)
    get_graph = _(get_graph)
    get_connected_output_nodes = _(get_connected_output_nodes)
    get_graph_metadata = _(get_graph_metadata)
    get_graph_settings = _(get_graph_settings)

    # Credits
    spend_credits = _(_spend_credits, name="spend_credits")
    get_credits = _(_get_credits, name="get_credits")

    # User + User Metadata + User Integrations
    get_user_integrations = _(get_user_integrations)
    update_user_integrations = _(update_user_integrations)

    # User Comms - async
    get_active_user_ids_in_timerange = _(get_active_user_ids_in_timerange)
    get_user_by_id = _(get_user_by_id)
    get_user_email_by_id = _(get_user_email_by_id)
    get_user_email_verification = _(get_user_email_verification)
    get_user_notification_preference = _(get_user_notification_preference)

    # Human In The Loop
    get_or_create_human_review = _(get_or_create_human_review)
    has_pending_reviews_for_graph_exec = _(has_pending_reviews_for_graph_exec)
    update_review_processed_status = _(update_review_processed_status)

    # Notifications - async
    clear_all_user_notification_batches = _(clear_all_user_notification_batches)
    create_or_add_to_user_notification_batch = _(
        create_or_add_to_user_notification_batch
    )
    empty_user_notification_batch = _(empty_user_notification_batch)
    remove_notifications_from_batch = _(remove_notifications_from_batch)
    get_all_batches_by_type = _(get_all_batches_by_type)
    get_user_notification_batch = _(get_user_notification_batch)
    get_user_notification_oldest_message_in_batch = _(
        get_user_notification_oldest_message_in_batch
    )

    # Library
    list_library_agents = _(list_library_agents)
    add_store_agent_to_library = _(add_store_agent_to_library)
    validate_graph_execution_permissions = _(validate_graph_execution_permissions)

    # Store
    get_store_agents = _(get_store_agents)
    get_store_agent_details = _(get_store_agent_details)

    # Summary data - async
    get_user_execution_summary_data = _(get_user_execution_summary_data)


class DatabaseManagerClient(AppServiceClient):
    d = DatabaseManager
    _ = endpoint_to_sync

    @classmethod
    def get_service_type(cls):
        return DatabaseManager

    # Executions
    get_graph_executions = _(d.get_graph_executions)
    get_graph_executions_count = _(d.get_graph_executions_count)
    get_graph_execution_meta = _(d.get_graph_execution_meta)
    get_node_executions = _(d.get_node_executions)
    update_node_execution_status = _(d.update_node_execution_status)
    update_graph_execution_start_time = _(d.update_graph_execution_start_time)
    update_graph_execution_stats = _(d.update_graph_execution_stats)
    upsert_execution_output = _(d.upsert_execution_output)

    # Graphs
    get_graph_metadata = _(d.get_graph_metadata)

    # Credits
    spend_credits = _(d.spend_credits)
    get_credits = _(d.get_credits)

    # Block error monitoring
    get_block_error_stats = _(d.get_block_error_stats)
    # Execution accuracy monitoring
    get_accuracy_trends_and_alerts = _(d.get_accuracy_trends_and_alerts)
    get_frequently_executed_graphs = _(d.get_frequently_executed_graphs)
    get_marketplace_graphs_for_monitoring = _(d.get_marketplace_graphs_for_monitoring)

    # Human In The Loop
    has_pending_reviews_for_graph_exec = _(d.has_pending_reviews_for_graph_exec)

    # User Emails
    get_user_email_by_id = _(d.get_user_email_by_id)

    # Library
    list_library_agents = _(d.list_library_agents)
    add_store_agent_to_library = _(d.add_store_agent_to_library)
    validate_graph_execution_permissions = _(d.validate_graph_execution_permissions)

    # Store
    get_store_agents = _(d.get_store_agents)
    get_store_agent_details = _(d.get_store_agent_details)


class DatabaseManagerAsyncClient(AppServiceClient):
    d = DatabaseManager

    @classmethod
    def get_service_type(cls):
        return DatabaseManager

    create_graph_execution = d.create_graph_execution
    get_child_graph_executions = d.get_child_graph_executions
    get_connected_output_nodes = d.get_connected_output_nodes
    get_latest_node_execution = d.get_latest_node_execution
    get_graph = d.get_graph
    get_graph_metadata = d.get_graph_metadata
    get_graph_settings = d.get_graph_settings
    get_graph_execution_meta = d.get_graph_execution_meta
    get_node = d.get_node
    get_node_execution = d.get_node_execution
    get_node_executions = d.get_node_executions
    get_user_by_id = d.get_user_by_id
    get_user_integrations = d.get_user_integrations
    upsert_execution_input = d.upsert_execution_input
    upsert_execution_output = d.upsert_execution_output
    get_execution_outputs_by_node_exec_id = d.get_execution_outputs_by_node_exec_id
    update_graph_execution_stats = d.update_graph_execution_stats
    update_node_execution_status = d.update_node_execution_status
    update_node_execution_status_batch = d.update_node_execution_status_batch
    update_user_integrations = d.update_user_integrations
    get_execution_kv_data = d.get_execution_kv_data
    set_execution_kv_data = d.set_execution_kv_data

    # Human In The Loop
    get_or_create_human_review = d.get_or_create_human_review
    update_review_processed_status = d.update_review_processed_status

    # User Comms
    get_active_user_ids_in_timerange = d.get_active_user_ids_in_timerange
    get_user_email_by_id = d.get_user_email_by_id
    get_user_email_verification = d.get_user_email_verification
    get_user_notification_preference = d.get_user_notification_preference

    # Notifications
    clear_all_user_notification_batches = d.clear_all_user_notification_batches
    create_or_add_to_user_notification_batch = (
        d.create_or_add_to_user_notification_batch
    )
    empty_user_notification_batch = d.empty_user_notification_batch
    remove_notifications_from_batch = d.remove_notifications_from_batch
    get_all_batches_by_type = d.get_all_batches_by_type
    get_user_notification_batch = d.get_user_notification_batch
    get_user_notification_oldest_message_in_batch = (
        d.get_user_notification_oldest_message_in_batch
    )

    # Library
    list_library_agents = d.list_library_agents
    add_store_agent_to_library = d.add_store_agent_to_library
    validate_graph_execution_permissions = d.validate_graph_execution_permissions

    # Store
    get_store_agents = d.get_store_agents
    get_store_agent_details = d.get_store_agent_details

    # Summary data
    get_user_execution_summary_data = d.get_user_execution_summary_data<|MERGE_RESOLUTION|>--- conflicted
+++ resolved
@@ -13,11 +13,8 @@
     get_block_error_stats,
     get_child_graph_executions,
     get_execution_kv_data,
-<<<<<<< HEAD
     get_execution_outputs_by_node_exec_id,
-=======
     get_frequently_executed_graphs,
->>>>>>> c1e21d07
     get_graph_execution_meta,
     get_graph_executions,
     get_graph_executions_count,
