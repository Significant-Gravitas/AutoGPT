--- conflicted
+++ resolved
@@ -16,17 +16,12 @@
     upsert_execution_output,
 )
 from backend.data.graph import get_graph, get_node
-<<<<<<< HEAD
-from backend.data.user import get_user_metadata, update_user_metadata
-=======
-from backend.data.queue import RedisExecutionEventBus
 from backend.data.user import (
     get_user_integrations,
     get_user_metadata,
     update_user_integrations,
     update_user_metadata,
 )
->>>>>>> 594aa996
 from backend.util.service import AppService, expose
 from backend.util.settings import Config
 
