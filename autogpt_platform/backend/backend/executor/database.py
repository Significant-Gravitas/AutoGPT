import logging
from typing import Callable, Concatenate, ParamSpec, TypeVar, cast

from backend.data import db
from backend.data.credit import UsageTransactionMetadata, get_user_credit_model
from backend.data.execution import (
    create_graph_execution,
    get_block_error_stats,
    get_execution_kv_data,
    get_graph_execution_meta,
    get_graph_executions,
    get_latest_node_execution,
    get_node_execution,
    get_node_executions,
    set_execution_kv_data,
    update_graph_execution_start_time,
    update_graph_execution_stats,
    update_node_execution_status,
    update_node_execution_status_batch,
    upsert_execution_input,
    upsert_execution_output,
)
from backend.data.graph import (
    get_connected_output_nodes,
    get_graph,
    get_graph_metadata,
    get_node,
)
from backend.data.notifications import (
    create_or_add_to_user_notification_batch,
    empty_user_notification_batch,
    get_all_batches_by_type,
    get_user_notification_batch,
    get_user_notification_oldest_message_in_batch,
)
from backend.data.summary import (
    get_cost_breakdown_by_agent,
    get_execution_time_stats,
    get_most_used_agent,
    get_user_credits_summary,
    get_user_execution_summary,
    get_user_summary_data,
)
from backend.data.user import (
    get_active_user_ids_in_timerange,
    get_user_email_by_id,
    get_user_email_verification,
    get_user_integrations,
    get_user_notification_preference,
    update_user_integrations,
)
from backend.util.service import (
    AppService,
    AppServiceClient,
    UnhealthyServiceError,
    endpoint_to_sync,
    expose,
)
from backend.util.settings import Config

config = Config()
_user_credit_model = get_user_credit_model()
logger = logging.getLogger(__name__)
P = ParamSpec("P")
R = TypeVar("R")


async def _spend_credits(
    user_id: str, cost: int, metadata: UsageTransactionMetadata
) -> int:
    return await _user_credit_model.spend_credits(user_id, cost, metadata)


async def _get_credits(user_id: str) -> int:
    return await _user_credit_model.get_credits(user_id)


class DatabaseManager(AppService):

    def run_service(self) -> None:
        logger.info(f"[{self.service_name}] ⏳ Connecting to Database...")
        self.run_and_wait(db.connect())
        super().run_service()

    def cleanup(self):
        super().cleanup()
        logger.info(f"[{self.service_name}] ⏳ Disconnecting Database...")
        self.run_and_wait(db.disconnect())

    async def health_check(self) -> str:
        if not db.is_connected():
            raise UnhealthyServiceError("Database is not connected")
        return await super().health_check()

    @classmethod
    def get_port(cls) -> int:
        return config.database_api_port

    @staticmethod
    def _(
        f: Callable[P, R], name: str | None = None
    ) -> Callable[Concatenate[object, P], R]:
        if name is not None:
            f.__name__ = name
        return cast(Callable[Concatenate[object, P], R], expose(f))

    # Executions
    get_graph_executions = _(get_graph_executions)
    get_graph_execution_meta = _(get_graph_execution_meta)
    create_graph_execution = _(create_graph_execution)
    get_node_execution = _(get_node_execution)
    get_node_executions = _(get_node_executions)
    get_latest_node_execution = _(get_latest_node_execution)
    update_node_execution_status = _(update_node_execution_status)
    update_node_execution_status_batch = _(update_node_execution_status_batch)
    update_graph_execution_start_time = _(update_graph_execution_start_time)
    update_graph_execution_stats = _(update_graph_execution_stats)
    upsert_execution_input = _(upsert_execution_input)
    upsert_execution_output = _(upsert_execution_output)
    get_execution_kv_data = _(get_execution_kv_data)
    set_execution_kv_data = _(set_execution_kv_data)
    get_block_error_stats = _(get_block_error_stats)

    # Graphs
    get_node = _(get_node)
    get_graph = _(get_graph)
    get_connected_output_nodes = _(get_connected_output_nodes)
    get_graph_metadata = _(get_graph_metadata)

    # Credits
    spend_credits = _(_spend_credits, name="spend_credits")
    get_credits = _(_get_credits, name="get_credits")

    # User + User Metadata + User Integrations
    get_user_integrations = _(get_user_integrations)
    update_user_integrations = _(update_user_integrations)

    # User Comms - async
    get_active_user_ids_in_timerange = _(get_active_user_ids_in_timerange)
    get_user_email_by_id = _(get_user_email_by_id)
    get_user_email_verification = _(get_user_email_verification)
    get_user_notification_preference = _(get_user_notification_preference)

    # Notifications - async
    create_or_add_to_user_notification_batch = _(
        create_or_add_to_user_notification_batch
    )
    empty_user_notification_batch = _(empty_user_notification_batch)
    get_all_batches_by_type = _(get_all_batches_by_type)
    get_user_notification_batch = _(get_user_notification_batch)
    get_user_notification_oldest_message_in_batch = _(
        get_user_notification_oldest_message_in_batch
    )

    # Summary data - async
    get_user_credits_summary = _(get_user_credits_summary)
    get_user_execution_summary = _(get_user_execution_summary)
    get_most_used_agent = _(get_most_used_agent)
    get_execution_time_stats = _(get_execution_time_stats)
    get_cost_breakdown_by_agent = _(get_cost_breakdown_by_agent)
    get_user_summary_data = _(get_user_summary_data)


class DatabaseManagerClient(AppServiceClient):
    d = DatabaseManager
    _ = endpoint_to_sync

    @classmethod
    def get_service_type(cls):
        return DatabaseManager

    # Executions
    get_graph_executions = _(d.get_graph_executions)
    get_graph_execution_meta = _(d.get_graph_execution_meta)
    get_node_executions = _(d.get_node_executions)
    update_node_execution_status = _(d.update_node_execution_status)
    update_graph_execution_start_time = _(d.update_graph_execution_start_time)
    update_graph_execution_stats = _(d.update_graph_execution_stats)
    upsert_execution_output = _(d.upsert_execution_output)

    # Graphs
    get_graph_metadata = _(d.get_graph_metadata)

    # Credits
    spend_credits = _(d.spend_credits)
    get_credits = _(d.get_credits)

<<<<<<< HEAD
    # User Comms - async
    get_active_user_ids_in_timerange = _(d.get_active_user_ids_in_timerange)
    get_user_email_by_id = _(d.get_user_email_by_id)
    get_user_email_verification = _(d.get_user_email_verification)
    get_user_notification_preference = _(d.get_user_notification_preference)

    # Notifications - async
    create_or_add_to_user_notification_batch = _(
        d.create_or_add_to_user_notification_batch
    )
    empty_user_notification_batch = _(d.empty_user_notification_batch)
    get_all_batches_by_type = _(d.get_all_batches_by_type)
    get_user_notification_batch = _(d.get_user_notification_batch)
    get_user_notification_oldest_message_in_batch = _(
        d.get_user_notification_oldest_message_in_batch
    )

    # Summary data - async
    get_user_credits_summary = _(d.get_user_credits_summary)
    get_user_execution_summary = _(d.get_user_execution_summary)
    get_most_used_agent = _(d.get_most_used_agent)
    get_execution_time_stats = _(d.get_execution_time_stats)
    get_cost_breakdown_by_agent = _(d.get_cost_breakdown_by_agent)
    get_user_summary_data = _(d.get_user_summary_data)

=======
>>>>>>> d4b5508e
    # Block error monitoring
    get_block_error_stats = _(d.get_block_error_stats)


class DatabaseManagerAsyncClient(AppServiceClient):
    d = DatabaseManager

    @classmethod
    def get_service_type(cls):
        return DatabaseManager

    create_graph_execution = d.create_graph_execution
    get_connected_output_nodes = d.get_connected_output_nodes
    get_latest_node_execution = d.get_latest_node_execution
    get_graph = d.get_graph
    get_graph_metadata = d.get_graph_metadata
    get_graph_execution_meta = d.get_graph_execution_meta
    get_node = d.get_node
    get_node_execution = d.get_node_execution
    get_node_executions = d.get_node_executions
    get_user_integrations = d.get_user_integrations
    upsert_execution_input = d.upsert_execution_input
    upsert_execution_output = d.upsert_execution_output
    update_graph_execution_stats = d.update_graph_execution_stats
    update_node_execution_status = d.update_node_execution_status
    update_node_execution_status_batch = d.update_node_execution_status_batch
    update_user_integrations = d.update_user_integrations
    get_execution_kv_data = d.get_execution_kv_data
    set_execution_kv_data = d.set_execution_kv_data

    # User Comms
    get_active_user_ids_in_timerange = d.get_active_user_ids_in_timerange
    get_user_email_by_id = d.get_user_email_by_id
    get_user_email_verification = d.get_user_email_verification
    get_user_notification_preference = d.get_user_notification_preference

    # Notifications
    create_or_add_to_user_notification_batch = (
        d.create_or_add_to_user_notification_batch
    )
    empty_user_notification_batch = d.empty_user_notification_batch
    get_all_batches_by_type = d.get_all_batches_by_type
    get_user_notification_batch = d.get_user_notification_batch
    get_user_notification_oldest_message_in_batch = (
        d.get_user_notification_oldest_message_in_batch
    )<|MERGE_RESOLUTION|>--- conflicted
+++ resolved
@@ -185,7 +185,6 @@
     spend_credits = _(d.spend_credits)
     get_credits = _(d.get_credits)
 
-<<<<<<< HEAD
     # User Comms - async
     get_active_user_ids_in_timerange = _(d.get_active_user_ids_in_timerange)
     get_user_email_by_id = _(d.get_user_email_by_id)
@@ -211,8 +210,6 @@
     get_cost_breakdown_by_agent = _(d.get_cost_breakdown_by_agent)
     get_user_summary_data = _(d.get_user_summary_data)
 
-=======
->>>>>>> d4b5508e
     # Block error monitoring
     get_block_error_stats = _(d.get_block_error_stats)
 
@@ -258,4 +255,12 @@
     get_user_notification_batch = d.get_user_notification_batch
     get_user_notification_oldest_message_in_batch = (
         d.get_user_notification_oldest_message_in_batch
-    )+    )
+
+    # Summary data
+    get_user_credits_summary = d.get_user_credits_summary
+    get_user_execution_summary = d.get_user_execution_summary
+    get_most_used_agent = d.get_most_used_agent
+    get_execution_time_stats = d.get_execution_time_stats
+    get_cost_breakdown_by_agent = d.get_cost_breakdown_by_agent
+    get_user_summary_data = d.get_user_summary_data