--- conflicted
+++ resolved
@@ -63,14 +63,10 @@
     try:
         log(f"Executing recurring job for graph #{args.graph_id}")
         get_execution_client().add_execution(
-<<<<<<< HEAD
-            args.graph_id, args.graph_version, args.input_data, args.user_id
-=======
             graph_id=args.graph_id,
             data=args.input_data,
             user_id=args.user_id,
             graph_version=args.graph_version,
->>>>>>> e3190b62
         )
     except Exception as e:
         logger.exception(f"Error executing graph {args.graph_id}: {e}")
