--- conflicted
+++ resolved
@@ -13,12 +13,11 @@
 from apscheduler.triggers.cron import CronTrigger
 from autogpt_libs.utils.cache import thread_cached
 from dotenv import load_dotenv
-<<<<<<< HEAD
-from pydantic import BaseModel, ValidationError
+from pydantic import BaseModel, Field, ValidationError
 from sqlalchemy import MetaData, create_engine
 
 from backend.data.block import BlockInput
-from backend.data.execution import GraphExecutionWithNodes
+from backend.data.model import CredentialsMetaInput
 from backend.executor import utils as execution_utils
 from backend.monitoring import (
     NotificationJobArgs,
@@ -26,27 +25,9 @@
     process_weekly_summary,
     report_block_error_rates,
     report_late_executions,
-=======
-from prisma.enums import NotificationType
-from pydantic import BaseModel, Field, ValidationError
-from sqlalchemy import MetaData, create_engine
-
-from backend.data.block import BlockInput
-from backend.data.execution import ExecutionStatus
-from backend.data.model import CredentialsMetaInput
-from backend.executor import utils as execution_utils
-from backend.notifications.notifications import NotificationManagerClient
+)
 from backend.util.exceptions import NotAuthorizedError, NotFoundError
 from backend.util.logging import PrefixFilter
-from backend.util.metrics import sentry_capture_error
-from backend.util.service import (
-    AppService,
-    AppServiceClient,
-    endpoint_to_async,
-    expose,
-    get_service_client,
->>>>>>> 45c1ca1c
-)
 from backend.util.service import AppService, AppServiceClient, endpoint_to_async, expose
 from backend.util.settings import Config
 
@@ -98,15 +79,8 @@
 async def _execute_graph(**kwargs):
     args = GraphExecutionJobArgs(**kwargs)
     try:
-<<<<<<< HEAD
-        log(f"Executing recurring job for graph #{args.graph_id}")
-        execs: GraphExecutionWithNodes = await execution_utils.add_graph_execution(
-            graph_id=args.graph_id,
-            inputs=args.input_data,
-=======
         logger.info(f"Executing recurring job for graph #{args.graph_id}")
         await execution_utils.add_graph_execution(
->>>>>>> 45c1ca1c
             user_id=args.user_id,
             graph_id=args.graph_id,
             graph_version=args.graph_version,
@@ -114,70 +88,12 @@
             graph_credentials_inputs=args.input_credentials,
             use_db_query=False,
         )
-        log(f"Graph execution started with ID {execs.id} for graph {args.graph_id}")
+        logger.info(f"Graph execution started for graph {args.graph_id}")
     except Exception as e:
         logger.error(f"Error executing graph {args.graph_id}: {e}")
 
 
-<<<<<<< HEAD
 # Monitoring functions are now imported from monitoring module
-=======
-class LateExecutionException(Exception):
-    pass
-
-
-def report_late_executions() -> str:
-    late_executions = execution_utils.get_db_client().get_graph_executions(
-        statuses=[ExecutionStatus.QUEUED],
-        created_time_gte=datetime.now(timezone.utc)
-        - timedelta(seconds=config.execution_late_notification_checkrange_secs),
-        created_time_lte=datetime.now(timezone.utc)
-        - timedelta(seconds=config.execution_late_notification_threshold_secs),
-        limit=1000,
-    )
-
-    if not late_executions:
-        return "No late executions detected."
-
-    num_late_executions = len(late_executions)
-    num_users = len(set([r.user_id for r in late_executions]))
-
-    late_execution_details = [
-        f"* `Execution ID: {exec.id}, Graph ID: {exec.graph_id}v{exec.graph_version}, User ID: {exec.user_id}, Created At: {exec.started_at.isoformat()}`"
-        for exec in late_executions
-    ]
-
-    error = LateExecutionException(
-        f"Late executions detected: {num_late_executions} late executions from {num_users} users "
-        f"in the last {config.execution_late_notification_checkrange_secs} seconds. "
-        f"Graph has been queued for more than {config.execution_late_notification_threshold_secs} seconds. "
-        "Please check the executor status. Details:\n"
-        + "\n".join(late_execution_details)
-    )
-    msg = str(error)
-    sentry_capture_error(error)
-    get_notification_client().discord_system_alert(msg)
-    return msg
-
-
-def process_existing_batches(**kwargs):
-    args = NotificationJobArgs(**kwargs)
-    try:
-        logger.info(
-            f"Processing existing batches for notification type {args.notification_types}"
-        )
-        get_notification_client().process_existing_batches(args.notification_types)
-    except Exception as e:
-        logger.error(f"Error processing existing batches: {e}")
-
-
-def process_weekly_summary(**kwargs):
-    try:
-        logger.info("Processing weekly summary")
-        get_notification_client().queue_weekly_summary()
-    except Exception as e:
-        logger.error(f"Error processing weekly summary: {e}")
->>>>>>> 45c1ca1c
 
 
 class Jobstores(Enum):
