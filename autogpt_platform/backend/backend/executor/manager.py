import asyncio
import logging
import os
import threading
import time
import uuid
from collections import defaultdict
from concurrent.futures import Future, ThreadPoolExecutor
from contextlib import asynccontextmanager
from datetime import datetime, timedelta, timezone
from typing import TYPE_CHECKING, Any, Optional, TypeVar, cast

import sentry_sdk
from pika.adapters.blocking_connection import BlockingChannel
from pika.spec import Basic, BasicProperties
from prometheus_client import Gauge, start_http_server
from redis.asyncio.lock import Lock as AsyncRedisLock

from backend.blocks.agent import AgentExecutorBlock
from backend.blocks.io import AgentOutputBlock
from backend.data import redis_client as redis
from backend.data.block import (
    BlockInput,
    BlockOutput,
    BlockOutputEntry,
    BlockSchema,
    get_block,
)
from backend.data.credit import UsageTransactionMetadata
from backend.data.dynamic_fields import parse_execution_output
from backend.data.execution import (
    ExecutionQueue,
    ExecutionStatus,
    GraphExecution,
    GraphExecutionEntry,
    NodeExecutionEntry,
    NodeExecutionResult,
    NodesInputMasks,
    UserContext,
)
from backend.data.graph import Link, Node
from backend.data.model import GraphExecutionStats, NodeExecutionStats
from backend.data.notifications import (
    AgentRunData,
    LowBalanceData,
    NotificationEventModel,
    NotificationType,
    ZeroBalanceData,
)
from backend.data.rabbitmq import SyncRabbitMQ
from backend.executor.activity_status_generator import (
    generate_activity_status_for_execution,
)
from backend.executor.utils import (
    GRACEFUL_SHUTDOWN_TIMEOUT_SECONDS,
    GRAPH_EXECUTION_CANCEL_QUEUE_NAME,
    GRAPH_EXECUTION_QUEUE_NAME,
    CancelExecutionEvent,
    ExecutionOutputEntry,
    LogMetadata,
    NodeExecutionProgress,
    block_usage_cost,
    create_execution_queue_config,
    execution_usage_cost,
    validate_exec,
)
from backend.integrations.creds_manager import IntegrationCredentialsManager
from backend.notifications.notifications import queue_notification
from backend.server.v2.AutoMod.manager import automod_manager
from backend.util import json
from backend.util.clients import (
    get_async_execution_event_bus,
    get_database_manager_async_client,
    get_database_manager_client,
    get_execution_event_bus,
    get_notification_manager_client,
)
from backend.util.decorator import (
    async_error_logged,
    async_time_measured,
    error_logged,
    time_measured,
)
from backend.util.exceptions import InsufficientBalanceError, ModerationError
from backend.util.file import clean_exec_files
from backend.util.logging import TruncatedLogger, configure_logging
from backend.util.metrics import DiscordChannel
from backend.util.process import AppProcess, set_service_name
from backend.util.retry import (
    continuous_retry,
    func_retry,
    send_rate_limited_discord_alert,
)
from backend.util.settings import Settings

from .cluster_lock import ClusterLock

if TYPE_CHECKING:
    from backend.executor import DatabaseManagerAsyncClient, DatabaseManagerClient


_logger = logging.getLogger(__name__)
logger = TruncatedLogger(_logger, prefix="[GraphExecutor]")
settings = Settings()

active_runs_gauge = Gauge(
    "execution_manager_active_runs", "Number of active graph runs"
)
pool_size_gauge = Gauge(
    "execution_manager_pool_size", "Maximum number of graph workers"
)
utilization_gauge = Gauge(
    "execution_manager_utilization_ratio",
    "Ratio of active graph runs to max graph workers",
)


# Thread-local storage for ExecutionProcessor instances
_tls = threading.local()


def init_worker():
    """Initialize ExecutionProcessor instance in thread-local storage"""
    _tls.processor = ExecutionProcessor()
    _tls.processor.on_graph_executor_start()


def execute_graph(
    graph_exec_entry: "GraphExecutionEntry",
    cancel_event: threading.Event,
    cluster_lock: ClusterLock,
):
    """Execute graph using thread-local ExecutionProcessor instance"""
    return _tls.processor.on_graph_execution(
        graph_exec_entry, cancel_event, cluster_lock
    )


T = TypeVar("T")


async def execute_node(
    node: Node,
    creds_manager: IntegrationCredentialsManager,
    data: NodeExecutionEntry,
    execution_stats: NodeExecutionStats | None = None,
    nodes_input_masks: Optional[NodesInputMasks] = None,
) -> BlockOutput:
    """
    Execute a node in the graph. This will trigger a block execution on a node,
    persist the execution result, and return the subsequent node to be executed.

    Args:
        db_client: The client to send execution updates to the server.
        creds_manager: The manager to acquire and release credentials.
        data: The execution data for executing the current node.
        execution_stats: The execution statistics to be updated.

    Returns:
        The subsequent node to be enqueued, or None if there is no subsequent node.
    """
    user_id = data.user_id
    graph_exec_id = data.graph_exec_id
    graph_id = data.graph_id
    node_exec_id = data.node_exec_id
    node_id = data.node_id
    node_block = node.block

    log_metadata = LogMetadata(
        logger=_logger,
        user_id=user_id,
        graph_eid=graph_exec_id,
        graph_id=graph_id,
        node_eid=node_exec_id,
        node_id=node_id,
        block_name=node_block.name,
    )

    # Sanity check: validate the execution input.
    input_data, error = validate_exec(node, data.inputs, resolve_input=False)
    if input_data is None:
        log_metadata.error(f"Skip execution, input validation error: {error}")
        yield "error", error
        return

    # Re-shape the input data for agent block.
    # AgentExecutorBlock specially separate the node input_data & its input_default.
    if isinstance(node_block, AgentExecutorBlock):
        _input_data = AgentExecutorBlock.Input(**node.input_default)
        _input_data.inputs = input_data
        if nodes_input_masks:
            _input_data.nodes_input_masks = nodes_input_masks
        _input_data.user_id = user_id
        input_data = _input_data.model_dump()
    data.inputs = input_data

    # Execute the node
    input_data_str = json.dumps(input_data)
    input_size = len(input_data_str)
    log_metadata.debug("Executed node with input", input=input_data_str)

    # Inject extra execution arguments for the blocks via kwargs
    extra_exec_kwargs: dict = {
        "graph_id": graph_id,
        "node_id": node_id,
        "graph_exec_id": graph_exec_id,
        "node_exec_id": node_exec_id,
        "user_id": user_id,
    }

    # Add user context from NodeExecutionEntry
    extra_exec_kwargs["user_context"] = data.user_context

    # Last-minute fetch credentials + acquire a system-wide read-write lock to prevent
    # changes during execution. ⚠️ This means a set of credentials can only be used by
    # one (running) block at a time; simultaneous execution of blocks using same
    # credentials is not supported.
    creds_lock = None
    input_model = cast(type[BlockSchema], node_block.input_schema)
    for field_name, input_type in input_model.get_credentials_fields().items():
        credentials_meta = input_type(**input_data[field_name])
        credentials, creds_lock = await creds_manager.acquire(
            user_id, credentials_meta.id
        )
        extra_exec_kwargs[field_name] = credentials

    output_size = 0

    # sentry tracking nonsense to get user counts for blocks because isolation scopes don't work :(
    scope = sentry_sdk.get_current_scope()

    # save the tags
    original_user = scope._user
    original_tags = dict(scope._tags) if scope._tags else {}
    # Set user ID for error tracking
    scope.set_user({"id": user_id})

    scope.set_tag("graph_id", graph_id)
    scope.set_tag("node_id", node_id)
    scope.set_tag("block_name", node_block.name)
    scope.set_tag("block_id", node_block.id)
    for k, v in (data.user_context or UserContext(timezone="UTC")).model_dump().items():
        scope.set_tag(f"user_context.{k}", v)

    try:
        async for output_name, output_data in node_block.execute(
            input_data, **extra_exec_kwargs
        ):
            output_data = json.to_dict(output_data)
            output_size += len(json.dumps(output_data))
            log_metadata.debug("Node produced output", **{output_name: output_data})
            yield output_name, output_data
    except Exception:
        # Capture exception WITH context still set before restoring scope
        sentry_sdk.capture_exception(scope=scope)
        sentry_sdk.flush()  # Ensure it's sent before we restore scope
        # Re-raise to maintain normal error flow
        raise
    finally:
        # Ensure credentials are released even if execution fails
        if creds_lock and (await creds_lock.locked()) and (await creds_lock.owned()):
            try:
                await creds_lock.release()
            except Exception as e:
                log_metadata.error(f"Failed to release credentials lock: {e}")

        # Update execution stats
        if execution_stats is not None:
            execution_stats += node_block.execution_stats
            execution_stats.input_size = input_size
            execution_stats.output_size = output_size

        # Restore scope AFTER error has been captured
        scope._user = original_user
        scope._tags = original_tags


async def _enqueue_next_nodes(
    db_client: "DatabaseManagerAsyncClient",
    node: Node,
    output: BlockOutputEntry,
    user_id: str,
    graph_exec_id: str,
    graph_id: str,
    log_metadata: LogMetadata,
    nodes_input_masks: Optional[NodesInputMasks],
    user_context: UserContext,
) -> list[NodeExecutionEntry]:
    async def add_enqueued_execution(
        node_exec_id: str, node_id: str, block_id: str, data: BlockInput
    ) -> NodeExecutionEntry:
        await async_update_node_execution_status(
            db_client=db_client,
            exec_id=node_exec_id,
            status=ExecutionStatus.QUEUED,
            execution_data=data,
        )
        return NodeExecutionEntry(
            user_id=user_id,
            graph_exec_id=graph_exec_id,
            graph_id=graph_id,
            node_exec_id=node_exec_id,
            node_id=node_id,
            block_id=block_id,
            inputs=data,
            user_context=user_context,
        )

    async def register_next_executions(node_link: Link) -> list[NodeExecutionEntry]:
        try:
            return await _register_next_executions(node_link)
        except Exception as e:
            log_metadata.exception(f"Failed to register next executions: {e}")
            return []

    async def _register_next_executions(node_link: Link) -> list[NodeExecutionEntry]:
        enqueued_executions = []
        next_output_name = node_link.source_name
        next_input_name = node_link.sink_name
        next_node_id = node_link.sink_id

        output_name, _ = output
        next_data = parse_execution_output(output, next_output_name)
        if next_data is None and output_name != next_output_name:
            return enqueued_executions
        next_node = await db_client.get_node(next_node_id)

        # Multiple node can register the same next node, we need this to be atomic
        # To avoid same execution to be enqueued multiple times,
        # Or the same input to be consumed multiple times.
        async with synchronized(f"upsert_input-{next_node_id}-{graph_exec_id}"):
            # Add output data to the earliest incomplete execution, or create a new one.
            next_node_exec_id, next_node_input = await db_client.upsert_execution_input(
                node_id=next_node_id,
                graph_exec_id=graph_exec_id,
                input_name=next_input_name,
                input_data=next_data,
            )
            await async_update_node_execution_status(
                db_client=db_client,
                exec_id=next_node_exec_id,
                status=ExecutionStatus.INCOMPLETE,
            )

            # Complete missing static input pins data using the last execution input.
            static_link_names = {
                link.sink_name
                for link in next_node.input_links
                if link.is_static and link.sink_name not in next_node_input
            }
            if static_link_names and (
                latest_execution := await db_client.get_latest_node_execution(
                    next_node_id, graph_exec_id
                )
            ):
                for name in static_link_names:
                    next_node_input[name] = latest_execution.input_data.get(name)

            # Apply node input overrides
            node_input_mask = None
            if nodes_input_masks and (
                node_input_mask := nodes_input_masks.get(next_node.id)
            ):
                next_node_input.update(node_input_mask)

            # Validate the input data for the next node.
            next_node_input, validation_msg = validate_exec(next_node, next_node_input)
            suffix = f"{next_output_name}>{next_input_name}~{next_node_exec_id}:{validation_msg}"

            # Incomplete input data, skip queueing the execution.
            if not next_node_input:
                log_metadata.info(f"Skipped queueing {suffix}")
                return enqueued_executions

            # Input is complete, enqueue the execution.
            log_metadata.info(f"Enqueued {suffix}")
            enqueued_executions.append(
                await add_enqueued_execution(
                    node_exec_id=next_node_exec_id,
                    node_id=next_node_id,
                    block_id=next_node.block_id,
                    data=next_node_input,
                )
            )

            # Next execution stops here if the link is not static.
            if not node_link.is_static:
                return enqueued_executions

            # If link is static, there could be some incomplete executions waiting for it.
            # Load and complete the input missing input data, and try to re-enqueue them.
            for iexec in await db_client.get_node_executions(
                node_id=next_node_id,
                graph_exec_id=graph_exec_id,
                statuses=[ExecutionStatus.INCOMPLETE],
            ):
                idata = iexec.input_data
                ineid = iexec.node_exec_id

                static_link_names = {
                    link.sink_name
                    for link in next_node.input_links
                    if link.is_static and link.sink_name not in idata
                }
                for input_name in static_link_names:
                    idata[input_name] = next_node_input[input_name]

                # Apply node input overrides
                if node_input_mask:
                    idata.update(node_input_mask)

                idata, msg = validate_exec(next_node, idata)
                suffix = f"{next_output_name}>{next_input_name}~{ineid}:{msg}"
                if not idata:
                    log_metadata.info(f"Enqueueing static-link skipped: {suffix}")
                    continue
                log_metadata.info(f"Enqueueing static-link execution {suffix}")
                enqueued_executions.append(
                    await add_enqueued_execution(
                        node_exec_id=iexec.node_exec_id,
                        node_id=next_node_id,
                        block_id=next_node.block_id,
                        data=idata,
                    )
                )
            return enqueued_executions

    return [
        execution
        for link in node.output_links
        for execution in await register_next_executions(link)
    ]


class ExecutionProcessor:
    """
    This class contains event handlers for the process pool executor events.

    The main events are:
        on_graph_executor_start: Initialize the process that executes the graph.
        on_graph_execution: Execution logic for a graph.
        on_node_execution: Execution logic for a node.

    The execution flow:
        1. Graph execution request is added to the queue.
        2. Graph executor loop picks the request from the queue.
        3. Graph executor loop submits the graph execution request to the executor pool.
      [on_graph_execution]
        4. Graph executor initialize the node execution queue.
        5. Graph executor adds the starting nodes to the node execution queue.
        6. Graph executor waits for all nodes to be executed.
      [on_node_execution]
        7. Node executor picks the node execution request from the queue.
        8. Node executor executes the node.
        9. Node executor enqueues the next executed nodes to the node execution queue.
    """

    @async_error_logged(swallow=True)
    async def on_node_execution(
        self,
        node_exec: NodeExecutionEntry,
        node_exec_progress: NodeExecutionProgress,
        nodes_input_masks: Optional[NodesInputMasks],
        graph_stats_pair: tuple[GraphExecutionStats, threading.Lock],
    ) -> NodeExecutionStats:
        log_metadata = LogMetadata(
            logger=_logger,
            user_id=node_exec.user_id,
            graph_eid=node_exec.graph_exec_id,
            graph_id=node_exec.graph_id,
            node_eid=node_exec.node_exec_id,
            node_id=node_exec.node_id,
            block_name=b.name if (b := get_block(node_exec.block_id)) else "-",
        )
        db_client = get_db_async_client()
        node = await db_client.get_node(node_exec.node_id)
        execution_stats = NodeExecutionStats()

        timing_info, status = await self._on_node_execution(
            node=node,
            node_exec=node_exec,
            node_exec_progress=node_exec_progress,
            stats=execution_stats,
            db_client=db_client,
            log_metadata=log_metadata,
            nodes_input_masks=nodes_input_masks,
        )
        if isinstance(status, BaseException):
            raise status

        execution_stats.walltime = timing_info.wall_time
        execution_stats.cputime = timing_info.cpu_time

        graph_stats, graph_stats_lock = graph_stats_pair
        with graph_stats_lock:
            graph_stats.node_count += 1 + execution_stats.extra_steps
            graph_stats.nodes_cputime += execution_stats.cputime
            graph_stats.nodes_walltime += execution_stats.walltime
            graph_stats.cost += execution_stats.extra_cost
            if isinstance(execution_stats.error, Exception):
                graph_stats.node_error_count += 1

        node_error = execution_stats.error
        node_stats = execution_stats.model_dump()
        if node_error and not isinstance(node_error, str):
            node_stats["error"] = str(node_error) or node_stats.__class__.__name__

        await async_update_node_execution_status(
            db_client=db_client,
            exec_id=node_exec.node_exec_id,
            status=status,
            stats=node_stats,
        )
        await async_update_graph_execution_state(
            db_client=db_client,
            graph_exec_id=node_exec.graph_exec_id,
            stats=graph_stats,
        )

        return execution_stats

    @async_time_measured
    async def _on_node_execution(
        self,
        node: Node,
        node_exec: NodeExecutionEntry,
        node_exec_progress: NodeExecutionProgress,
        stats: NodeExecutionStats,
        db_client: "DatabaseManagerAsyncClient",
        log_metadata: LogMetadata,
        nodes_input_masks: Optional[NodesInputMasks] = None,
    ) -> ExecutionStatus:
        status = ExecutionStatus.RUNNING

        async def persist_output(output_name: str, output_data: Any) -> None:
            await db_client.upsert_execution_output(
                node_exec_id=node_exec.node_exec_id,
                output_name=output_name,
                output_data=output_data,
            )
            if exec_update := await db_client.get_node_execution(
                node_exec.node_exec_id
            ):
                await send_async_execution_update(exec_update)

            node_exec_progress.add_output(
                ExecutionOutputEntry(
                    node=node,
                    node_exec_id=node_exec.node_exec_id,
                    data=(output_name, output_data),
                )
            )

        try:
            log_metadata.info(f"Start node execution {node_exec.node_exec_id}")
            await async_update_node_execution_status(
                db_client=db_client,
                exec_id=node_exec.node_exec_id,
                status=ExecutionStatus.RUNNING,
            )

            async for output_name, output_data in execute_node(
                node=node,
                creds_manager=self.creds_manager,
                data=node_exec,
                execution_stats=stats,
                nodes_input_masks=nodes_input_masks,
            ):
                await persist_output(output_name, output_data)

            log_metadata.info(f"Finished node execution {node_exec.node_exec_id}")
            status = ExecutionStatus.COMPLETED

        except BaseException as e:
            stats.error = e

            if isinstance(e, ValueError):
                # Avoid user error being marked as an actual error.
                log_metadata.info(
                    f"Expected failure on node execution {node_exec.node_exec_id}: {type(e).__name__} - {e}"
                )
                status = ExecutionStatus.FAILED
            elif isinstance(e, Exception):
                # If the exception is not a ValueError, it is unexpected.
                log_metadata.exception(
                    f"Unexpected failure on node execution {node_exec.node_exec_id}: {type(e).__name__} - {e}"
                )
                status = ExecutionStatus.FAILED
            else:
                # CancelledError or SystemExit
                log_metadata.warning(
                    f"Interruption error on node execution {node_exec.node_exec_id}: {type(e).__name__}"
                )
                status = ExecutionStatus.TERMINATED

        finally:
            if status == ExecutionStatus.FAILED and stats.error is not None:
                await persist_output(
                    "error", str(stats.error) or type(stats.error).__name__
                )
        return status

    @func_retry
    def on_graph_executor_start(self):
        configure_logging()
        set_service_name("GraphExecutor")
        self.tid = threading.get_ident()
        self.creds_manager = IntegrationCredentialsManager()
        self.node_execution_loop = asyncio.new_event_loop()
        self.node_evaluation_loop = asyncio.new_event_loop()
        self.node_execution_thread = threading.Thread(
            target=self.node_execution_loop.run_forever, daemon=True
        )
        self.node_evaluation_thread = threading.Thread(
            target=self.node_evaluation_loop.run_forever, daemon=True
        )
        self.node_execution_thread.start()
        self.node_evaluation_thread.start()
        logger.info(f"[GraphExecutor] {self.tid} started")

    @error_logged(swallow=False)
    def on_graph_execution(
        self,
        graph_exec: GraphExecutionEntry,
        cancel: threading.Event,
        cluster_lock: ClusterLock,
    ):
        log_metadata = LogMetadata(
            logger=_logger,
            user_id=graph_exec.user_id,
            graph_eid=graph_exec.graph_exec_id,
            graph_id=graph_exec.graph_id,
            node_id="*",
            node_eid="*",
            block_name="-",
        )
        db_client = get_db_client()

        exec_meta = db_client.get_graph_execution_meta(
            user_id=graph_exec.user_id,
            execution_id=graph_exec.graph_exec_id,
        )
        if exec_meta is None:
            log_metadata.warning(
                f"Skipped graph execution #{graph_exec.graph_exec_id}, the graph execution is not found."
            )
            return

        if exec_meta.status in [ExecutionStatus.QUEUED, ExecutionStatus.INCOMPLETE]:
            log_metadata.info(f"⚙️ Starting graph execution #{graph_exec.graph_exec_id}")
            exec_meta.status = ExecutionStatus.RUNNING
            send_execution_update(
                db_client.update_graph_execution_start_time(graph_exec.graph_exec_id)
            )
        elif exec_meta.status == ExecutionStatus.RUNNING:
            log_metadata.info(
                f"⚙️ Graph execution #{graph_exec.graph_exec_id} is already running, continuing where it left off."
            )
        elif exec_meta.status == ExecutionStatus.FAILED:
            exec_meta.status = ExecutionStatus.RUNNING
            log_metadata.info(
                f"⚙️ Graph execution #{graph_exec.graph_exec_id} was disturbed, continuing where it left off."
            )
            update_graph_execution_state(
                db_client=db_client,
                graph_exec_id=graph_exec.graph_exec_id,
                status=ExecutionStatus.RUNNING,
            )
        else:
            log_metadata.warning(
                f"Skipped graph execution {graph_exec.graph_exec_id}, the graph execution status is `{exec_meta.status}`."
            )
            return

        if exec_meta.stats is None:
            exec_stats = GraphExecutionStats()
        else:
            exec_stats = exec_meta.stats.to_db()

        timing_info, status = self._on_graph_execution(
            graph_exec=graph_exec,
            cancel=cancel,
            log_metadata=log_metadata,
            execution_stats=exec_stats,
            cluster_lock=cluster_lock,
        )
        exec_stats.walltime += timing_info.wall_time
        exec_stats.cputime += timing_info.cpu_time

        try:
            # Failure handling
            if isinstance(status, BaseException):
                raise status
            exec_meta.status = status

            # Activity status handling
            activity_status = asyncio.run_coroutine_threadsafe(
                generate_activity_status_for_execution(
                    graph_exec_id=graph_exec.graph_exec_id,
                    graph_id=graph_exec.graph_id,
                    graph_version=graph_exec.graph_version,
                    execution_stats=exec_stats,
                    db_client=get_db_async_client(),
                    user_id=graph_exec.user_id,
                    execution_status=status,
                ),
                self.node_execution_loop,
            ).result(timeout=60.0)
            if activity_status is not None:
                exec_stats.activity_status = activity_status
                log_metadata.info(f"Generated activity status: {activity_status}")
            else:
                log_metadata.debug(
                    "Activity status generation disabled, not setting field"
                )

            # Communication handling
            self._handle_agent_run_notif(db_client, graph_exec, exec_stats)

        finally:
            update_graph_execution_state(
                db_client=db_client,
                graph_exec_id=graph_exec.graph_exec_id,
                status=exec_meta.status,
                stats=exec_stats,
            )

    def _charge_usage(
        self,
        node_exec: NodeExecutionEntry,
        execution_count: int,
    ) -> tuple[int, int]:
        total_cost = 0
        remaining_balance = 0
        db_client = get_db_client()
        block = get_block(node_exec.block_id)
        if not block:
            logger.error(f"Block {node_exec.block_id} not found.")
            return total_cost, 0

        cost, matching_filter = block_usage_cost(
            block=block, input_data=node_exec.inputs
        )
        if cost > 0:
            remaining_balance = db_client.spend_credits(
                user_id=node_exec.user_id,
                cost=cost,
                metadata=UsageTransactionMetadata(
                    graph_exec_id=node_exec.graph_exec_id,
                    graph_id=node_exec.graph_id,
                    node_exec_id=node_exec.node_exec_id,
                    node_id=node_exec.node_id,
                    block_id=node_exec.block_id,
                    block=block.name,
                    input=matching_filter,
                    reason=f"Ran block {node_exec.block_id} {block.name}",
                ),
            )
            total_cost += cost

        cost, usage_count = execution_usage_cost(execution_count)
        if cost > 0:
            remaining_balance = db_client.spend_credits(
                user_id=node_exec.user_id,
                cost=cost,
                metadata=UsageTransactionMetadata(
                    graph_exec_id=node_exec.graph_exec_id,
                    graph_id=node_exec.graph_id,
                    input={
                        "execution_count": usage_count,
                        "charge": "Execution Cost",
                    },
                    reason=f"Execution Cost for {usage_count} blocks of ex_id:{node_exec.graph_exec_id} g_id:{node_exec.graph_id}",
                ),
            )
            total_cost += cost

        return total_cost, remaining_balance

    @time_measured
    def _on_graph_execution(
        self,
        graph_exec: GraphExecutionEntry,
        cancel: threading.Event,
        log_metadata: LogMetadata,
        execution_stats: GraphExecutionStats,
        cluster_lock: ClusterLock,
    ) -> ExecutionStatus:
        """
        Returns:
            dict: The execution statistics of the graph execution.
            ExecutionStatus: The final status of the graph execution.
            Exception | None: The error that occurred during the execution, if any.
        """
        execution_status: ExecutionStatus = ExecutionStatus.RUNNING
        error: Exception | None = None
        db_client = get_db_client()
        execution_stats_lock = threading.Lock()

        # State holders ----------------------------------------------------
        running_node_execution: dict[str, NodeExecutionProgress] = defaultdict(
            NodeExecutionProgress
        )
        running_node_evaluation: dict[str, Future] = {}
        execution_queue = ExecutionQueue[NodeExecutionEntry]()

        try:
            if db_client.get_credits(graph_exec.user_id) <= 0:
                raise InsufficientBalanceError(
                    user_id=graph_exec.user_id,
                    message="You have no credits left to run an agent.",
                    balance=0,
                    amount=1,
                )

            # Input moderation
            try:
                if moderation_error := asyncio.run_coroutine_threadsafe(
                    automod_manager.moderate_graph_execution_inputs(
                        db_client=get_db_async_client(),
                        graph_exec=graph_exec,
                    ),
                    self.node_evaluation_loop,
                ).result(timeout=30.0):
                    raise moderation_error
            except asyncio.TimeoutError:
                log_metadata.warning(
                    f"Input moderation timed out for graph execution {graph_exec.graph_exec_id}, bypassing moderation and continuing execution"
                )
                # Continue execution without moderation

            # ------------------------------------------------------------
            # Pre‑populate queue ---------------------------------------
            # ------------------------------------------------------------
            for node_exec in db_client.get_node_executions(
                graph_exec.graph_exec_id,
                statuses=[
                    ExecutionStatus.RUNNING,
                    ExecutionStatus.QUEUED,
                    ExecutionStatus.TERMINATED,
                ],
            ):
                node_entry = node_exec.to_node_execution_entry(graph_exec.user_context)
                execution_queue.add(node_entry)

            # ------------------------------------------------------------
            # Main dispatch / polling loop -----------------------------
            # ------------------------------------------------------------
            while not execution_queue.empty():
                if cancel.is_set():
                    break

                queued_node_exec = execution_queue.get()

                log_metadata.debug(
                    f"Dispatching node execution {queued_node_exec.node_exec_id} "
                    f"for node {queued_node_exec.node_id}",
                )

                # Charge usage (may raise) ------------------------------
                try:
                    cost, remaining_balance = self._charge_usage(
                        node_exec=queued_node_exec,
                        execution_count=increment_execution_count(graph_exec.user_id),
                    )
                    with execution_stats_lock:
                        execution_stats.cost += cost
                    # Check if we crossed the low balance threshold
                    self._handle_low_balance(
                        db_client=db_client,
                        user_id=graph_exec.user_id,
                        current_balance=remaining_balance,
                        transaction_cost=cost,
                    )
                except InsufficientBalanceError as balance_error:
                    error = balance_error  # Set error to trigger FAILED status
                    node_exec_id = queued_node_exec.node_exec_id
                    db_client.upsert_execution_output(
                        node_exec_id=node_exec_id,
                        output_name="error",
                        output_data=str(error),
                    )
                    update_node_execution_status(
                        db_client=db_client,
                        exec_id=node_exec_id,
                        status=ExecutionStatus.FAILED,
                    )

                    self._handle_insufficient_funds_notif(
                        db_client,
                        graph_exec.user_id,
                        graph_exec.graph_id,
                        error,
                    )
                    # Gracefully stop the execution loop
                    break

                # Add input overrides -----------------------------
                node_id = queued_node_exec.node_id
                if (nodes_input_masks := graph_exec.nodes_input_masks) and (
                    node_input_mask := nodes_input_masks.get(node_id)
                ):
                    queued_node_exec.inputs.update(node_input_mask)

                # Kick off async node execution -------------------------
                node_execution_task = asyncio.run_coroutine_threadsafe(
                    self.on_node_execution(
                        node_exec=queued_node_exec,
                        node_exec_progress=running_node_execution[node_id],
                        nodes_input_masks=nodes_input_masks,
                        graph_stats_pair=(
                            execution_stats,
                            execution_stats_lock,
                        ),
                    ),
                    self.node_execution_loop,
                )
                running_node_execution[node_id].add_task(
                    node_exec_id=queued_node_exec.node_exec_id,
                    task=node_execution_task,
                )

                # Poll until queue refills or all inflight work done ----
                while execution_queue.empty() and (
                    running_node_execution or running_node_evaluation
                ):
                    if cancel.is_set():
                        break

                    # --------------------------------------------------
                    # Handle inflight evaluations ---------------------
                    # --------------------------------------------------
                    node_output_found = False
                    for node_id, inflight_exec in list(running_node_execution.items()):
                        if cancel.is_set():
                            break

                        # node evaluation future -----------------
                        if inflight_eval := running_node_evaluation.get(node_id):
                            if not inflight_eval.done():
                                continue
                            try:
                                inflight_eval.result(timeout=0)
                                running_node_evaluation.pop(node_id)
                            except Exception as e:
                                log_metadata.error(f"Node eval #{node_id} failed: {e}")

                        # node execution future ---------------------------
                        if inflight_exec.is_done():
                            running_node_execution.pop(node_id)
                            continue

                        if output := inflight_exec.pop_output():
                            node_output_found = True
                            running_node_evaluation[node_id] = (
                                asyncio.run_coroutine_threadsafe(
                                    self._process_node_output(
                                        output=output,
                                        node_id=node_id,
                                        graph_exec=graph_exec,
                                        log_metadata=log_metadata,
                                        nodes_input_masks=nodes_input_masks,
                                        execution_queue=execution_queue,
                                    ),
                                    self.node_evaluation_loop,
                                )
                            )
                    if (
                        not node_output_found
                        and execution_queue.empty()
                        and (running_node_execution or running_node_evaluation)
                    ):
                        cluster_lock.refresh()
                        time.sleep(0.1)

            # loop done --------------------------------------------------

            # Output moderation
            try:
                if moderation_error := asyncio.run_coroutine_threadsafe(
                    automod_manager.moderate_graph_execution_outputs(
                        db_client=get_db_async_client(),
                        graph_exec_id=graph_exec.graph_exec_id,
                        user_id=graph_exec.user_id,
                        graph_id=graph_exec.graph_id,
                    ),
                    self.node_evaluation_loop,
                ).result(timeout=30.0):
                    raise moderation_error
            except asyncio.TimeoutError:
                log_metadata.warning(
                    f"Output moderation timed out for graph execution {graph_exec.graph_exec_id}, bypassing moderation and continuing execution"
                )
                # Continue execution without moderation

            # Determine final execution status based on whether there was an error or termination
            if cancel.is_set():
                execution_status = ExecutionStatus.TERMINATED
            elif error is not None:
                execution_status = ExecutionStatus.FAILED
            else:
                execution_status = ExecutionStatus.COMPLETED

            if error:
                execution_stats.error = str(error) or type(error).__name__

            return execution_status

        except BaseException as e:
            error = (
                e
                if isinstance(e, Exception)
                else Exception(f"{e.__class__.__name__}: {e}")
            )
            if not execution_stats.error:
                execution_stats.error = str(error)

            known_errors = (InsufficientBalanceError, ModerationError)
            if isinstance(error, known_errors):
                return ExecutionStatus.FAILED

            execution_status = ExecutionStatus.FAILED
            log_metadata.exception(
                f"Failed graph execution {graph_exec.graph_exec_id}: {error}"
            )

            # Send rate-limited Discord alert for unknown/unexpected errors
            send_rate_limited_discord_alert(
                "graph_execution",
                error,
                "unknown_error",
                f"🚨 **Unknown Graph Execution Error**\n"
                f"User: {graph_exec.user_id}\n"
                f"Graph ID: {graph_exec.graph_id}\n"
                f"Execution ID: {graph_exec.graph_exec_id}\n"
                f"Error Type: {type(error).__name__}\n"
                f"Error: {str(error)[:200]}{'...' if len(str(error)) > 200 else ''}\n",
            )

            raise

        finally:
            self._cleanup_graph_execution(
                execution_queue=execution_queue,
                running_node_execution=running_node_execution,
                running_node_evaluation=running_node_evaluation,
                execution_status=execution_status,
                error=error,
                graph_exec_id=graph_exec.graph_exec_id,
                log_metadata=log_metadata,
                db_client=db_client,
            )

    @error_logged(swallow=True)
    def _cleanup_graph_execution(
        self,
        execution_queue: ExecutionQueue[NodeExecutionEntry],
        running_node_execution: dict[str, "NodeExecutionProgress"],
        running_node_evaluation: dict[str, Future],
        execution_status: ExecutionStatus,
        error: Exception | None,
        graph_exec_id: str,
        log_metadata: LogMetadata,
        db_client: "DatabaseManagerClient",
    ) -> None:
        """
        Clean up running node executions and evaluations when graph execution ends.
        This method is decorated with @error_logged(swallow=True) to ensure cleanup
        never fails in the finally block.
        """
        # Cancel and wait for all node executions to complete
        for node_id, inflight_exec in running_node_execution.items():
            if inflight_exec.is_done():
                continue
            log_metadata.info(f"Stopping node execution {node_id}")
            inflight_exec.stop()

        for node_id, inflight_exec in running_node_execution.items():
            try:
                inflight_exec.wait_for_done(timeout=3600.0)
            except TimeoutError:
                log_metadata.exception(
                    f"Node execution #{node_id} did not stop in time, "
                    "it may be stuck or taking too long."
                )

        # Wait the remaining inflight evaluations to finish
        for node_id, inflight_eval in running_node_evaluation.items():
            try:
                inflight_eval.result(timeout=3600.0)
            except TimeoutError:
                log_metadata.exception(
                    f"Node evaluation #{node_id} did not stop in time, "
                    "it may be stuck or taking too long."
                )

        while queued_execution := execution_queue.get_or_none():
            update_node_execution_status(
                db_client=db_client,
                exec_id=queued_execution.node_exec_id,
                status=execution_status,
                stats={"error": str(error)} if error else None,
            )

        clean_exec_files(graph_exec_id)

    @async_error_logged(swallow=True)
    async def _process_node_output(
        self,
        output: ExecutionOutputEntry,
        node_id: str,
        graph_exec: GraphExecutionEntry,
        log_metadata: LogMetadata,
        nodes_input_masks: Optional[NodesInputMasks],
        execution_queue: ExecutionQueue[NodeExecutionEntry],
    ) -> None:
        """Process a node's output, update its status, and enqueue next nodes.

        Args:
            output: The execution output entry to process
            node_id: The ID of the node that produced the output
            graph_exec: The graph execution entry
            log_metadata: Logger metadata for consistent logging
            nodes_input_masks: Optional map of node input overrides
            execution_queue: Queue to add next executions to
        """
        db_client = get_db_async_client()

        log_metadata.debug(f"Enqueue nodes for {node_id}: {output}")

        for next_execution in await _enqueue_next_nodes(
            db_client=db_client,
            node=output.node,
            output=output.data,
            user_id=graph_exec.user_id,
            graph_exec_id=graph_exec.graph_exec_id,
            graph_id=graph_exec.graph_id,
            log_metadata=log_metadata,
            nodes_input_masks=nodes_input_masks,
            user_context=graph_exec.user_context,
        ):
            execution_queue.add(next_execution)

    def _handle_agent_run_notif(
        self,
        db_client: "DatabaseManagerClient",
        graph_exec: GraphExecutionEntry,
        exec_stats: GraphExecutionStats,
    ):
        metadata = db_client.get_graph_metadata(
            graph_exec.graph_id, graph_exec.graph_version
        )
        outputs = db_client.get_node_executions(
            graph_exec.graph_exec_id,
            block_ids=[AgentOutputBlock().id],
        )

        named_outputs = [
            {
                key: value[0] if key == "name" else value
                for key, value in output.output_data.items()
            }
            for output in outputs
        ]

        queue_notification(
            NotificationEventModel(
                user_id=graph_exec.user_id,
                type=NotificationType.AGENT_RUN,
                data=AgentRunData(
                    outputs=named_outputs,
                    agent_name=metadata.name if metadata else "Unknown Agent",
                    credits_used=exec_stats.cost,
                    execution_time=exec_stats.walltime,
                    graph_id=graph_exec.graph_id,
                    node_count=exec_stats.node_count,
                ),
            )
        )

    def _handle_insufficient_funds_notif(
        self,
        db_client: "DatabaseManagerClient",
        user_id: str,
        graph_id: str,
        e: InsufficientBalanceError,
    ):
        shortfall = abs(e.amount) - e.balance
        metadata = db_client.get_graph_metadata(graph_id)
        base_url = (
            settings.config.frontend_base_url or settings.config.platform_base_url
        )

        queue_notification(
            NotificationEventModel(
                user_id=user_id,
                type=NotificationType.ZERO_BALANCE,
                data=ZeroBalanceData(
                    current_balance=e.balance,
                    billing_page_link=f"{base_url}/profile/credits",
                    shortfall=shortfall,
                    agent_name=metadata.name if metadata else "Unknown Agent",
                ),
            )
        )

        try:
            user_email = db_client.get_user_email_by_id(user_id)

            alert_message = (
                f"❌ **Insufficient Funds Alert**\n"
                f"User: {user_email or user_id}\n"
                f"Agent: {metadata.name if metadata else 'Unknown Agent'}\n"
                f"Current balance: ${e.balance / 100:.2f}\n"
                f"Attempted cost: ${abs(e.amount) / 100:.2f}\n"
                f"Shortfall: ${abs(shortfall) / 100:.2f}\n"
                f"[View User Details]({base_url}/admin/spending?search={user_email})"
            )

            get_notification_manager_client().discord_system_alert(
                alert_message, DiscordChannel.PRODUCT
            )
        except Exception as alert_error:
            logger.error(
                f"Failed to send insufficient funds Discord alert: {alert_error}"
            )

    def _handle_low_balance(
        self,
        db_client: "DatabaseManagerClient",
        user_id: str,
        current_balance: int,
        transaction_cost: int,
    ):
        """Check and handle low balance scenarios after a transaction"""
        LOW_BALANCE_THRESHOLD = settings.config.low_balance_threshold

        balance_before = current_balance + transaction_cost

        if (
            current_balance < LOW_BALANCE_THRESHOLD
            and balance_before >= LOW_BALANCE_THRESHOLD
        ):
            base_url = (
                settings.config.frontend_base_url or settings.config.platform_base_url
            )
            queue_notification(
                NotificationEventModel(
                    user_id=user_id,
                    type=NotificationType.LOW_BALANCE,
                    data=LowBalanceData(
                        current_balance=current_balance,
                        billing_page_link=f"{base_url}/profile/credits",
                    ),
                )
            )

            try:
                user_email = db_client.get_user_email_by_id(user_id)
                alert_message = (
                    f"⚠️ **Low Balance Alert**\n"
                    f"User: {user_email or user_id}\n"
                    f"Balance dropped below ${LOW_BALANCE_THRESHOLD / 100:.2f}\n"
                    f"Current balance: ${current_balance / 100:.2f}\n"
                    f"Transaction cost: ${transaction_cost / 100:.2f}\n"
                    f"[View User Details]({base_url}/admin/spending?search={user_email})"
                )
                get_notification_manager_client().discord_system_alert(
                    alert_message, DiscordChannel.PRODUCT
                )
            except Exception as e:
                logger.error(f"Failed to send low balance Discord alert: {e}")


class ExecutionManager(AppProcess):
    def __init__(self):
        super().__init__()
        self.pool_size = settings.config.num_graph_workers
        self.active_graph_runs: dict[str, tuple[Future, threading.Event]] = {}
        self.executor_id = str(uuid.uuid4())

        self._executor = None
        self._stop_consuming = None

        self._cancel_thread = None
        self._cancel_client = None
        self._run_thread = None
        self._run_client = None

        self._execution_locks = {}

    @property
    def cancel_thread(self) -> threading.Thread:
        if self._cancel_thread is None:
            self._cancel_thread = threading.Thread(
                target=lambda: self._consume_execution_cancel(),
                daemon=True,
            )
        return self._cancel_thread

    @property
    def run_thread(self) -> threading.Thread:
        if self._run_thread is None:
            self._run_thread = threading.Thread(
                target=lambda: self._consume_execution_run(),
                daemon=True,
            )
        return self._run_thread

    @property
    def stop_consuming(self) -> threading.Event:
        if self._stop_consuming is None:
            self._stop_consuming = threading.Event()
        return self._stop_consuming

    @property
    def executor(self) -> ThreadPoolExecutor:
        if self._executor is None:
            self._executor = ThreadPoolExecutor(
                max_workers=self.pool_size,
                initializer=init_worker,
            )
        return self._executor

    @property
    def cancel_client(self) -> SyncRabbitMQ:
        if self._cancel_client is None:
            self._cancel_client = SyncRabbitMQ(create_execution_queue_config())
        return self._cancel_client

    @property
    def run_client(self) -> SyncRabbitMQ:
        if self._run_client is None:
            self._run_client = SyncRabbitMQ(create_execution_queue_config())
        return self._run_client

    def run(self):
        logger.info(
            f"[{self.service_name}] 🆔 Pod assigned executor_id: {self.executor_id}"
        )
        logger.info(f"[{self.service_name}] ⏳ Spawn max-{self.pool_size} workers...")

        pool_size_gauge.set(self.pool_size)
        self._update_prompt_metrics()
        start_http_server(settings.config.execution_manager_port)

        self.cancel_thread.start()
        self.run_thread.start()

        while True:
            time.sleep(1e5)

    @continuous_retry()
    def _consume_execution_cancel(self):
        if self.stop_consuming.is_set() and not self.active_graph_runs:
            logger.info(
                f"[{self.service_name}] Stop reconnecting cancel consumer since the service is cleaned up."
            )
            return

        # Check if channel is closed and force reconnection if needed
        if not self.cancel_client.is_ready:
            self.cancel_client.disconnect()
        self.cancel_client.connect()
        cancel_channel = self.cancel_client.get_channel()
        cancel_channel.basic_consume(
            queue=GRAPH_EXECUTION_CANCEL_QUEUE_NAME,
            on_message_callback=self._handle_cancel_message,
            auto_ack=True,
        )
        logger.info(f"[{self.service_name}] ⏳ Starting cancel message consumer...")
        cancel_channel.start_consuming()
        if not self.stop_consuming.is_set() or self.active_graph_runs:
            raise RuntimeError(
                f"[{self.service_name}] ❌ cancel message consumer is stopped: {cancel_channel}"
            )
        logger.info(
            f"[{self.service_name}] ✅ Cancel message consumer stopped gracefully"
        )

    @continuous_retry()
    def _consume_execution_run(self):
        # Long-running executions are handled by:
        # 1. Long consumer timeout (x-consumer-timeout) allows long running agent
        # 2. Enhanced connection settings (5 retries, 1s delay) for quick reconnection
        # 3. Process monitoring ensures failed executors release messages back to queue
        if self.stop_consuming.is_set():
            logger.info(
                f"[{self.service_name}] Stop reconnecting execution consumer since the service is cleaned up."
            )
            return

        # Check if channel is closed and force reconnection if needed
        if not self.run_client.is_ready:
            self.run_client.disconnect()
        self.run_client.connect()
        run_channel = self.run_client.get_channel()
        run_channel.basic_qos(prefetch_count=self.pool_size)

        # Configure consumer for long-running graph executions
        # auto_ack=False: Don't acknowledge messages until execution completes (prevents data loss)
        run_channel.basic_consume(
            queue=GRAPH_EXECUTION_QUEUE_NAME,
            on_message_callback=self._handle_run_message,
            auto_ack=False,
            consumer_tag="graph_execution_consumer",
        )
        run_channel.confirm_delivery()
        logger.info(f"[{self.service_name}] ⏳ Starting to consume run messages...")
        run_channel.start_consuming()
        if not self.stop_consuming.is_set():
            raise RuntimeError(
                f"[{self.service_name}] ❌ run message consumer is stopped: {run_channel}"
            )
        logger.info(f"[{self.service_name}] ✅ Run message consumer stopped gracefully")

    @error_logged(swallow=True)
    def _handle_cancel_message(
        self,
        _channel: BlockingChannel,
        _method: Basic.Deliver,
        _properties: BasicProperties,
        body: bytes,
    ):
        """
        Called whenever we receive a CANCEL message from the queue.
        (With auto_ack=True, message is considered 'acked' automatically.)
        """
        request = CancelExecutionEvent.model_validate_json(body)
        graph_exec_id = request.graph_exec_id
        if not graph_exec_id:
            logger.warning(
                f"[{self.service_name}] Cancel message missing 'graph_exec_id'"
            )
            return
        if graph_exec_id not in self.active_graph_runs:
            logger.debug(
                f"[{self.service_name}] Cancel received for {graph_exec_id} but not active."
            )
            return

        _, cancel_event = self.active_graph_runs[graph_exec_id]
        logger.info(f"[{self.service_name}] Received cancel for {graph_exec_id}")
        if not cancel_event.is_set():
            cancel_event.set()
        else:
            logger.debug(
                f"[{self.service_name}] Cancel already set for {graph_exec_id}"
            )

    def _handle_run_message(
        self,
        _channel: BlockingChannel,
        method: Basic.Deliver,
        _properties: BasicProperties,
        body: bytes,
    ):
        delivery_tag = method.delivery_tag

        @func_retry
        def _ack_message(reject: bool, requeue: bool):
            """Acknowledge or reject the message based on execution status."""

            # Connection can be lost, so always get a fresh channel
            channel = self.run_client.get_channel()
            if reject:
                channel.connection.add_callback_threadsafe(
                    lambda: channel.basic_nack(delivery_tag, requeue=requeue)
                )
            else:
                channel.connection.add_callback_threadsafe(
                    lambda: channel.basic_ack(delivery_tag)
                )

        # Check if we're shutting down - reject new messages but keep connection alive
        if self.stop_consuming.is_set():
            logger.info(
                f"[{self.service_name}] Rejecting new execution during shutdown"
            )
            _ack_message(reject=True, requeue=True)
            return

        # Check if we can accept more runs
        self._cleanup_completed_runs()
        if len(self.active_graph_runs) >= self.pool_size:
            _ack_message(reject=True, requeue=True)
            return

        try:
            graph_exec_entry = GraphExecutionEntry.model_validate_json(body)
        except Exception as e:
            logger.error(
                f"[{self.service_name}] Could not parse run message: {e}, body={body}"
            )
            _ack_message(reject=True, requeue=False)
            return

        graph_exec_id = graph_exec_entry.graph_exec_id
        user_id = graph_exec_entry.user_id
        graph_id = graph_exec_entry.graph_id
        parent_graph_exec_id = graph_exec_entry.parent_graph_exec_id

        logger.info(
            f"[{self.service_name}] Received RUN for graph_exec_id={graph_exec_id}, user_id={user_id}, executor_id={self.executor_id}"
            + (f", parent={parent_graph_exec_id}" if parent_graph_exec_id else "")
        )

        # Check if parent execution is already terminated (prevents orphaned child executions)
        if parent_graph_exec_id:
            try:
                parent_exec = get_db_client().get_graph_execution_meta(
                    execution_id=parent_graph_exec_id,
                    user_id=user_id,
                )
                if parent_exec and parent_exec.status == ExecutionStatus.TERMINATED:
                    logger.info(
                        f"[{self.service_name}] Skipping execution {graph_exec_id} - parent {parent_graph_exec_id} is TERMINATED"
                    )
                    # Mark this child as terminated since parent was stopped
                    get_db_client().update_graph_execution_stats(
                        graph_exec_id=graph_exec_id,
                        status=ExecutionStatus.TERMINATED,
                    )
                    _ack_message(reject=False, requeue=False)
                    return
            except Exception as e:
                logger.warning(
                    f"[{self.service_name}] Could not check parent status for {graph_exec_id}: {e}"
                )
                # Continue execution if parent check fails (don't block on errors)

        # Check user rate limit before processing
        try:
            # Only check executions from the last 24 hours for performance
            current_running_count = get_db_client().get_graph_executions_count(
                user_id=user_id,
                graph_id=graph_id,
                statuses=[ExecutionStatus.RUNNING],
                created_time_gte=datetime.now(timezone.utc) - timedelta(hours=24),
            )

            if (
                current_running_count
                >= settings.config.max_concurrent_graph_executions_per_user
            ):
                logger.warning(
                    f"[{self.service_name}] Rate limit exceeded for user {user_id} on graph {graph_id}: "
                    f"{current_running_count}/{settings.config.max_concurrent_graph_executions_per_user} running executions"
                )
                _ack_message(reject=True, requeue=True)
                return

        except Exception as e:
            logger.error(
                f"[{self.service_name}] Failed to check rate limit for user {user_id}: {e}, proceeding with execution"
            )
            # If rate limit check fails, proceed to avoid blocking executions

        # Check for local duplicate execution first
        if graph_exec_id in self.active_graph_runs:
            logger.warning(
                f"[{self.service_name}] Graph {graph_exec_id} already running locally; rejecting duplicate."
            )
            _ack_message(reject=True, requeue=True)
            return

        # Try to acquire cluster-wide execution lock
        cluster_lock = ClusterLock(
            redis=redis.get_redis(),
            key=f"exec_lock:{graph_exec_id}",
            owner_id=self.executor_id,
            timeout=settings.config.cluster_lock_timeout,
        )
        current_owner = cluster_lock.try_acquire()
        if current_owner != self.executor_id:
            # Either someone else has it or Redis is unavailable
            if current_owner is not None:
                logger.warning(
                    f"[{self.service_name}] Graph {graph_exec_id} already running on pod {current_owner}, current executor_id={self.executor_id}"
                )
                _ack_message(reject=True, requeue=False)
            else:
                logger.warning(
                    f"[{self.service_name}] Could not acquire lock for {graph_exec_id} - Redis unavailable"
                )
                _ack_message(reject=True, requeue=True)
            return

<<<<<<< HEAD
        logger.info(
            f"[{self.service_name}] Successfully acquired cluster lock for {graph_exec_id}, executor_id={self.executor_id}"
        )
=======
        # Wrap entire block after successful lock acquisition
        try:
            self._execution_locks[graph_exec_id] = cluster_lock
>>>>>>> 5fb142c6

            logger.info(
                f"[{self.service_name}] Acquired cluster lock for {graph_exec_id} with executor {self.executor_id}"
            )

            cancel_event = threading.Event()
            future = self.executor.submit(
                execute_graph, graph_exec_entry, cancel_event, cluster_lock
            )
            self.active_graph_runs[graph_exec_id] = (future, cancel_event)
        except Exception as e:
            logger.warning(
                f"[{self.service_name}] Failed to setup execution for {graph_exec_id}: {type(e).__name__}: {e}"
            )
            # Release cluster lock before requeue
            cluster_lock.release()
            if graph_exec_id in self._execution_locks:
                del self._execution_locks[graph_exec_id]
            _ack_message(reject=True, requeue=True)
            return
        self._update_prompt_metrics()

        def _on_run_done(f: Future):
            logger.info(f"[{self.service_name}] Run completed for {graph_exec_id}")
            try:
                if exec_error := f.exception():
                    logger.error(
                        f"[{self.service_name}] Execution for {graph_exec_id} failed: {type(exec_error)} {exec_error}"
                    )
                    _ack_message(reject=True, requeue=True)
                else:
                    _ack_message(reject=False, requeue=False)
            except BaseException as e:
                logger.exception(
                    f"[{self.service_name}] Error in run completion callback: {e}"
                )
            finally:
                # Release the cluster-wide execution lock
                if graph_exec_id in self._execution_locks:
                    logger.info(
                        f"[{self.service_name}] Releasing cluster lock for {graph_exec_id}, executor_id={self.executor_id}"
                    )
                    self._execution_locks[graph_exec_id].release()
                    del self._execution_locks[graph_exec_id]
                self._cleanup_completed_runs()

        future.add_done_callback(_on_run_done)

    def _cleanup_completed_runs(self) -> list[str]:
        """Remove completed futures from active_graph_runs and update metrics"""
        completed_runs = []
        for graph_exec_id, (future, _) in self.active_graph_runs.items():
            if future.done():
                completed_runs.append(graph_exec_id)

        for geid in completed_runs:
            logger.info(f"[{self.service_name}] ✅ Cleaned up completed run {geid}")
            self.active_graph_runs.pop(geid, None)

        self._update_prompt_metrics()
        return completed_runs

    def _update_prompt_metrics(self):
        active_count = len(self.active_graph_runs)
        active_runs_gauge.set(active_count)
        if self.stop_consuming.is_set():
            utilization_gauge.set(1.0)
        else:
            utilization_gauge.set(active_count / self.pool_size)

    def _stop_message_consumers(
        self, thread: threading.Thread, client: SyncRabbitMQ, prefix: str
    ):
        try:
            channel = client.get_channel()
            channel.connection.add_callback_threadsafe(lambda: channel.stop_consuming())

            try:
                thread.join(timeout=300)
            except TimeoutError:
                logger.error(
                    f"{prefix} ⚠️ Run thread did not finish in time, forcing disconnect"
                )

            client.disconnect()
            logger.info(f"{prefix} ✅ Run client disconnected")
        except Exception as e:
            logger.error(f"{prefix} ⚠️ Error disconnecting run client: {type(e)} {e}")

    def cleanup(self):
        """Override cleanup to implement graceful shutdown with active execution waiting."""
        prefix = f"[{self.service_name}][on_graph_executor_stop {os.getpid()}]"
        logger.info(f"{prefix} 🧹 Starting graceful shutdown...")

        # Signal the consumer thread to stop (thread-safe)
        try:
            self.stop_consuming.set()
            run_channel = self.run_client.get_channel()
            run_channel.connection.add_callback_threadsafe(
                lambda: run_channel.stop_consuming()
            )
            logger.info(f"{prefix} ✅ Exec consumer has been signaled to stop")
        except Exception as e:
            logger.error(f"{prefix} ⚠️ Error signaling consumer to stop: {type(e)} {e}")

        # Wait for active executions to complete
        if self.active_graph_runs:
            logger.info(
                f"{prefix} ⏳ Waiting for {len(self.active_graph_runs)} active executions to complete..."
            )

            max_wait = GRACEFUL_SHUTDOWN_TIMEOUT_SECONDS
            wait_interval = 5
            waited = 0

            while waited < max_wait:
                self._cleanup_completed_runs()
                if not self.active_graph_runs:
                    logger.info(f"{prefix} ✅ All active executions completed")
                    break
                else:
                    ids = [k.split("-")[0] for k in self.active_graph_runs.keys()]
                    logger.info(
                        f"{prefix} ⏳ Still waiting for {len(self.active_graph_runs)} executions: {ids}"
                    )

                    for graph_exec_id in self.active_graph_runs:
                        if lock := self._execution_locks.get(graph_exec_id):
                            lock.refresh()

                time.sleep(wait_interval)
                waited += wait_interval

            if self.active_graph_runs:
                logger.error(
                    f"{prefix} ⚠️ {len(self.active_graph_runs)} executions still running after {max_wait}s"
                )
            else:
                logger.info(f"{prefix} ✅ All executions completed gracefully")

        # Shutdown the executor
        try:
            self.executor.shutdown(cancel_futures=True, wait=False)
            logger.info(f"{prefix} ✅ Executor shutdown completed")
        except Exception as e:
            logger.error(f"{prefix} ⚠️ Error during executor shutdown: {type(e)} {e}")

        # Release remaining execution locks
        try:
            for lock in self._execution_locks.values():
                lock.release()
            self._execution_locks.clear()
            logger.info(f"{prefix} ✅ Released execution locks")
        except Exception as e:
            logger.warning(f"{prefix} ⚠️ Failed to release all locks: {e}")

        # Disconnect the run execution consumer
        self._stop_message_consumers(
            self.run_thread,
            self.run_client,
            prefix + " [run-consumer]",
        )
        self._stop_message_consumers(
            self.cancel_thread,
            self.cancel_client,
            prefix + " [cancel-consumer]",
        )

        logger.info(f"{prefix} ✅ Finished GraphExec cleanup")

        super().cleanup()


# ------- UTILITIES ------- #


def get_db_client() -> "DatabaseManagerClient":
    return get_database_manager_client()


def get_db_async_client() -> "DatabaseManagerAsyncClient":
    return get_database_manager_async_client()


@func_retry
async def send_async_execution_update(
    entry: GraphExecution | NodeExecutionResult | None,
) -> None:
    if entry is None:
        return
    await get_async_execution_event_bus().publish(entry)


@func_retry
def send_execution_update(entry: GraphExecution | NodeExecutionResult | None):
    if entry is None:
        return
    return get_execution_event_bus().publish(entry)


async def async_update_node_execution_status(
    db_client: "DatabaseManagerAsyncClient",
    exec_id: str,
    status: ExecutionStatus,
    execution_data: BlockInput | None = None,
    stats: dict[str, Any] | None = None,
) -> NodeExecutionResult:
    """Sets status and fetches+broadcasts the latest state of the node execution"""
    exec_update = await db_client.update_node_execution_status(
        exec_id, status, execution_data, stats
    )
    await send_async_execution_update(exec_update)
    return exec_update


def update_node_execution_status(
    db_client: "DatabaseManagerClient",
    exec_id: str,
    status: ExecutionStatus,
    execution_data: BlockInput | None = None,
    stats: dict[str, Any] | None = None,
) -> NodeExecutionResult:
    """Sets status and fetches+broadcasts the latest state of the node execution"""
    exec_update = db_client.update_node_execution_status(
        exec_id, status, execution_data, stats
    )
    send_execution_update(exec_update)
    return exec_update


async def async_update_graph_execution_state(
    db_client: "DatabaseManagerAsyncClient",
    graph_exec_id: str,
    status: ExecutionStatus | None = None,
    stats: GraphExecutionStats | None = None,
) -> GraphExecution | None:
    """Sets status and fetches+broadcasts the latest state of the graph execution"""
    graph_update = await db_client.update_graph_execution_stats(
        graph_exec_id, status, stats
    )
    if graph_update:
        await send_async_execution_update(graph_update)
    else:
        logger.error(f"Failed to update graph execution stats for {graph_exec_id}")
    return graph_update


def update_graph_execution_state(
    db_client: "DatabaseManagerClient",
    graph_exec_id: str,
    status: ExecutionStatus | None = None,
    stats: GraphExecutionStats | None = None,
) -> GraphExecution | None:
    """Sets status and fetches+broadcasts the latest state of the graph execution"""
    graph_update = db_client.update_graph_execution_stats(graph_exec_id, status, stats)
    if graph_update:
        send_execution_update(graph_update)
    else:
        logger.error(f"Failed to update graph execution stats for {graph_exec_id}")
    return graph_update


@asynccontextmanager
async def synchronized(key: str, timeout: int = settings.config.cluster_lock_timeout):
    r = await redis.get_redis_async()
    lock: AsyncRedisLock = r.lock(f"lock:{key}", timeout=timeout)
    try:
        await lock.acquire()
        yield
    finally:
        if await lock.locked() and await lock.owned():
            try:
                await lock.release()
            except Exception as e:
                logger.warning(f"Failed to release lock for key {key}: {e}")


def increment_execution_count(user_id: str) -> int:
    """
    Increment the execution count for a given user,
    this will be used to charge the user for the execution cost.
    """
    r = redis.get_redis()
    k = f"uec:{user_id}"  # User Execution Count global key
    counter = cast(int, r.incr(k))
    if counter == 1:
        r.expire(k, settings.config.execution_counter_expiration_time)
    return counter<|MERGE_RESOLUTION|>--- conflicted
+++ resolved
@@ -1586,18 +1586,12 @@
                 _ack_message(reject=True, requeue=True)
             return
 
-<<<<<<< HEAD
-        logger.info(
-            f"[{self.service_name}] Successfully acquired cluster lock for {graph_exec_id}, executor_id={self.executor_id}"
-        )
-=======
         # Wrap entire block after successful lock acquisition
         try:
             self._execution_locks[graph_exec_id] = cluster_lock
->>>>>>> 5fb142c6
 
             logger.info(
-                f"[{self.service_name}] Acquired cluster lock for {graph_exec_id} with executor {self.executor_id}"
+                f"[{self.service_name}] Successfully acquired cluster lock for {graph_exec_id}, executor_id={self.executor_id}"
             )
 
             cancel_event = threading.Event()
