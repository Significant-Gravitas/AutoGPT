import atexit
import logging
import multiprocessing
import os
import signal
import sys
import threading
import time
from concurrent.futures import Future, ProcessPoolExecutor
from contextlib import contextmanager
from multiprocessing.pool import AsyncResult, Pool
from typing import TYPE_CHECKING, Any, Generator, TypeVar, cast

from pika.adapters.blocking_connection import BlockingChannel
from pika.spec import Basic
from redis.lock import Lock as RedisLock

from backend.blocks.io import AgentOutputBlock
from backend.data.model import (
    CredentialsMetaInput,
    GraphExecutionStats,
    NodeExecutionStats,
)
from backend.data.notifications import (
    AgentRunData,
    LowBalanceData,
    NotificationEventDTO,
    NotificationType,
)
from backend.util.exceptions import InsufficientBalanceError

if TYPE_CHECKING:
    from backend.executor import DatabaseManager
    from backend.notifications.notifications import NotificationManager

from autogpt_libs.utils.cache import thread_cached

from backend.blocks.agent import AgentExecutorBlock
from backend.data import redis
from backend.data.block import BlockData, BlockInput, BlockSchema, get_block
from backend.data.execution import (
    ExecutionQueue,
    ExecutionStatus,
    GraphExecution,
    GraphExecutionEntry,
    NodeExecutionEntry,
    NodeExecutionResult,
)
from backend.data.graph import Link, Node
from backend.executor.utils import (
    GRAPH_EXECUTION_CANCEL_QUEUE_NAME,
    GRAPH_EXECUTION_QUEUE_NAME,
    CancelExecutionEvent,
    UsageTransactionMetadata,
    block_usage_cost,
    execution_usage_cost,
    get_execution_event_bus,
    get_execution_queue,
    parse_execution_output,
    validate_exec,
)
from backend.integrations.creds_manager import IntegrationCredentialsManager
from backend.util import json
from backend.util.decorator import error_logged, time_measured
from backend.util.file import clean_exec_files
from backend.util.logging import configure_logging
from backend.util.process import AppProcess, set_service_name
from backend.util.service import close_service_client, get_service_client
from backend.util.settings import Settings

logger = logging.getLogger(__name__)
settings = Settings()


class LogMetadata:
    def __init__(
        self,
        user_id: str,
        graph_eid: str,
        graph_id: str,
        node_eid: str,
        node_id: str,
        block_name: str,
    ):
        self.metadata = {
            "component": "ExecutionManager",
            "user_id": user_id,
            "graph_eid": graph_eid,
            "graph_id": graph_id,
            "node_eid": node_eid,
            "node_id": node_id,
            "block_name": block_name,
        }
        self.prefix = f"[ExecutionManager|uid:{user_id}|gid:{graph_id}|nid:{node_id}]|geid:{graph_eid}|nid:{node_eid}|{block_name}]"

    def info(self, msg: str, **extra):
        msg = self._wrap(msg, **extra)
        logger.info(msg, extra={"json_fields": {**self.metadata, **extra}})

    def warning(self, msg: str, **extra):
        msg = self._wrap(msg, **extra)
        logger.warning(msg, extra={"json_fields": {**self.metadata, **extra}})

    def error(self, msg: str, **extra):
        msg = self._wrap(msg, **extra)
        logger.error(msg, extra={"json_fields": {**self.metadata, **extra}})

    def debug(self, msg: str, **extra):
        msg = self._wrap(msg, **extra)
        logger.debug(msg, extra={"json_fields": {**self.metadata, **extra}})

    def exception(self, msg: str, **extra):
        msg = self._wrap(msg, **extra)
        logger.exception(msg, extra={"json_fields": {**self.metadata, **extra}})

    def _wrap(self, msg: str, **extra):
        extra_msg = str(extra or "")
        if len(extra_msg) > 1000:
            extra_msg = extra_msg[:1000] + "..."
        return f"{self.prefix} {msg} {extra_msg}"


T = TypeVar("T")
ExecutionStream = Generator[NodeExecutionEntry, None, None]


def execute_node(
    db_client: "DatabaseManager",
    creds_manager: IntegrationCredentialsManager,
    data: NodeExecutionEntry,
    execution_stats: NodeExecutionStats | None = None,
) -> ExecutionStream:
    """
    Execute a node in the graph. This will trigger a block execution on a node,
    persist the execution result, and return the subsequent node to be executed.

    Args:
        db_client: The client to send execution updates to the server.
        creds_manager: The manager to acquire and release credentials.
        data: The execution data for executing the current node.
        execution_stats: The execution statistics to be updated.

    Returns:
        The subsequent node to be enqueued, or None if there is no subsequent node.
    """
    user_id = data.user_id
    graph_exec_id = data.graph_exec_id
    graph_id = data.graph_id
    node_exec_id = data.node_exec_id
    node_id = data.node_id

    def update_execution_status(status: ExecutionStatus) -> NodeExecutionResult:
        """Sets status and fetches+broadcasts the latest state of the node execution"""
        exec_update = db_client.update_node_execution_status(node_exec_id, status)
        send_execution_update(exec_update)
        return exec_update

    node = db_client.get_node(node_id)

    node_block = node.block

    def push_output(output_name: str, output_data: Any) -> None:
        db_client.upsert_execution_output(
            node_exec_id=node_exec_id,
            output_name=output_name,
            output_data=output_data,
        )

    log_metadata = LogMetadata(
        user_id=user_id,
        graph_eid=graph_exec_id,
        graph_id=graph_id,
        node_eid=node_exec_id,
        node_id=node_id,
        block_name=node_block.name,
    )

    # Sanity check: validate the execution input.
    input_data, error = validate_exec(node, data.data, resolve_input=False)
    if input_data is None:
        log_metadata.error(f"Skip execution, input validation error: {error}")
        push_output("error", error)
        update_execution_status(ExecutionStatus.FAILED)
        return

    # Re-shape the input data for agent block.
    # AgentExecutorBlock specially separate the node input_data & its input_default.
    if isinstance(node_block, AgentExecutorBlock):
        input_data = {**node.input_default, "data": input_data}
    data.data = input_data

    # Execute the node
    input_data_str = json.dumps(input_data)
    input_size = len(input_data_str)
    log_metadata.info("Executed node with input", input=input_data_str)
    update_execution_status(ExecutionStatus.RUNNING)

    # Inject extra execution arguments for the blocks via kwargs
    extra_exec_kwargs: dict = {
        "graph_id": graph_id,
        "node_id": node_id,
        "graph_exec_id": graph_exec_id,
        "node_exec_id": node_exec_id,
        "user_id": user_id,
    }

    # Last-minute fetch credentials + acquire a system-wide read-write lock to prevent
    # changes during execution. ⚠️ This means a set of credentials can only be used by
    # one (running) block at a time; simultaneous execution of blocks using same
    # credentials is not supported.
    creds_lock = None
    input_model = cast(type[BlockSchema], node_block.input_schema)
    for field_name, input_type in input_model.get_credentials_fields().items():
        credentials_meta = input_type(**input_data[field_name])
        credentials, creds_lock = creds_manager.acquire(user_id, credentials_meta.id)
        extra_exec_kwargs[field_name] = credentials

    output_size = 0
    try:
        outputs: dict[str, Any] = {}
        for output_name, output_data in node_block.execute(
            input_data, **extra_exec_kwargs
        ):
            output_data = json.convert_pydantic_to_json(output_data)
            output_size += len(json.dumps(output_data))
            log_metadata.info("Node produced output", **{output_name: output_data})
            push_output(output_name, output_data)
            outputs[output_name] = output_data
            for execution in _enqueue_next_nodes(
                db_client=db_client,
                node=node,
                output=(output_name, output_data),
                user_id=user_id,
                graph_exec_id=graph_exec_id,
                graph_id=graph_id,
                log_metadata=log_metadata,
            ):
                yield execution

        update_execution_status(ExecutionStatus.COMPLETED)

    except Exception as e:
        error_msg = str(e)
        push_output("error", error_msg)
        update_execution_status(ExecutionStatus.FAILED)

        for execution in _enqueue_next_nodes(
            db_client=db_client,
            node=node,
            output=("error", error_msg),
            user_id=user_id,
            graph_exec_id=graph_exec_id,
            graph_id=graph_id,
            log_metadata=log_metadata,
        ):
            yield execution

        raise e
    finally:
        # Ensure credentials are released even if execution fails
        if creds_lock and creds_lock.locked():
            try:
                creds_lock.release()
            except Exception as e:
                log_metadata.error(f"Failed to release credentials lock: {e}")

        # Update execution stats
        if execution_stats is not None:
            execution_stats = execution_stats.model_copy(
                update=node_block.execution_stats.model_dump()
            )
            execution_stats.input_size = input_size
            execution_stats.output_size = output_size


def _enqueue_next_nodes(
    db_client: "DatabaseManager",
    node: Node,
    output: BlockData,
    user_id: str,
    graph_exec_id: str,
    graph_id: str,
    log_metadata: LogMetadata,
) -> list[NodeExecutionEntry]:
    def add_enqueued_execution(
        node_exec_id: str, node_id: str, block_id: str, data: BlockInput
    ) -> NodeExecutionEntry:
        exec_update = db_client.update_node_execution_status(
            node_exec_id, ExecutionStatus.QUEUED, data
        )
        send_execution_update(exec_update)
        return NodeExecutionEntry(
            user_id=user_id,
            graph_exec_id=graph_exec_id,
            graph_id=graph_id,
            node_exec_id=node_exec_id,
            node_id=node_id,
            block_id=block_id,
            data=data,
        )

    def register_next_executions(node_link: Link) -> list[NodeExecutionEntry]:
        enqueued_executions = []
        next_output_name = node_link.source_name
        next_input_name = node_link.sink_name
        next_node_id = node_link.sink_id

        next_data = parse_execution_output(output, next_output_name)
        if next_data is None:
            return enqueued_executions

        next_node = db_client.get_node(next_node_id)

        # Multiple node can register the same next node, we need this to be atomic
        # To avoid same execution to be enqueued multiple times,
        # Or the same input to be consumed multiple times.
        with synchronized(f"upsert_input-{next_node_id}-{graph_exec_id}"):
            # Add output data to the earliest incomplete execution, or create a new one.
            next_node_exec_id, next_node_input = db_client.upsert_execution_input(
                node_id=next_node_id,
                graph_exec_id=graph_exec_id,
                input_name=next_input_name,
                input_data=next_data,
            )

            # Complete missing static input pins data using the last execution input.
            static_link_names = {
                link.sink_name
                for link in next_node.input_links
                if link.is_static and link.sink_name not in next_node_input
            }
            if static_link_names and (
                latest_execution := db_client.get_latest_node_execution(
                    next_node_id, graph_exec_id
                )
            ):
                for name in static_link_names:
                    next_node_input[name] = latest_execution.input_data.get(name)

            # Validate the input data for the next node.
            next_node_input, validation_msg = validate_exec(next_node, next_node_input)
            suffix = f"{next_output_name}>{next_input_name}~{next_node_exec_id}:{validation_msg}"

            # Incomplete input data, skip queueing the execution.
            if not next_node_input:
                log_metadata.warning(f"Skipped queueing {suffix}")
                return enqueued_executions

            # Input is complete, enqueue the execution.
            log_metadata.info(f"Enqueued {suffix}")
            enqueued_executions.append(
                add_enqueued_execution(
                    node_exec_id=next_node_exec_id,
                    node_id=next_node_id,
                    block_id=next_node.block_id,
                    data=next_node_input,
                )
            )

            # Next execution stops here if the link is not static.
            if not node_link.is_static:
                return enqueued_executions

            # If link is static, there could be some incomplete executions waiting for it.
            # Load and complete the input missing input data, and try to re-enqueue them.
            for iexec in db_client.get_incomplete_node_executions(
                next_node_id, graph_exec_id
            ):
                idata = iexec.input_data
                ineid = iexec.node_exec_id

                static_link_names = {
                    link.sink_name
                    for link in next_node.input_links
                    if link.is_static and link.sink_name not in idata
                }
                for input_name in static_link_names:
                    idata[input_name] = next_node_input[input_name]

                idata, msg = validate_exec(next_node, idata)
                suffix = f"{next_output_name}>{next_input_name}~{ineid}:{msg}"
                if not idata:
                    log_metadata.info(f"Enqueueing static-link skipped: {suffix}")
                    continue
                log_metadata.info(f"Enqueueing static-link execution {suffix}")
                enqueued_executions.append(
                    add_enqueued_execution(
                        node_exec_id=iexec.node_exec_id,
                        node_id=next_node_id,
                        block_id=next_node.block_id,
                        data=idata,
                    )
                )
            return enqueued_executions

    return [
        execution
        for link in node.output_links
        for execution in register_next_executions(link)
    ]


class Executor:
    """
    This class contains event handlers for the process pool executor events.

    The main events are:
        on_node_executor_start: Initialize the process that executes the node.
        on_node_execution: Execution logic for a node.

        on_graph_executor_start: Initialize the process that executes the graph.
        on_graph_execution: Execution logic for a graph.

    The execution flow:
        1. Graph execution request is added to the queue.
        2. Graph executor loop picks the request from the queue.
        3. Graph executor loop submits the graph execution request to the executor pool.
      [on_graph_execution]
        4. Graph executor initialize the node execution queue.
        5. Graph executor adds the starting nodes to the node execution queue.
        6. Graph executor waits for all nodes to be executed.
      [on_node_execution]
        7. Node executor picks the node execution request from the queue.
        8. Node executor executes the node.
        9. Node executor enqueues the next executed nodes to the node execution queue.
    """

    @classmethod
    def on_node_executor_start(cls):
        configure_logging()
        set_service_name("NodeExecutor")
        redis.connect()
        cls.pid = os.getpid()
        cls.db_client = get_db_client()
        cls.creds_manager = IntegrationCredentialsManager()

        # Set up shutdown handlers
        cls.shutdown_lock = threading.Lock()
        atexit.register(cls.on_node_executor_stop)  # handle regular shutdown
        signal.signal(  # handle termination
            signal.SIGTERM, lambda _, __: cls.on_node_executor_sigterm()
        )

    @classmethod
    def on_node_executor_stop(cls):
        if not cls.shutdown_lock.acquire(blocking=False):
            return  # already shutting down

        logger.info(f"[on_node_executor_stop {cls.pid}] ⏳ Releasing locks...")
        cls.creds_manager.release_all_locks()
        logger.info(f"[on_node_executor_stop {cls.pid}] ⏳ Disconnecting Redis...")
        redis.disconnect()
        logger.info(f"[on_node_executor_stop {cls.pid}] ⏳ Disconnecting DB manager...")
        close_service_client(cls.db_client)
        logger.info(f"[on_node_executor_stop {cls.pid}] ✅ Finished cleanup")

    @classmethod
    def on_node_executor_sigterm(cls):
        llprint(f"[on_node_executor_sigterm {cls.pid}] ⚠️ SIGTERM received")
        if not cls.shutdown_lock.acquire(blocking=False):
            return  # already shutting down

        llprint(f"[on_node_executor_stop {cls.pid}] ⏳ Releasing locks...")
        cls.creds_manager.release_all_locks()
        llprint(f"[on_node_executor_stop {cls.pid}] ⏳ Disconnecting Redis...")
        redis.disconnect()
        llprint(f"[on_node_executor_stop {cls.pid}] ✅ Finished cleanup")
        sys.exit(0)

    @classmethod
    @error_logged
    def on_node_execution(
        cls,
        q: ExecutionQueue[NodeExecutionEntry],
        node_exec: NodeExecutionEntry,
    ) -> NodeExecutionStats:
        log_metadata = LogMetadata(
            user_id=node_exec.user_id,
            graph_eid=node_exec.graph_exec_id,
            graph_id=node_exec.graph_id,
            node_eid=node_exec.node_exec_id,
            node_id=node_exec.node_id,
            block_name="-",
        )

        execution_stats = NodeExecutionStats()
        timing_info, _ = cls._on_node_execution(
            q, node_exec, log_metadata, execution_stats
        )
        execution_stats.walltime = timing_info.wall_time
        execution_stats.cputime = timing_info.cpu_time

        if isinstance(execution_stats.error, Exception):
            execution_stats.error = str(execution_stats.error)
        cls.db_client.update_node_execution_stats(
            node_exec.node_exec_id, execution_stats
        )
        return execution_stats

    @classmethod
    @time_measured
    def _on_node_execution(
        cls,
        q: ExecutionQueue[NodeExecutionEntry],
        node_exec: NodeExecutionEntry,
        log_metadata: LogMetadata,
        stats: NodeExecutionStats | None = None,
    ):
        try:
            log_metadata.info(f"Start node execution {node_exec.node_exec_id}")
            for execution in execute_node(
                db_client=cls.db_client,
                creds_manager=cls.creds_manager,
                data=node_exec,
                execution_stats=stats,
            ):
                q.add(execution)
            log_metadata.info(f"Finished node execution {node_exec.node_exec_id}")
        except Exception as e:
            # Avoid user error being marked as an actual error.
            if isinstance(e, ValueError):
                log_metadata.info(
                    f"Failed node execution {node_exec.node_exec_id}: {e}"
                )
            else:
                log_metadata.exception(
                    f"Failed node execution {node_exec.node_exec_id}: {e}"
                )

            if stats is not None:
                stats.error = e

    @classmethod
    def on_graph_executor_start(cls):
        configure_logging()
        set_service_name("GraphExecutor")

        cls.db_client = get_db_client()
        cls.pool_size = settings.config.num_node_workers
        cls.pid = os.getpid()
        cls.notification_service = get_notification_service()
        cls._init_node_executor_pool()
        logger.info(
            f"Graph executor {cls.pid} started with {cls.pool_size} node workers"
        )

        # Set up shutdown handler
        atexit.register(cls.on_graph_executor_stop)

    @classmethod
    def on_graph_executor_stop(cls):
        prefix = f"[on_graph_executor_stop {cls.pid}]"
        logger.info(f"{prefix} ⏳ Terminating node executor pool...")
        cls.executor.terminate()
        logger.info(f"{prefix} ⏳ Disconnecting DB manager...")
        close_service_client(cls.db_client)
        logger.info(f"{prefix} ✅ Finished cleanup")

    @classmethod
    def _init_node_executor_pool(cls):
        cls.executor = Pool(
            processes=cls.pool_size,
            initializer=cls.on_node_executor_start,
        )

    @classmethod
    @error_logged
    def on_graph_execution(
        cls, graph_exec: GraphExecutionEntry, cancel: threading.Event
    ):
        log_metadata = LogMetadata(
            user_id=graph_exec.user_id,
            graph_eid=graph_exec.graph_exec_id,
            graph_id=graph_exec.graph_id,
            node_id="*",
            node_eid="*",
            block_name="-",
        )
        exec_meta = cls.db_client.update_graph_execution_start_time(
            graph_exec.graph_exec_id
        )
        if exec_meta is None:
            logger.warning(
                f"Skipped graph execution {graph_exec.graph_exec_id}, the graph execution is not found or not currently in the QUEUED state."
            )
            return

        send_execution_update(exec_meta)
        timing_info, (exec_stats, status, error) = cls._on_graph_execution(
            graph_exec, cancel, log_metadata
        )
        exec_stats.walltime = timing_info.wall_time
        exec_stats.cputime = timing_info.cpu_time
        exec_stats.error = str(error)

        if graph_exec_result := cls.db_client.update_graph_execution_stats(
            graph_exec_id=graph_exec.graph_exec_id,
            status=status,
            stats=exec_stats,
        ):
            send_execution_update(graph_exec_result)

        cls._handle_agent_run_notif(graph_exec, exec_stats)

    @classmethod
    def _charge_usage(
        cls,
        node_exec: NodeExecutionEntry,
        execution_count: int,
        execution_stats: GraphExecutionStats,
    ) -> int:
        block = get_block(node_exec.block_id)
        if not block:
            logger.error(f"Block {node_exec.block_id} not found.")
            return execution_count

        cost, matching_filter = block_usage_cost(block=block, input_data=node_exec.data)
        if cost > 0:
            cls.db_client.spend_credits(
                user_id=node_exec.user_id,
                cost=cost,
                metadata=UsageTransactionMetadata(
                    graph_exec_id=node_exec.graph_exec_id,
                    graph_id=node_exec.graph_id,
                    node_exec_id=node_exec.node_exec_id,
                    node_id=node_exec.node_id,
                    block_id=node_exec.block_id,
                    block=block.name,
                    input=matching_filter,
                ),
            )
            execution_stats.cost += cost

        cost, execution_count = execution_usage_cost(execution_count)
        if cost > 0:
            cls.db_client.spend_credits(
                user_id=node_exec.user_id,
                cost=cost,
                metadata=UsageTransactionMetadata(
                    graph_exec_id=node_exec.graph_exec_id,
                    graph_id=node_exec.graph_id,
                    input={
                        "execution_count": execution_count,
                        "charge": "Execution Cost",
                    },
                ),
            )
            execution_stats.cost += cost

        return execution_count

    @classmethod
    @time_measured
    def _on_graph_execution(
        cls,
        graph_exec: GraphExecutionEntry,
        cancel: threading.Event,
        log_metadata: LogMetadata,
    ) -> tuple[GraphExecutionStats, ExecutionStatus, Exception | None]:
        """
        Returns:
            dict: The execution statistics of the graph execution.
            ExecutionStatus: The final status of the graph execution.
            Exception | None: The error that occurred during the execution, if any.
        """
        log_metadata.info(f"Start graph execution {graph_exec.graph_exec_id}")
        execution_stats = GraphExecutionStats()
        execution_status = ExecutionStatus.RUNNING
        error = None
        finished = False

        def cancel_handler():
            nonlocal execution_status

            while not cancel.is_set():
                cancel.wait(1)
            if finished:
                return
            execution_status = ExecutionStatus.TERMINATED
            cls.executor.terminate()
            log_metadata.info(f"Terminated graph execution {graph_exec.graph_exec_id}")
            cls._init_node_executor_pool()

        cancel_thread = threading.Thread(target=cancel_handler)
        cancel_thread.start()

        try:
            queue = ExecutionQueue[NodeExecutionEntry]()
            for node_exec in graph_exec.start_node_execs:
                queue.add(node_exec)

            exec_cost_counter = 0
            running_executions: dict[str, AsyncResult] = {}

            def make_exec_callback(exec_data: NodeExecutionEntry):
                def callback(result: object):
                    running_executions.pop(exec_data.node_id)

                    if not isinstance(result, NodeExecutionStats):
                        return

                    nonlocal execution_stats
                    execution_stats.node_count += 1
                    execution_stats.nodes_cputime += result.cputime
                    execution_stats.nodes_walltime += result.walltime
                    if (err := result.error) and isinstance(err, Exception):
                        execution_stats.node_error_count += 1

                    if _graph_exec := cls.db_client.update_graph_execution_stats(
                        graph_exec_id=exec_data.graph_exec_id,
                        status=execution_status,
                        stats=execution_stats,
                    ):
                        send_execution_update(_graph_exec)
                    else:
                        logger.error(
                            "Callback for "
                            f"finished node execution #{exec_data.node_exec_id} "
                            "could not update execution stats "
                            f"for graph execution #{exec_data.graph_exec_id}; "
                            f"triggered while graph exec status = {execution_status}"
                        )

                return callback

            while not queue.empty():
                if cancel.is_set():
                    execution_status = ExecutionStatus.TERMINATED
                    return execution_stats, execution_status, error

                queued_node_exec = queue.get()

                # Avoid parallel execution of the same node.
                execution = running_executions.get(queued_node_exec.node_id)
                if execution and not execution.ready():
                    # TODO (performance improvement):
                    #   Wait for the completion of the same node execution is blocking.
                    #   To improve this we need a separate queue for each node.
                    #   Re-enqueueing the data back to the queue will disrupt the order.
                    execution.wait()

                log_metadata.debug(
                    f"Dispatching node execution {queued_node_exec.node_exec_id} "
                    f"for node {queued_node_exec.node_id}",
                )

                try:
                    exec_cost_counter = cls._charge_usage(
                        node_exec=queued_node_exec,
                        execution_count=exec_cost_counter + 1,
                        execution_stats=execution_stats,
                    )
                except InsufficientBalanceError as error:
                    node_exec_id = queued_node_exec.node_exec_id
                    cls.db_client.upsert_execution_output(
                        node_exec_id=node_exec_id,
                        output_name="error",
                        output_data=str(error),
                    )

                    execution_status = ExecutionStatus.FAILED
                    exec_update = cls.db_client.update_node_execution_status(
                        node_exec_id, execution_status
                    )
                    send_execution_update(exec_update)

                    cls._handle_low_balance_notif(
                        graph_exec.user_id,
                        graph_exec.graph_id,
                        execution_stats,
                        error,
                    )
                    raise

                # Add credentials input overrides
                node_id = queued_node_exec.node_id
                if (node_creds_map := graph_exec.node_credentials_map) and (
                    node_field_creds_map := node_creds_map.get(node_id)
                ):
                    queued_node_exec.data.update(
                        {
                            field_name: creds_meta.model_dump()
                            for field_name, creds_meta in node_field_creds_map.items()
                        }
                    )

                # Initiate node execution
                running_executions[queued_node_exec.node_id] = cls.executor.apply_async(
                    cls.on_node_execution,
                    (queue, queued_node_exec),
                    callback=make_exec_callback(queued_node_exec),
                )

                # Avoid terminating graph execution when some nodes are still running.
                while queue.empty() and running_executions:
                    log_metadata.debug(
                        f"Queue empty; running nodes: {list(running_executions.keys())}"
                    )
                    for node_id, execution in list(running_executions.items()):
                        if cancel.is_set():
                            execution_status = ExecutionStatus.TERMINATED
                            return execution_stats, execution_status, error

                        if not queue.empty():
                            break  # yield to parent loop to execute new queue items

                        log_metadata.debug(f"Waiting on execution of node {node_id}")
                        execution.wait(3)

            log_metadata.info(f"Finished graph execution {graph_exec.graph_exec_id}")

        except Exception as e:
            error = e
        finally:
            if error:
                log_metadata.error(
                    f"Failed graph execution {graph_exec.graph_exec_id}: {error}"
                )
                execution_status = ExecutionStatus.FAILED
            else:
                execution_status = ExecutionStatus.COMPLETED

            if not cancel.is_set():
                finished = True
                cancel.set()
            cancel_thread.join()
            clean_exec_files(graph_exec.graph_exec_id)

            return execution_stats, execution_status, error

    @classmethod
    def _handle_agent_run_notif(
        cls,
        graph_exec: GraphExecutionEntry,
        exec_stats: GraphExecutionStats,
    ):
        metadata = cls.db_client.get_graph_metadata(
            graph_exec.graph_id, graph_exec.graph_version
        )
        outputs = cls.db_client.get_node_execution_results(
            graph_exec.graph_exec_id,
            block_ids=[AgentOutputBlock().id],
        )

        named_outputs = [
            {
                key: value[0] if key == "name" else value
                for key, value in output.output_data.items()
            }
            for output in outputs
        ]

        event = NotificationEventDTO(
            user_id=graph_exec.user_id,
            type=NotificationType.AGENT_RUN,
            data=AgentRunData(
                outputs=named_outputs,
                agent_name=metadata.name if metadata else "Unknown Agent",
                credits_used=exec_stats.cost,
                execution_time=exec_stats.walltime,
                graph_id=graph_exec.graph_id,
                node_count=exec_stats.node_count,
            ).model_dump(),
        )

        cls.notification_service.queue_notification(event)

    @classmethod
    def _handle_low_balance_notif(
        cls,
        user_id: str,
        graph_id: str,
        exec_stats: GraphExecutionStats,
        e: InsufficientBalanceError,
    ):
        shortfall = e.balance - e.amount
        metadata = cls.db_client.get_graph_metadata(graph_id)
        base_url = (
            settings.config.frontend_base_url or settings.config.platform_base_url
        )
        cls.notification_service.queue_notification(
            NotificationEventDTO(
                user_id=user_id,
                type=NotificationType.LOW_BALANCE,
                data=LowBalanceData(
                    current_balance=exec_stats.cost,
                    billing_page_link=f"{base_url}/profile/credits",
                    shortfall=shortfall,
                    agent_name=metadata.name if metadata else "Unknown Agent",
                ).model_dump(),
            )
        )


class ExecutionManager(AppProcess):
    def __init__(self):
        super().__init__()
        self.pool_size = settings.config.num_graph_workers
        self.running = True
        self.active_graph_runs: dict[str, tuple[Future, threading.Event]] = {}

    @classmethod
    def get_port(cls) -> int:
        return settings.config.execution_manager_port

    def run(self):
        while True:
            try:
                self._run()
            except Exception:
                logger.exception(f"[{self.service_name}] error in graph executor loop")

    def _run(self):
        logger.info(f"[{self.service_name}] ⏳ Spawn max-{self.pool_size} workers...")
        self.executor = ProcessPoolExecutor(
            max_workers=self.pool_size,
            initializer=Executor.on_graph_executor_start,
        )

        logger.info(f"[{self.service_name}] ⏳ Connecting to Redis...")
        redis.connect()

        logger.info(f"[{self.service_name}] Ready to consume messages...")
        while True:
            channel = get_execution_queue().get_channel()

            # cancel graph execution requests
            method_frame, _, body = channel.basic_get(
                queue=GRAPH_EXECUTION_CANCEL_QUEUE_NAME,
                auto_ack=True,
            )
            if method_frame:
                self._handle_cancel_message(body)

            # start graph execution requests
            method_frame, _, body = channel.basic_get(
                queue=GRAPH_EXECUTION_QUEUE_NAME,
                auto_ack=False,
            )
            if method_frame:
                self._handle_run_message(channel, method_frame, body)
            else:
                time.sleep(0.2)

    def _handle_cancel_message(self, body: bytes):
        try:
            request = CancelExecutionEvent.model_validate_json(body)
            graph_exec_id = request.graph_exec_id
            if not graph_exec_id:
                logger.warning(
                    f"[{self.service_name}] Cancel message missing 'graph_exec_id'"
                )
                return
            if graph_exec_id not in self.active_graph_runs:
                logger.debug(
                    f"[{self.service_name}] Cancel received for {graph_exec_id} but not active."
                )
                return

            _, cancel_event = self.active_graph_runs[graph_exec_id]
            logger.info(f"[{self.service_name}] Received cancel for {graph_exec_id}")
            if not cancel_event.is_set():
                cancel_event.set()
            else:
                logger.debug(
                    f"[{self.service_name}] Cancel already set for {graph_exec_id}"
                )

        except Exception as e:
            logger.exception(f"Error handling cancel message: {e}")

    def _handle_run_message(
        self, channel: BlockingChannel, method_frame: Basic.GetOk, body: bytes
    ):
        delivery_tag = method_frame.delivery_tag
        try:
            graph_exec_entry = GraphExecutionEntry.model_validate_json(body)
        except Exception as e:
            logger.error(f"[{self.service_name}] Could not parse run message: {e}")
            channel.basic_nack(delivery_tag, requeue=False)
            return

        graph_exec_id = graph_exec_entry.graph_exec_id
        logger.info(
            f"[{self.service_name}] Received RUN for graph_exec_id={graph_exec_id}"
        )
        if graph_exec_id in self.active_graph_runs:
            logger.warning(
                f"[{self.service_name}] Graph {graph_exec_id} already running; rejecting duplicate run."
            )
            channel.basic_nack(delivery_tag, requeue=False)
            return

        cancel_event = multiprocessing.Manager().Event()
        future = self.executor.submit(
            Executor.on_graph_execution, graph_exec_entry, cancel_event
        )
        self.active_graph_runs[graph_exec_id] = (future, cancel_event)

        def _on_run_done(f: Future):
            logger.info(f"[{self.service_name}] Run completed for {graph_exec_id}")
            try:
                channel.basic_ack(delivery_tag)
                self.active_graph_runs.pop(graph_exec_id, None)
                if f.exception():
                    logger.error(
                        f"[{self.service_name}] Execution for {graph_exec_id} failed: {f.exception()}"
                    )
            except Exception as e:
                logger.error(f"[{self.service_name}] Error acknowledging message: {e}")

        future.add_done_callback(_on_run_done)

    def cleanup(self):
        super().cleanup()

        logger.info(f"[{self.service_name}] ⏳ Shutting down service loop...")
        self.running = False

        logger.info(f"[{self.service_name}] ⏳ Shutting down graph executor pool...")
        self.executor.shutdown(cancel_futures=True)

        logger.info(f"[{self.service_name}] ⏳ Disconnecting Redis...")
        redis.disconnect()

    @property
    def db_client(self) -> "DatabaseManager":
        return get_db_client()

<<<<<<< HEAD
    @expose
    def add_execution(
        self,
        graph_id: str,
        data: BlockInput,
        user_id: str,
        graph_version: Optional[int] = None,
        preset_id: Optional[str] = None,
        node_credentials_map: Optional[
            # node ID -> field name -> CredentialsMetaInput
            dict[str, dict[str, CredentialsMetaInput]]
        ] = None,
    ) -> GraphExecutionEntry:
        graph: GraphModel | None = self.db_client.get_graph(
            graph_id=graph_id, user_id=user_id, version=graph_version
        )
        if not graph:
            raise ValueError(f"Graph #{graph_id} not found.")

        graph.validate_graph(for_run=True)
        self._validate_node_input_credentials(
            graph, user_id, node_credentials_map or {}
        )

        nodes_input = []
        for node in graph.starting_nodes:
            input_data = {}
            block = node.block

            # Note block should never be executed.
            if block.block_type == BlockType.NOTE:
                continue

            # Extract request input data, and assign it to the input pin.
            if block.block_type == BlockType.INPUT:
                input_name = node.input_default.get("name")
                if input_name and input_name in data:
                    input_data = {"value": data[input_name]}

            # Extract webhook payload, and assign it to the input pin
            webhook_payload_key = f"webhook_{node.webhook_id}_payload"
            if (
                block.block_type in (BlockType.WEBHOOK, BlockType.WEBHOOK_MANUAL)
                and node.webhook_id
            ):
                if webhook_payload_key not in data:
                    raise ValueError(
                        f"Node {block.name} #{node.id} webhook payload is missing"
                    )
                input_data = {"payload": data[webhook_payload_key]}

            input_data, error = validate_exec(node, input_data)
            if input_data is None:
                raise ValueError(error)
            else:
                nodes_input.append((node.id, input_data))

        if not nodes_input:
            raise ValueError(
                "No starting nodes found for the graph, make sure an AgentInput or blocks with no inbound links are present as starting nodes."
            )

        graph_exec = self.db_client.create_graph_execution(
            graph_id=graph_id,
            graph_version=graph.version,
            nodes_input=nodes_input,
            user_id=user_id,
            preset_id=preset_id,
        )
        self.db_client.send_execution_update(graph_exec)

        graph_exec_entry = GraphExecutionEntry(
            user_id=user_id,
            graph_id=graph_id,
            graph_version=graph_version or 0,
            graph_exec_id=graph_exec.id,
            start_node_execs=[
                NodeExecutionEntry(
                    user_id=user_id,
                    graph_exec_id=node_exec.graph_exec_id,
                    graph_id=node_exec.graph_id,
                    node_exec_id=node_exec.node_exec_id,
                    node_id=node_exec.node_id,
                    block_id=node_exec.block_id,
                    data=node_exec.input_data,
                )
                for node_exec in graph_exec.node_executions
            ],
            node_credentials_map=node_credentials_map,
        )
        self.queue.add(graph_exec_entry)

        return graph_exec_entry

    @expose
    def cancel_execution(self, graph_exec_id: str) -> None:
        """
        Mechanism:
        1. Set the cancel event
        2. Graph executor's cancel handler thread detects the event, terminates workers,
           reinitializes worker pool, and returns.
        3. Update execution statuses in DB and set `error` outputs to `"TERMINATED"`.
        """
        if graph_exec_id not in self.active_graph_runs:
            logger.warning(
                f"Graph execution #{graph_exec_id} not active/running: "
                "possibly already completed/cancelled."
            )
        else:
            future, cancel_event = self.active_graph_runs[graph_exec_id]
            if not cancel_event.is_set():
                cancel_event.set()
                future.result()

        # Update the status of the graph & node executions
        self.db_client.update_graph_execution_stats(
            graph_exec_id,
            ExecutionStatus.TERMINATED,
        )
        node_execs = self.db_client.get_node_execution_results(
            graph_exec_id=graph_exec_id,
            statuses=[
                ExecutionStatus.QUEUED,
                ExecutionStatus.RUNNING,
                ExecutionStatus.INCOMPLETE,
            ],
        )
        self.db_client.update_node_execution_status_batch(
            [node_exec.node_exec_id for node_exec in node_execs],
            ExecutionStatus.TERMINATED,
        )
        for node_exec in node_execs:
            node_exec.status = ExecutionStatus.TERMINATED
            self.db_client.send_execution_update(node_exec)

    def _validate_node_input_credentials(
        self,
        graph: GraphModel,
        user_id: str,
        node_credentials_map: dict[str, dict[str, CredentialsMetaInput]],
    ):
        """Checks all credentials for all nodes of the graph"""

        for node in graph.nodes:
            block = node.block

            # Find any fields of type CredentialsMetaInput
            credentials_fields = cast(
                type[BlockSchema], block.input_schema
            ).get_credentials_fields()
            if not credentials_fields:
                continue

            for field_name, credentials_meta_type in credentials_fields.items():
                if (
                    node_field_creds_map := node_credentials_map.get(node.id)
                ) and field_name in node_field_creds_map:
                    credentials_meta = node_credentials_map[node.id][field_name]
                elif field_name in node.input_default:
                    credentials_meta = credentials_meta_type.model_validate(
                        node.input_default[field_name]
                    )
                else:
                    raise ValueError(
                        f"Credentials absent for {block.name} node #{node.id} "
                        f"input '{field_name}'"
                    )

                # Fetch the corresponding Credentials and perform sanity checks
                credentials = self.credentials_store.get_creds_by_id(
                    user_id, credentials_meta.id
                )
                if not credentials:
                    raise ValueError(
                        f"Unknown credentials #{credentials_meta.id} "
                        f"for node #{node.id} input '{field_name}'"
                    )
                if (
                    credentials.provider != credentials_meta.provider
                    or credentials.type != credentials_meta.type
                ):
                    logger.warning(
                        f"Invalid credentials #{credentials.id} for node #{node.id}: "
                        "type/provider mismatch: "
                        f"{credentials_meta.type}<>{credentials.type};"
                        f"{credentials_meta.provider}<>{credentials.provider}"
                    )
                    raise ValueError(
                        f"Invalid credentials #{credentials.id} for node #{node.id}: "
                        "type/provider mismatch"
                    )

=======
>>>>>>> c0ee71fb

# ------- UTILITIES ------- #


@thread_cached
def get_db_client() -> "DatabaseManager":
    from backend.executor import DatabaseManager

    return get_service_client(DatabaseManager)


@thread_cached
def get_notification_service() -> "NotificationManager":
    from backend.notifications import NotificationManager

    return get_service_client(NotificationManager)


def send_execution_update(entry: GraphExecution | NodeExecutionResult):
    return get_execution_event_bus().publish(entry)


@contextmanager
def synchronized(key: str, timeout: int = 60):
    lock: RedisLock = redis.get_redis().lock(f"lock:{key}", timeout=timeout)
    try:
        lock.acquire()
        yield
    finally:
        if lock.locked():
            lock.release()


def llprint(message: str):
    """
    Low-level print/log helper function for use in signal handlers.
    Regular log/print statements are not allowed in signal handlers.
    """
    if logger.getEffectiveLevel() == logging.DEBUG:
        os.write(sys.stdout.fileno(), (message + "\n").encode())<|MERGE_RESOLUTION|>--- conflicted
+++ resolved
@@ -16,11 +16,7 @@
 from redis.lock import Lock as RedisLock
 
 from backend.blocks.io import AgentOutputBlock
-from backend.data.model import (
-    CredentialsMetaInput,
-    GraphExecutionStats,
-    NodeExecutionStats,
-)
+from backend.data.model import GraphExecutionStats, NodeExecutionStats
 from backend.data.notifications import (
     AgentRunData,
     LowBalanceData,
@@ -774,7 +770,7 @@
 
                 # Add credentials input overrides
                 node_id = queued_node_exec.node_id
-                if (node_creds_map := graph_exec.node_credentials_map) and (
+                if (node_creds_map := graph_exec.node_credentials_input_map) and (
                     node_field_creds_map := node_creds_map.get(node_id)
                 ):
                     queued_node_exec.data.update(
@@ -1027,201 +1023,6 @@
     def db_client(self) -> "DatabaseManager":
         return get_db_client()
 
-<<<<<<< HEAD
-    @expose
-    def add_execution(
-        self,
-        graph_id: str,
-        data: BlockInput,
-        user_id: str,
-        graph_version: Optional[int] = None,
-        preset_id: Optional[str] = None,
-        node_credentials_map: Optional[
-            # node ID -> field name -> CredentialsMetaInput
-            dict[str, dict[str, CredentialsMetaInput]]
-        ] = None,
-    ) -> GraphExecutionEntry:
-        graph: GraphModel | None = self.db_client.get_graph(
-            graph_id=graph_id, user_id=user_id, version=graph_version
-        )
-        if not graph:
-            raise ValueError(f"Graph #{graph_id} not found.")
-
-        graph.validate_graph(for_run=True)
-        self._validate_node_input_credentials(
-            graph, user_id, node_credentials_map or {}
-        )
-
-        nodes_input = []
-        for node in graph.starting_nodes:
-            input_data = {}
-            block = node.block
-
-            # Note block should never be executed.
-            if block.block_type == BlockType.NOTE:
-                continue
-
-            # Extract request input data, and assign it to the input pin.
-            if block.block_type == BlockType.INPUT:
-                input_name = node.input_default.get("name")
-                if input_name and input_name in data:
-                    input_data = {"value": data[input_name]}
-
-            # Extract webhook payload, and assign it to the input pin
-            webhook_payload_key = f"webhook_{node.webhook_id}_payload"
-            if (
-                block.block_type in (BlockType.WEBHOOK, BlockType.WEBHOOK_MANUAL)
-                and node.webhook_id
-            ):
-                if webhook_payload_key not in data:
-                    raise ValueError(
-                        f"Node {block.name} #{node.id} webhook payload is missing"
-                    )
-                input_data = {"payload": data[webhook_payload_key]}
-
-            input_data, error = validate_exec(node, input_data)
-            if input_data is None:
-                raise ValueError(error)
-            else:
-                nodes_input.append((node.id, input_data))
-
-        if not nodes_input:
-            raise ValueError(
-                "No starting nodes found for the graph, make sure an AgentInput or blocks with no inbound links are present as starting nodes."
-            )
-
-        graph_exec = self.db_client.create_graph_execution(
-            graph_id=graph_id,
-            graph_version=graph.version,
-            nodes_input=nodes_input,
-            user_id=user_id,
-            preset_id=preset_id,
-        )
-        self.db_client.send_execution_update(graph_exec)
-
-        graph_exec_entry = GraphExecutionEntry(
-            user_id=user_id,
-            graph_id=graph_id,
-            graph_version=graph_version or 0,
-            graph_exec_id=graph_exec.id,
-            start_node_execs=[
-                NodeExecutionEntry(
-                    user_id=user_id,
-                    graph_exec_id=node_exec.graph_exec_id,
-                    graph_id=node_exec.graph_id,
-                    node_exec_id=node_exec.node_exec_id,
-                    node_id=node_exec.node_id,
-                    block_id=node_exec.block_id,
-                    data=node_exec.input_data,
-                )
-                for node_exec in graph_exec.node_executions
-            ],
-            node_credentials_map=node_credentials_map,
-        )
-        self.queue.add(graph_exec_entry)
-
-        return graph_exec_entry
-
-    @expose
-    def cancel_execution(self, graph_exec_id: str) -> None:
-        """
-        Mechanism:
-        1. Set the cancel event
-        2. Graph executor's cancel handler thread detects the event, terminates workers,
-           reinitializes worker pool, and returns.
-        3. Update execution statuses in DB and set `error` outputs to `"TERMINATED"`.
-        """
-        if graph_exec_id not in self.active_graph_runs:
-            logger.warning(
-                f"Graph execution #{graph_exec_id} not active/running: "
-                "possibly already completed/cancelled."
-            )
-        else:
-            future, cancel_event = self.active_graph_runs[graph_exec_id]
-            if not cancel_event.is_set():
-                cancel_event.set()
-                future.result()
-
-        # Update the status of the graph & node executions
-        self.db_client.update_graph_execution_stats(
-            graph_exec_id,
-            ExecutionStatus.TERMINATED,
-        )
-        node_execs = self.db_client.get_node_execution_results(
-            graph_exec_id=graph_exec_id,
-            statuses=[
-                ExecutionStatus.QUEUED,
-                ExecutionStatus.RUNNING,
-                ExecutionStatus.INCOMPLETE,
-            ],
-        )
-        self.db_client.update_node_execution_status_batch(
-            [node_exec.node_exec_id for node_exec in node_execs],
-            ExecutionStatus.TERMINATED,
-        )
-        for node_exec in node_execs:
-            node_exec.status = ExecutionStatus.TERMINATED
-            self.db_client.send_execution_update(node_exec)
-
-    def _validate_node_input_credentials(
-        self,
-        graph: GraphModel,
-        user_id: str,
-        node_credentials_map: dict[str, dict[str, CredentialsMetaInput]],
-    ):
-        """Checks all credentials for all nodes of the graph"""
-
-        for node in graph.nodes:
-            block = node.block
-
-            # Find any fields of type CredentialsMetaInput
-            credentials_fields = cast(
-                type[BlockSchema], block.input_schema
-            ).get_credentials_fields()
-            if not credentials_fields:
-                continue
-
-            for field_name, credentials_meta_type in credentials_fields.items():
-                if (
-                    node_field_creds_map := node_credentials_map.get(node.id)
-                ) and field_name in node_field_creds_map:
-                    credentials_meta = node_credentials_map[node.id][field_name]
-                elif field_name in node.input_default:
-                    credentials_meta = credentials_meta_type.model_validate(
-                        node.input_default[field_name]
-                    )
-                else:
-                    raise ValueError(
-                        f"Credentials absent for {block.name} node #{node.id} "
-                        f"input '{field_name}'"
-                    )
-
-                # Fetch the corresponding Credentials and perform sanity checks
-                credentials = self.credentials_store.get_creds_by_id(
-                    user_id, credentials_meta.id
-                )
-                if not credentials:
-                    raise ValueError(
-                        f"Unknown credentials #{credentials_meta.id} "
-                        f"for node #{node.id} input '{field_name}'"
-                    )
-                if (
-                    credentials.provider != credentials_meta.provider
-                    or credentials.type != credentials_meta.type
-                ):
-                    logger.warning(
-                        f"Invalid credentials #{credentials.id} for node #{node.id}: "
-                        "type/provider mismatch: "
-                        f"{credentials_meta.type}<>{credentials.type};"
-                        f"{credentials_meta.provider}<>{credentials.provider}"
-                    )
-                    raise ValueError(
-                        f"Invalid credentials #{credentials.id} for node #{node.id}: "
-                        "type/provider mismatch"
-                    )
-
-=======
->>>>>>> c0ee71fb
 
 # ------- UTILITIES ------- #
 
