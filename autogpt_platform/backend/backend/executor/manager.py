import asyncio
import logging
import multiprocessing
import os
import sys
import threading
import time
from collections import defaultdict
from concurrent.futures import CancelledError, Future, ProcessPoolExecutor
from contextlib import asynccontextmanager
from typing import TYPE_CHECKING, Any, Optional, TypeVar, cast

from pika.adapters.blocking_connection import BlockingChannel
from pika.spec import Basic, BasicProperties
from pydantic import JsonValue
from redis.asyncio.lock import Lock as RedisLock

from backend.blocks.io import AgentOutputBlock
from backend.data.model import GraphExecutionStats, NodeExecutionStats
from backend.data.notifications import (
    AgentRunData,
    LowBalanceData,
    NotificationEventModel,
    NotificationType,
)
from backend.data.rabbitmq import SyncRabbitMQ
from backend.executor.utils import LogMetadata, create_execution_queue_config
from backend.notifications.notifications import queue_notification
from backend.util.exceptions import InsufficientBalanceError

if TYPE_CHECKING:
    from backend.executor import DatabaseManagerClient, DatabaseManagerAsyncClient

from autogpt_libs.utils.cache import thread_cached
from prometheus_client import Gauge, start_http_server

from backend.blocks.agent import AgentExecutorBlock
from backend.blocks.ayrshare import AYRSHARE_BLOCK_IDS
from backend.data import redis_client as redis
from backend.data.block import (
    BlockData,
    BlockInput,
    BlockOutput,
    BlockSchema,
    get_block,
)
from backend.data.credit import UsageTransactionMetadata
from backend.data.execution import (
    ExecutionQueue,
    ExecutionStatus,
    GraphExecution,
    GraphExecutionEntry,
    NodeExecutionEntry,
    NodeExecutionResult,
)
from backend.data.graph import Link, Node
from backend.executor.utils import (
    GRAPH_EXECUTION_CANCEL_QUEUE_NAME,
    GRAPH_EXECUTION_QUEUE_NAME,
    CancelExecutionEvent,
    ExecutionOutputEntry,
    NodeExecutionProgress,
    block_usage_cost,
    execution_usage_cost,
    get_async_execution_event_bus,
    get_execution_event_bus,
    get_execution_queue,
    parse_execution_output,
    validate_exec,
)
from backend.integrations.creds_manager import IntegrationCredentialsManager
from backend.server.v2.AutoMod.manager import automod_manager
from backend.util import json
from backend.util.decorator import (
    async_error_logged,
    async_time_measured,
    error_logged,
    time_measured,
)
from backend.util.file import clean_exec_files
from backend.util.logging import TruncatedLogger, configure_logging
from backend.util.process import AppProcess, set_service_name
from backend.util.retry import continuous_retry, func_retry
from backend.util.service import get_service_client
from backend.util.settings import Settings

_logger = logging.getLogger(__name__)
logger = TruncatedLogger(_logger, prefix="[GraphExecutor]")
settings = Settings()

active_runs_gauge = Gauge(
    "execution_manager_active_runs", "Number of active graph runs"
)
pool_size_gauge = Gauge(
    "execution_manager_pool_size", "Maximum number of graph workers"
)
utilization_gauge = Gauge(
    "execution_manager_utilization_ratio",
    "Ratio of active graph runs to max graph workers",
)


T = TypeVar("T")


async def execute_node(
    node: Node,
    creds_manager: IntegrationCredentialsManager,
    data: NodeExecutionEntry,
    execution_stats: NodeExecutionStats | None = None,
    nodes_input_masks: Optional[dict[str, dict[str, JsonValue]]] = None,
) -> BlockOutput:
    """
    Execute a node in the graph. This will trigger a block execution on a node,
    persist the execution result, and return the subsequent node to be executed.

    Args:
        db_client: The client to send execution updates to the server.
        creds_manager: The manager to acquire and release credentials.
        data: The execution data for executing the current node.
        execution_stats: The execution statistics to be updated.

    Returns:
        The subsequent node to be enqueued, or None if there is no subsequent node.
    """
    user_id = data.user_id
    graph_exec_id = data.graph_exec_id
    graph_id = data.graph_id
    node_exec_id = data.node_exec_id
    node_id = data.node_id
    node_block = node.block

    log_metadata = LogMetadata(
        logger=_logger,
        user_id=user_id,
        graph_eid=graph_exec_id,
        graph_id=graph_id,
        node_eid=node_exec_id,
        node_id=node_id,
        block_name=node_block.name,
    )

    # Sanity check: validate the execution input.
    input_data, error = validate_exec(node, data.inputs, resolve_input=False)
    if input_data is None:
        log_metadata.error(f"Skip execution, input validation error: {error}")
        yield "error", error
        return

    # Re-shape the input data for agent block.
    # AgentExecutorBlock specially separate the node input_data & its input_default.
    if isinstance(node_block, AgentExecutorBlock):
        _input_data = AgentExecutorBlock.Input(**node.input_default)
        _input_data.inputs = input_data
        if nodes_input_masks:
            _input_data.nodes_input_masks = nodes_input_masks
        input_data = _input_data.model_dump()
    data.inputs = input_data

    # Execute the node
    input_data_str = json.dumps(input_data)
    input_size = len(input_data_str)
    log_metadata.debug("Executed node with input", input=input_data_str)

    # Inject extra execution arguments for the blocks via kwargs
    extra_exec_kwargs: dict = {
        "graph_id": graph_id,
        "node_id": node_id,
        "graph_exec_id": graph_exec_id,
        "node_exec_id": node_exec_id,
        "user_id": user_id,
    }

    # Last-minute fetch credentials + acquire a system-wide read-write lock to prevent
    # changes during execution. ⚠️ This means a set of credentials can only be used by
    # one (running) block at a time; simultaneous execution of blocks using same
    # credentials is not supported.
    creds_lock = None
    input_model = cast(type[BlockSchema], node_block.input_schema)
    for field_name, input_type in input_model.get_credentials_fields().items():
        credentials_meta = input_type(**input_data[field_name])
        credentials, creds_lock = await creds_manager.acquire(
            user_id, credentials_meta.id
        )
        extra_exec_kwargs[field_name] = credentials

    if node_block.id in AYRSHARE_BLOCK_IDS:
        profile_key = await creds_manager.store.get_ayrshare_profile_key(user_id)
        if not profile_key:
            logger.error(
                "Ayrshare profile not configured. Please link a social account via Ayrshare integration first."
            )
            raise ValueError(
                "Ayrshare profile not configured. Please link a social account via Ayrshare integration first."
            )
        extra_exec_kwargs["profile_key"] = profile_key

    output_size = 0
    try:
        async for output_name, output_data in node_block.execute(
            input_data, **extra_exec_kwargs
        ):
            output_data = json.convert_pydantic_to_json(output_data)
            output_size += len(json.dumps(output_data))
            log_metadata.debug("Node produced output", **{output_name: output_data})
            yield output_name, output_data

    except Exception as e:
        yield "error", str(e) or type(e).__name__
        raise e

    finally:
        # Ensure credentials are released even if execution fails
        if creds_lock and (await creds_lock.locked()) and (await creds_lock.owned()):
            try:
                await creds_lock.release()
            except Exception as e:
                log_metadata.error(f"Failed to release credentials lock: {e}")

        # Update execution stats
        if execution_stats is not None:
            execution_stats += node_block.execution_stats
            execution_stats.input_size = input_size
            execution_stats.output_size = output_size


async def _enqueue_next_nodes(
    db_client: "DatabaseManagerAsyncClient",
    node: Node,
    output: BlockData,
    user_id: str,
    graph_exec_id: str,
    graph_id: str,
    log_metadata: LogMetadata,
    nodes_input_masks: Optional[dict[str, dict[str, JsonValue]]],
) -> list[NodeExecutionEntry]:
    async def add_enqueued_execution(
        node_exec_id: str, node_id: str, block_id: str, data: BlockInput
    ) -> NodeExecutionEntry:
        await async_update_node_execution_status(
            db_client=db_client,
            exec_id=node_exec_id,
            status=ExecutionStatus.QUEUED,
            execution_data=data,
        )
        return NodeExecutionEntry(
            user_id=user_id,
            graph_exec_id=graph_exec_id,
            graph_id=graph_id,
            node_exec_id=node_exec_id,
            node_id=node_id,
            block_id=block_id,
            inputs=data,
        )

    async def register_next_executions(node_link: Link) -> list[NodeExecutionEntry]:
        try:
            return await _register_next_executions(node_link)
        except Exception as e:
            log_metadata.exception(f"Failed to register next executions: {e}")
            return []

    async def _register_next_executions(node_link: Link) -> list[NodeExecutionEntry]:
        enqueued_executions = []
        next_output_name = node_link.source_name
        next_input_name = node_link.sink_name
        next_node_id = node_link.sink_id

        output_name, _ = output
        next_data = parse_execution_output(output, next_output_name)
        if next_data is None and output_name != next_output_name:
            return enqueued_executions
        next_node = await db_client.get_node(next_node_id)

        # Multiple node can register the same next node, we need this to be atomic
        # To avoid same execution to be enqueued multiple times,
        # Or the same input to be consumed multiple times.
        async with synchronized(f"upsert_input-{next_node_id}-{graph_exec_id}"):
            # Add output data to the earliest incomplete execution, or create a new one.
            next_node_exec_id, next_node_input = await db_client.upsert_execution_input(
                node_id=next_node_id,
                graph_exec_id=graph_exec_id,
                input_name=next_input_name,
                input_data=next_data,
            )
            await async_update_node_execution_status(
                db_client=db_client,
                exec_id=next_node_exec_id,
                status=ExecutionStatus.INCOMPLETE,
            )

            # Complete missing static input pins data using the last execution input.
            static_link_names = {
                link.sink_name
                for link in next_node.input_links
                if link.is_static and link.sink_name not in next_node_input
            }
            if static_link_names and (
                latest_execution := await db_client.get_latest_node_execution(
                    next_node_id, graph_exec_id
                )
            ):
                for name in static_link_names:
                    next_node_input[name] = latest_execution.input_data.get(name)

            # Apply node input overrides
            node_input_mask = None
            if nodes_input_masks and (
                node_input_mask := nodes_input_masks.get(next_node.id)
            ):
                next_node_input.update(node_input_mask)

            # Validate the input data for the next node.
            next_node_input, validation_msg = validate_exec(next_node, next_node_input)
            suffix = f"{next_output_name}>{next_input_name}~{next_node_exec_id}:{validation_msg}"

            # Incomplete input data, skip queueing the execution.
            if not next_node_input:
                log_metadata.warning(f"Skipped queueing {suffix}")
                return enqueued_executions

            # Input is complete, enqueue the execution.
            log_metadata.info(f"Enqueued {suffix}")
            enqueued_executions.append(
                await add_enqueued_execution(
                    node_exec_id=next_node_exec_id,
                    node_id=next_node_id,
                    block_id=next_node.block_id,
                    data=next_node_input,
                )
            )

            # Next execution stops here if the link is not static.
            if not node_link.is_static:
                return enqueued_executions

            # If link is static, there could be some incomplete executions waiting for it.
            # Load and complete the input missing input data, and try to re-enqueue them.
            for iexec in await db_client.get_node_executions(
                node_id=next_node_id,
                graph_exec_id=graph_exec_id,
                statuses=[ExecutionStatus.INCOMPLETE],
            ):
                idata = iexec.input_data
                ineid = iexec.node_exec_id

                static_link_names = {
                    link.sink_name
                    for link in next_node.input_links
                    if link.is_static and link.sink_name not in idata
                }
                for input_name in static_link_names:
                    idata[input_name] = next_node_input[input_name]

                # Apply node input overrides
                if node_input_mask:
                    idata.update(node_input_mask)

                idata, msg = validate_exec(next_node, idata)
                suffix = f"{next_output_name}>{next_input_name}~{ineid}:{msg}"
                if not idata:
                    log_metadata.info(f"Enqueueing static-link skipped: {suffix}")
                    continue
                log_metadata.info(f"Enqueueing static-link execution {suffix}")
                enqueued_executions.append(
                    await add_enqueued_execution(
                        node_exec_id=iexec.node_exec_id,
                        node_id=next_node_id,
                        block_id=next_node.block_id,
                        data=idata,
                    )
                )
            return enqueued_executions

    return [
        execution
        for link in node.output_links
        for execution in await register_next_executions(link)
    ]


class Executor:
    """
    This class contains event handlers for the process pool executor events.

    The main events are:
        on_graph_executor_start: Initialize the process that executes the graph.
        on_graph_execution: Execution logic for a graph.
        on_node_execution: Execution logic for a node.

    The execution flow:
        1. Graph execution request is added to the queue.
        2. Graph executor loop picks the request from the queue.
        3. Graph executor loop submits the graph execution request to the executor pool.
      [on_graph_execution]
        4. Graph executor initialize the node execution queue.
        5. Graph executor adds the starting nodes to the node execution queue.
        6. Graph executor waits for all nodes to be executed.
      [on_node_execution]
        7. Node executor picks the node execution request from the queue.
        8. Node executor executes the node.
        9. Node executor enqueues the next executed nodes to the node execution queue.
    """

    @classmethod
    @async_error_logged(swallow=True)
    async def on_node_execution(
        cls,
        node_exec: NodeExecutionEntry,
        node_exec_progress: NodeExecutionProgress,
        nodes_input_masks: Optional[dict[str, dict[str, JsonValue]]] = None,
    ) -> NodeExecutionStats:
        log_metadata = LogMetadata(
            logger=_logger,
            user_id=node_exec.user_id,
            graph_eid=node_exec.graph_exec_id,
            graph_id=node_exec.graph_id,
            node_eid=node_exec.node_exec_id,
            node_id=node_exec.node_id,
            block_name="-",
        )
        db_client = get_db_async_client()
        node = await db_client.get_node(node_exec.node_id)

        execution_stats = NodeExecutionStats()
        timing_info, _ = await cls._on_node_execution(
            node=node,
            node_exec=node_exec,
            node_exec_progress=node_exec_progress,
            db_client=db_client,
            log_metadata=log_metadata,
            stats=execution_stats,
            nodes_input_masks=nodes_input_masks,
        )
        execution_stats.walltime = timing_info.wall_time
        execution_stats.cputime = timing_info.cpu_time

        if isinstance(execution_stats.error, Exception):
            execution_stats.error = str(execution_stats.error)
        exec_update = await db_client.update_node_execution_stats(
            node_exec.node_exec_id, execution_stats
        )
        await send_async_execution_update(exec_update)
        return execution_stats

    @classmethod
    @async_time_measured
    async def _on_node_execution(
        cls,
        node: Node,
        node_exec: NodeExecutionEntry,
        node_exec_progress: NodeExecutionProgress,
        db_client: "DatabaseManagerAsyncClient",
        log_metadata: LogMetadata,
        stats: NodeExecutionStats | None = None,
        nodes_input_masks: Optional[dict[str, dict[str, JsonValue]]] = None,
    ):
        try:
            log_metadata.info(f"Start node execution {node_exec.node_exec_id}")
            await async_update_node_execution_status(
                db_client=db_client,
                exec_id=node_exec.node_exec_id,
                status=ExecutionStatus.RUNNING,
            )

            async for output_name, output_data in execute_node(
                node=node,
                creds_manager=cls.creds_manager,
                data=node_exec,
                execution_stats=stats,
                nodes_input_masks=nodes_input_masks,
            ):
                node_exec_progress.add_output(
                    ExecutionOutputEntry(
                        node=node,
                        node_exec_id=node_exec.node_exec_id,
                        data=(output_name, output_data),
                    )
                )
            log_metadata.info(f"Finished node execution {node_exec.node_exec_id}")
        except Exception as e:
            # Avoid user error being marked as an actual error.
            if isinstance(e, ValueError):
                log_metadata.info(
                    f"Failed node execution {node_exec.node_exec_id}: {e}"
                )
            else:
                log_metadata.exception(
                    f"Failed node execution {node_exec.node_exec_id}: {e}"
                )

            if stats is not None:
                stats.error = e

    @classmethod
    @func_retry
    def on_graph_executor_start(cls):
        configure_logging()
        set_service_name("GraphExecutor")
        cls.pid = os.getpid()
        cls.creds_manager = IntegrationCredentialsManager()
        cls.node_execution_loop = asyncio.new_event_loop()
        cls.node_evaluation_loop = asyncio.new_event_loop()
        cls.node_execution_thread = threading.Thread(
            target=cls.node_execution_loop.run_forever, daemon=True
        )
        cls.node_evaluation_thread = threading.Thread(
            target=cls.node_evaluation_loop.run_forever, daemon=True
        )
        cls.node_execution_thread.start()
        cls.node_evaluation_thread.start()
        logger.info(f"[GraphExecutor] {cls.pid} started")

    @classmethod
    @error_logged(swallow=False)
    def on_graph_execution(
        cls,
        graph_exec: GraphExecutionEntry,
        cancel: threading.Event,
    ):
        log_metadata = LogMetadata(
            logger=_logger,
            user_id=graph_exec.user_id,
            graph_eid=graph_exec.graph_exec_id,
            graph_id=graph_exec.graph_id,
            node_id="*",
            node_eid="*",
            block_name="-",
        )
        db_client = get_db_client()

        exec_meta = db_client.get_graph_execution_meta(
            user_id=graph_exec.user_id,
            execution_id=graph_exec.graph_exec_id,
        )
        if exec_meta is None:
            log_metadata.warning(
                f"Skipped graph execution #{graph_exec.graph_exec_id}, the graph execution is not found."
            )
            return

        if exec_meta.status == ExecutionStatus.QUEUED:
            log_metadata.info(f"⚙️ Starting graph execution #{graph_exec.graph_exec_id}")
            exec_meta.status = ExecutionStatus.RUNNING
            send_execution_update(
                db_client.update_graph_execution_start_time(graph_exec.graph_exec_id)
            )
        elif exec_meta.status == ExecutionStatus.RUNNING:
            log_metadata.info(
                f"⚙️ Graph execution #{graph_exec.graph_exec_id} is already running, continuing where it left off."
            )
        else:
            log_metadata.warning(
                f"Skipped graph execution {graph_exec.graph_exec_id}, the graph execution status is `{exec_meta.status}`."
            )
            return

        timing_info, (exec_stats, status, error) = cls._on_graph_execution(
            graph_exec=graph_exec,
            cancel=cancel,
            log_metadata=log_metadata,
            execution_stats=(
                exec_meta.stats.to_db() if exec_meta.stats else GraphExecutionStats()
            ),
        )
        exec_stats.walltime += timing_info.wall_time
        exec_stats.cputime += timing_info.cpu_time
        exec_stats.error = str(error) if error else exec_stats.error

        if status not in {
            ExecutionStatus.COMPLETED,
            ExecutionStatus.TERMINATED,
            ExecutionStatus.FAILED,
        }:
            raise RuntimeError(
                f"Graph Execution #{graph_exec.graph_exec_id} ended with unexpected status {status}"
            )

        if graph_exec_result := db_client.update_graph_execution_stats(
            graph_exec_id=graph_exec.graph_exec_id,
            status=status,
            stats=exec_stats,
        ):
            send_execution_update(graph_exec_result)

        cls._handle_agent_run_notif(db_client, graph_exec, exec_stats)

    @classmethod
    def _charge_usage(
        cls,
        node_exec: NodeExecutionEntry,
        execution_count: int,
        execution_stats: GraphExecutionStats,
    ):
        db_client = get_db_client()
        block = get_block(node_exec.block_id)
        if not block:
            logger.error(f"Block {node_exec.block_id} not found.")
            return

        cost, matching_filter = block_usage_cost(
            block=block, input_data=node_exec.inputs
        )
        if cost > 0:
            db_client.spend_credits(
                user_id=node_exec.user_id,
                cost=cost,
                metadata=UsageTransactionMetadata(
                    graph_exec_id=node_exec.graph_exec_id,
                    graph_id=node_exec.graph_id,
                    node_exec_id=node_exec.node_exec_id,
                    node_id=node_exec.node_id,
                    block_id=node_exec.block_id,
                    block=block.name,
                    input=matching_filter,
                    reason=f"Ran block {node_exec.block_id} {block.name}",
                ),
            )
            execution_stats.cost += cost

        cost, usage_count = execution_usage_cost(execution_count)
        if cost > 0:
            db_client.spend_credits(
                user_id=node_exec.user_id,
                cost=cost,
                metadata=UsageTransactionMetadata(
                    graph_exec_id=node_exec.graph_exec_id,
                    graph_id=node_exec.graph_id,
                    input={
                        "execution_count": usage_count,
                        "charge": "Execution Cost",
                    },
                    reason=f"Execution Cost for {usage_count} blocks of ex_id:{node_exec.graph_exec_id} g_id:{node_exec.graph_id}",
                ),
            )
            execution_stats.cost += cost

    @classmethod
    @time_measured
    def _on_graph_execution(
        cls,
        graph_exec: GraphExecutionEntry,
        cancel: threading.Event,
        log_metadata: LogMetadata,
        execution_stats: GraphExecutionStats,
    ) -> tuple[GraphExecutionStats, ExecutionStatus, Exception | None]:
        """
        Returns:
            dict: The execution statistics of the graph execution.
            ExecutionStatus: The final status of the graph execution.
            Exception | None: The error that occurred during the execution, if any.
        """
        execution_status: ExecutionStatus = ExecutionStatus.RUNNING
        error: Exception | None = None
        db_client = get_db_client()

        def on_done_task(node_exec_id: str, result: object):
            if not isinstance(result, NodeExecutionStats):
                log_metadata.error(f"Unexpected result #{node_exec_id}: {type(result)}")
                return

            nonlocal execution_stats
            execution_stats.node_count += 1 + result.extra_steps
            execution_stats.nodes_cputime += result.cputime
            execution_stats.nodes_walltime += result.walltime
            execution_stats.cost += result.extra_cost
            if (err := result.error) and isinstance(err, Exception):
                execution_stats.node_error_count += 1
                update_node_execution_status(
                    db_client=db_client,
                    exec_id=node_exec_id,
                    status=ExecutionStatus.FAILED,
                )
            else:
                update_node_execution_status(
                    db_client=db_client,
                    exec_id=node_exec_id,
                    status=ExecutionStatus.COMPLETED,
                )

            if _graph_exec := db_client.update_graph_execution_stats(
                graph_exec_id=graph_exec.graph_exec_id,
                stats=execution_stats,
            ):
                send_execution_update(_graph_exec)
            else:
                log_metadata.error(
                    "Callback for finished node execution "
                    f"#{node_exec_id} could not update execution stats "
                    f"for graph execution #{graph_exec.graph_exec_id}; "
                    f"triggered while graph exec status = {execution_status}"
                )

        # State holders ----------------------------------------------------
        running_node_execution: dict[str, NodeExecutionProgress] = defaultdict(
            lambda: NodeExecutionProgress(on_done_task=on_done_task)
        )
        running_node_evaluation: dict[str, Future] = {}
        execution_queue = ExecutionQueue[NodeExecutionEntry]()

        try:
            if db_client.get_credits(graph_exec.user_id) <= 0:
                raise InsufficientBalanceError(
                    user_id=graph_exec.user_id,
                    message="You have no credits left to run an agent.",
                    balance=0,
                    amount=1,
                )

            # Input moderation
            moderation_success, moderation_error = (
                automod_manager.moderate_graph_execution_inputs(
                    db_client=db_client,
                    graph_exec=graph_exec,
                    event_loop=cls.node_evaluation_loop,
                    send_update_func=send_execution_update,
                )
            )
            if not moderation_success:
                execution_status = ExecutionStatus.FAILED
                error = moderation_error
                return execution_stats, execution_status, error

            # ------------------------------------------------------------
            # Pre‑populate queue ---------------------------------------
            # ------------------------------------------------------------
            for node_exec in db_client.get_node_executions(
                graph_exec.graph_exec_id,
                statuses=[ExecutionStatus.RUNNING, ExecutionStatus.QUEUED],
            ):
                execution_queue.add(node_exec.to_node_execution_entry())

            # ------------------------------------------------------------
            # Main dispatch / polling loop -----------------------------
            # ------------------------------------------------------------
            while not execution_queue.empty():
                if cancel.is_set():
                    execution_status = ExecutionStatus.TERMINATED
                    return execution_stats, execution_status, error

                queued_node_exec = execution_queue.get()

                log_metadata.debug(
                    f"Dispatching node execution {queued_node_exec.node_exec_id} "
                    f"for node {queued_node_exec.node_id}",
                )

                # Charge usage (may raise) ------------------------------
                try:
                    cls._charge_usage(
                        node_exec=queued_node_exec,
                        execution_count=increment_execution_count(graph_exec.user_id),
                        execution_stats=execution_stats,
                    )
                except InsufficientBalanceError as balance_error:
                    error = balance_error  # Set error to trigger FAILED status
                    node_exec_id = queued_node_exec.node_exec_id
                    db_client.upsert_execution_output(
                        node_exec_id=node_exec_id,
                        output_name="error",
                        output_data=str(error),
                    )
                    update_node_execution_status(
                        db_client=db_client,
                        exec_id=node_exec_id,
                        status=ExecutionStatus.FAILED,
                    )

                    cls._handle_low_balance_notif(
                        db_client,
                        graph_exec.user_id,
                        graph_exec.graph_id,
                        execution_stats,
                        error,
                    )
                    # Gracefully stop the execution loop
                    break

                # Add input overrides -----------------------------
                node_id = queued_node_exec.node_id
                if (nodes_input_masks := graph_exec.nodes_input_masks) and (
                    node_input_mask := nodes_input_masks.get(node_id)
                ):
                    queued_node_exec.inputs.update(node_input_mask)

                # Kick off async node execution -------------------------
                node_execution_task = asyncio.run_coroutine_threadsafe(
                    cls.on_node_execution(
                        node_exec=queued_node_exec,
                        node_exec_progress=running_node_execution[node_id],
                        nodes_input_masks=nodes_input_masks,
                    ),
                    cls.node_execution_loop,
                )
                running_node_execution[node_id].add_task(
                    node_exec_id=queued_node_exec.node_exec_id,
                    task=node_execution_task,
                )

                # Poll until queue refills or all inflight work done ----
                while execution_queue.empty() and (
                    running_node_execution or running_node_evaluation
                ):
                    # --------------------------------------------------
                    # Handle inflight evaluations ---------------------
                    # --------------------------------------------------
                    node_output_found = False
                    for node_id, inflight_exec in list(running_node_execution.items()):
                        if cancel.is_set():
                            execution_status = ExecutionStatus.TERMINATED
                            return execution_stats, execution_status, error

                        # node evaluation future -----------------
                        if inflight_eval := running_node_evaluation.get(node_id):
                            if not inflight_eval.done():
                                continue
                            try:
                                inflight_eval.result(timeout=0)
                                running_node_evaluation.pop(node_id)
                            except Exception as e:
                                log_metadata.error(f"Node eval #{node_id} failed: {e}")

                        # node execution future ---------------------------
                        if inflight_exec.is_done():
                            running_node_execution.pop(node_id)
                            continue

                        if output := inflight_exec.pop_output():
                            node_output_found = True
                            running_node_evaluation[node_id] = (
                                asyncio.run_coroutine_threadsafe(
                                    cls._process_node_output(
                                        output=output,
                                        node_id=node_id,
                                        graph_exec=graph_exec,
                                        log_metadata=log_metadata,
                                        nodes_input_masks=nodes_input_masks,
                                        execution_queue=execution_queue,
                                    ),
                                    cls.node_evaluation_loop,
                                )
                            )
                    if (
                        not node_output_found
                        and execution_queue.empty()
                        and (running_node_execution or running_node_evaluation)
                    ):
                        # There is nothing to execute, and no output to process, let's relax for a while.
                        time.sleep(0.1)

            # loop done --------------------------------------------------
<<<<<<< HEAD

            # Output moderation
            moderation_success, moderation_error = (
                automod_manager.moderate_graph_execution_outputs(
                    db_client=db_client,
                    graph_exec_id=graph_exec.graph_exec_id,
                    user_id=graph_exec.user_id,
                    graph_id=graph_exec.graph_id,
                    event_loop=cls.node_evaluation_loop,
                    send_update_func=send_execution_update,
                )
            )
            if not moderation_success:
                execution_status = ExecutionStatus.FAILED
                error = moderation_error
                return execution_stats, execution_status, error

            execution_status = ExecutionStatus.COMPLETED
            return execution_stats, execution_status, error
=======
            # Determine final execution status based on whether there was an error
            execution_status = (
                ExecutionStatus.FAILED if error else ExecutionStatus.COMPLETED
            )
>>>>>>> 686d8110

        except CancelledError as exc:
            execution_status = ExecutionStatus.TERMINATED
            error = exc
            log_metadata.exception(
                f"Cancelled graph execution {graph_exec.graph_exec_id}: {error}"
            )
        except Exception as exc:
            execution_status = ExecutionStatus.FAILED
            error = exc
            log_metadata.exception(
                f"Failed graph execution {graph_exec.graph_exec_id}: {error}"
            )
        finally:
            # Use helper method with error handling to ensure cleanup never fails
            cls._cleanup_graph_execution(
                running_node_execution=running_node_execution,
                running_node_evaluation=running_node_evaluation,
                execution_status=execution_status,
                error=error,
                graph_exec_id=graph_exec.graph_exec_id,
                log_metadata=log_metadata,
                db_client=db_client,
            )
            return execution_stats, execution_status, error

    @classmethod
    @error_logged(swallow=True)
    def _cleanup_graph_execution(
        cls,
        running_node_execution: dict[str, "NodeExecutionProgress"],
        running_node_evaluation: dict[str, Future],
        execution_status: ExecutionStatus,
        error: Exception | None,
        graph_exec_id: str,
        log_metadata: LogMetadata,
        db_client: "DatabaseManagerClient",
    ) -> None:
        """
        Clean up running node executions and evaluations when graph execution ends.
        This method is decorated with @error_logged(swallow=True) to ensure cleanup
        never fails in the finally block.
        """
        # Cancel and wait for all node executions to complete
        for node_id, inflight_exec in running_node_execution.items():
            if inflight_exec.is_done():
                continue
            log_metadata.info(f"Stopping node execution {node_id}")
            inflight_exec.stop()

        for node_id, inflight_eval in running_node_evaluation.items():
            if inflight_eval.done():
                continue
            log_metadata.info(f"Stopping node evaluation {node_id}")
            inflight_eval.cancel()

        for node_id, inflight_exec in running_node_execution.items():
            if inflight_exec.is_done():
                continue
            try:
                inflight_exec.wait_for_cancellation(timeout=60.0)
            except TimeoutError:
                log_metadata.exception(
                    f"Node execution #{node_id} did not stop in time, "
                    "it may be stuck or taking too long."
                )

        for node_id, inflight_eval in running_node_evaluation.items():
            if inflight_eval.done():
                continue
            try:
                inflight_eval.result(timeout=60.0)
            except TimeoutError:
                log_metadata.exception(
                    f"Node evaluation #{node_id} did not stop in time, "
                    "it may be stuck or taking too long."
                )

        if execution_status in [ExecutionStatus.TERMINATED, ExecutionStatus.FAILED]:
            inflight_executions = db_client.get_node_executions(
                graph_exec_id,
                statuses=[
                    ExecutionStatus.QUEUED,
                    ExecutionStatus.RUNNING,
                ],
                include_exec_data=False,
            )
            db_client.update_node_execution_status_batch(
                [node_exec.node_exec_id for node_exec in inflight_executions],
                status=execution_status,
                stats={"error": str(error)} if error else None,
            )
            for node_exec in inflight_executions:
                node_exec.status = execution_status
                send_execution_update(node_exec)

        clean_exec_files(graph_exec_id)

    @classmethod
    async def _process_node_output(
        cls,
        output: ExecutionOutputEntry,
        node_id: str,
        graph_exec: GraphExecutionEntry,
        log_metadata: LogMetadata,
        nodes_input_masks: Optional[dict[str, dict[str, JsonValue]]],
        execution_queue: ExecutionQueue[NodeExecutionEntry],
    ) -> None:
        """Process a node's output, update its status, and enqueue next nodes.

        Args:
            output: The execution output entry to process
            node_id: The ID of the node that produced the output
            graph_exec: The graph execution entry
            log_metadata: Logger metadata for consistent logging
            nodes_input_masks: Optional map of node input overrides
            execution_queue: Queue to add next executions to
        """
        db_client = get_db_async_client()

        try:
            name, data = output.data
            await db_client.upsert_execution_output(
                node_exec_id=output.node_exec_id,
                output_name=name,
                output_data=data,
            )
            if exec_update := await db_client.get_node_execution(output.node_exec_id):
                await send_async_execution_update(exec_update)

            log_metadata.debug(f"Enqueue nodes for {node_id}: {output}")
            for next_execution in await _enqueue_next_nodes(
                db_client=db_client,
                node=output.node,
                output=output.data,
                user_id=graph_exec.user_id,
                graph_exec_id=graph_exec.graph_exec_id,
                graph_id=graph_exec.graph_id,
                log_metadata=log_metadata,
                nodes_input_masks=nodes_input_masks,
            ):
                execution_queue.add(next_execution)
        except Exception as e:
            log_metadata.exception(f"Failed to process node output: {e}")
            await db_client.upsert_execution_output(
                node_exec_id=output.node_exec_id,
                output_name="error",
                output_data=str(e),
            )
            await async_update_node_execution_status(
                db_client=db_client,
                exec_id=output.node_exec_id,
                status=ExecutionStatus.FAILED,
            )

    @classmethod
    def _handle_agent_run_notif(
        cls,
        db_client: "DatabaseManagerClient",
        graph_exec: GraphExecutionEntry,
        exec_stats: GraphExecutionStats,
    ):
        metadata = db_client.get_graph_metadata(
            graph_exec.graph_id, graph_exec.graph_version
        )
        outputs = db_client.get_node_executions(
            graph_exec.graph_exec_id,
            block_ids=[AgentOutputBlock().id],
        )

        named_outputs = [
            {
                key: value[0] if key == "name" else value
                for key, value in output.output_data.items()
            }
            for output in outputs
        ]

        queue_notification(
            NotificationEventModel(
                user_id=graph_exec.user_id,
                type=NotificationType.AGENT_RUN,
                data=AgentRunData(
                    outputs=named_outputs,
                    agent_name=metadata.name if metadata else "Unknown Agent",
                    credits_used=exec_stats.cost,
                    execution_time=exec_stats.walltime,
                    graph_id=graph_exec.graph_id,
                    node_count=exec_stats.node_count,
                ),
            )
        )

    @classmethod
    def _handle_low_balance_notif(
        cls,
        db_client: "DatabaseManagerClient",
        user_id: str,
        graph_id: str,
        exec_stats: GraphExecutionStats,
        e: InsufficientBalanceError,
    ):
        shortfall = e.balance - e.amount
        metadata = db_client.get_graph_metadata(graph_id)
        base_url = (
            settings.config.frontend_base_url or settings.config.platform_base_url
        )
        queue_notification(
            NotificationEventModel(
                user_id=user_id,
                type=NotificationType.LOW_BALANCE,
                data=LowBalanceData(
                    current_balance=exec_stats.cost,
                    billing_page_link=f"{base_url}/profile/credits",
                    shortfall=shortfall,
                    agent_name=metadata.name if metadata else "Unknown Agent",
                ),
            )
        )


class ExecutionManager(AppProcess):
    def __init__(self):
        super().__init__()
        self.pool_size = settings.config.num_graph_workers
        self.running = True
        self.active_graph_runs: dict[str, tuple[Future, threading.Event]] = {}

    def run(self):
        pool_size_gauge.set(self.pool_size)
        active_runs_gauge.set(0)
        utilization_gauge.set(0)

        self.metrics_server = threading.Thread(
            target=start_http_server,
            args=(settings.config.execution_manager_port,),
            daemon=True,
        )
        self.metrics_server.start()
        logger.info(f"[{self.service_name}] Starting execution manager...")
        self._run()

    def _run(self):
        logger.info(f"[{self.service_name}] ⏳ Spawn max-{self.pool_size} workers...")
        self.executor = ProcessPoolExecutor(
            max_workers=self.pool_size,
            initializer=Executor.on_graph_executor_start,
        )

        threading.Thread(
            target=lambda: self._consume_execution_cancel(),
            daemon=True,
        ).start()

        self._consume_execution_run()

    @continuous_retry()
    def _consume_execution_cancel(self):
        cancel_client = SyncRabbitMQ(create_execution_queue_config())
        cancel_client.connect()
        cancel_channel = cancel_client.get_channel()
        logger.info(f"[{self.service_name}] ⏳ Starting cancel message consumer...")
        cancel_channel.basic_consume(
            queue=GRAPH_EXECUTION_CANCEL_QUEUE_NAME,
            on_message_callback=self._handle_cancel_message,
            auto_ack=True,
        )
        cancel_channel.start_consuming()
        raise RuntimeError(f"❌ cancel message consumer is stopped: {cancel_channel}")

    @continuous_retry()
    def _consume_execution_run(self):

        # Long-running executions are handled by:
        # 1. Disabled consumer timeout (x-consumer-timeout: 0) allows unlimited execution time
        # 2. Enhanced connection settings (5 retries, 1s delay) for quick reconnection
        # 3. Process monitoring ensures failed executors release messages back to queue

        run_client = SyncRabbitMQ(create_execution_queue_config())
        run_client.connect()
        run_channel = run_client.get_channel()
        run_channel.basic_qos(prefetch_count=self.pool_size)

        # Configure consumer for long-running graph executions
        # auto_ack=False: Don't acknowledge messages until execution completes (prevents data loss)
        run_channel.basic_consume(
            queue=GRAPH_EXECUTION_QUEUE_NAME,
            on_message_callback=self._handle_run_message,
            auto_ack=False,
            consumer_tag="graph_execution_consumer",
        )
        run_channel.confirm_delivery()

        logger.info(f"[{self.service_name}] ⏳ Starting to consume run messages...")
        run_channel.start_consuming()
        raise RuntimeError(f"❌ run message consumer is stopped: {run_channel}")

    def _handle_cancel_message(
        self,
        channel: BlockingChannel,
        method: Basic.Deliver,
        properties: BasicProperties,
        body: bytes,
    ):
        """
        Called whenever we receive a CANCEL message from the queue.
        (With auto_ack=True, message is considered 'acked' automatically.)
        """
        try:
            request = CancelExecutionEvent.model_validate_json(body)
            graph_exec_id = request.graph_exec_id
            if not graph_exec_id:
                logger.warning(
                    f"[{self.service_name}] Cancel message missing 'graph_exec_id'"
                )
                return
            if graph_exec_id not in self.active_graph_runs:
                logger.debug(
                    f"[{self.service_name}] Cancel received for {graph_exec_id} but not active."
                )
                return

            _, cancel_event = self.active_graph_runs[graph_exec_id]
            logger.info(f"[{self.service_name}] Received cancel for {graph_exec_id}")
            if not cancel_event.is_set():
                cancel_event.set()
            else:
                logger.debug(
                    f"[{self.service_name}] Cancel already set for {graph_exec_id}"
                )

        except Exception as e:
            logger.exception(f"Error handling cancel message: {e}")

    def _handle_run_message(
        self,
        channel: BlockingChannel,
        method: Basic.Deliver,
        properties: BasicProperties,
        body: bytes,
    ):
        delivery_tag = method.delivery_tag

        # Check if we can accept more runs
        self._cleanup_completed_runs()
        if len(self.active_graph_runs) >= self.pool_size:
            channel.basic_nack(delivery_tag, requeue=True)
            return

        try:
            graph_exec_entry = GraphExecutionEntry.model_validate_json(body)
        except Exception as e:
            logger.error(f"[{self.service_name}] Could not parse run message: {e}")
            channel.basic_nack(delivery_tag, requeue=False)
            return

        graph_exec_id = graph_exec_entry.graph_exec_id
        logger.info(
            f"[{self.service_name}] Received RUN for graph_exec_id={graph_exec_id}"
        )
        if graph_exec_id in self.active_graph_runs:
            logger.warning(
                f"[{self.service_name}] Graph {graph_exec_id} already running; rejecting duplicate run."
            )
            channel.basic_nack(delivery_tag, requeue=False)
            return

        cancel_event = multiprocessing.Manager().Event()

        future = self.executor.submit(
            Executor.on_graph_execution, graph_exec_entry, cancel_event
        )
        self.active_graph_runs[graph_exec_id] = (future, cancel_event)
        active_runs_gauge.set(len(self.active_graph_runs))
        utilization_gauge.set(len(self.active_graph_runs) / self.pool_size)

        def _on_run_done(f: Future):
            logger.info(f"[{self.service_name}] Run completed for {graph_exec_id}")
            try:
                if exec_error := f.exception():
                    logger.error(
                        f"[{self.service_name}] Execution for {graph_exec_id} failed: {exec_error}"
                    )
                    try:
                        channel.connection.add_callback_threadsafe(
                            lambda: channel.basic_nack(delivery_tag, requeue=True)
                        )
                    except Exception as ack_error:
                        logger.error(
                            f"[{self.service_name}] Failed to NACK message for {graph_exec_id}: {ack_error}"
                        )
                else:
                    try:
                        channel.connection.add_callback_threadsafe(
                            lambda: channel.basic_ack(delivery_tag)
                        )
                    except Exception as ack_error:
                        logger.error(
                            f"[{self.service_name}] Failed to ACK message for {graph_exec_id}: {ack_error}"
                        )
            except BaseException as e:
                logger.exception(
                    f"[{self.service_name}] Error in run completion callback: {e}"
                )
            finally:
                self._cleanup_completed_runs()

        future.add_done_callback(_on_run_done)

    def _cleanup_completed_runs(self, log=logger.info) -> list[str]:
        """Remove completed futures from active_graph_runs and update metrics"""
        completed_runs = []
        for graph_exec_id, (future, _) in self.active_graph_runs.items():
            if future.done():
                completed_runs.append(graph_exec_id)

        for geid in completed_runs:
            log(f"[{self.service_name}] ✅ Cleaned up completed run {geid}")
            self.active_graph_runs.pop(geid, None)

        # Update metrics
        active_count = len(self.active_graph_runs)
        active_runs_gauge.set(active_count)
        utilization_gauge.set(active_count / self.pool_size)

        return completed_runs

    def cleanup(self):
        super().cleanup()
        self._on_cleanup()

    def _on_cleanup(self, log=logger.info):
        prefix = f"[{self.service_name}][on_graph_executor_stop {os.getpid()}]"
        log(f"{prefix} ⏳ Shutting down service loop...")
        self.running = False

        log(f"{prefix} ⏳ Shutting down RabbitMQ channel...")
        get_execution_queue().get_channel().stop_consuming()

        if hasattr(self, "executor"):
            log(f"{prefix} ⏳ Shutting down GraphExec pool...")
            self.executor.shutdown(cancel_futures=True, wait=False)

        log(f"{prefix} ⏳ Cleaning up active graph runs...")
        self._cleanup_completed_runs(log=log)

        log(f"{prefix} ⏳ Disconnecting Redis...")
        redis.disconnect()

        log(f"{prefix} ✅ Finished GraphExec cleanup")
        sys.exit(0)


# ------- UTILITIES ------- #


@thread_cached
def get_db_client() -> "DatabaseManagerClient":
    from backend.executor import DatabaseManagerClient

    # Disable health check for the service client to avoid breaking process initializer.
    return get_service_client(
        DatabaseManagerClient, health_check=False, request_retry=True
    )


@thread_cached
def get_db_async_client() -> "DatabaseManagerAsyncClient":
    from backend.executor import DatabaseManagerAsyncClient

    # Disable health check for the service client to avoid breaking process initializer.
    return get_service_client(
        DatabaseManagerAsyncClient, health_check=False, request_retry=True
    )


async def send_async_execution_update(
    entry: GraphExecution | NodeExecutionResult | None,
) -> None:
    if entry is None:
        return
    await get_async_execution_event_bus().publish(entry)


def send_execution_update(entry: GraphExecution | NodeExecutionResult | None):
    if entry is None:
        return
    return get_execution_event_bus().publish(entry)


async def async_update_node_execution_status(
    db_client: "DatabaseManagerAsyncClient",
    exec_id: str,
    status: ExecutionStatus,
    execution_data: BlockInput | None = None,
    stats: dict[str, Any] | None = None,
) -> NodeExecutionResult:
    """Sets status and fetches+broadcasts the latest state of the node execution"""
    exec_update = await db_client.update_node_execution_status(
        exec_id, status, execution_data, stats
    )
    await send_async_execution_update(exec_update)
    return exec_update


def update_node_execution_status(
    db_client: "DatabaseManagerClient",
    exec_id: str,
    status: ExecutionStatus,
    execution_data: BlockInput | None = None,
    stats: dict[str, Any] | None = None,
) -> NodeExecutionResult:
    """Sets status and fetches+broadcasts the latest state of the node execution"""
    exec_update = db_client.update_node_execution_status(
        exec_id, status, execution_data, stats
    )
    send_execution_update(exec_update)
    return exec_update


@asynccontextmanager
async def synchronized(key: str, timeout: int = 60):
    r = await redis.get_redis_async()
    lock: RedisLock = r.lock(f"lock:{key}", timeout=timeout)
    try:
        await lock.acquire()
        yield
    finally:
        if await lock.locked() and await lock.owned():
            await lock.release()


def increment_execution_count(user_id: str) -> int:
    """
    Increment the execution count for a given user,
    this will be used to charge the user for the execution cost.
    """
    r = redis.get_redis()
    k = f"uec:{user_id}"  # User Execution Count global key
    counter = cast(int, r.incr(k))
    if counter == 1:
        r.expire(k, settings.config.execution_counter_expiration_time)
    return counter


def llprint(message: str):
    """
    Low-level print/log helper function for use in signal handlers.
    Regular log/print statements are not allowed in signal handlers.
    """
    os.write(sys.stdout.fileno(), (message + "\n").encode())<|MERGE_RESOLUTION|>--- conflicted
+++ resolved
@@ -849,7 +849,6 @@
                         time.sleep(0.1)
 
             # loop done --------------------------------------------------
-<<<<<<< HEAD
 
             # Output moderation
             moderation_success, moderation_error = (
@@ -867,14 +866,10 @@
                 error = moderation_error
                 return execution_stats, execution_status, error
 
-            execution_status = ExecutionStatus.COMPLETED
-            return execution_stats, execution_status, error
-=======
             # Determine final execution status based on whether there was an error
             execution_status = (
                 ExecutionStatus.FAILED if error else ExecutionStatus.COMPLETED
             )
->>>>>>> 686d8110
 
         except CancelledError as exc:
             execution_status = ExecutionStatus.TERMINATED
