import asyncio
import logging
import os
import threading
import time
import uuid
from collections import defaultdict
from concurrent.futures import Future, ThreadPoolExecutor
from contextlib import asynccontextmanager
from typing import TYPE_CHECKING, Any, Optional, TypeVar, cast

from pika.adapters.blocking_connection import BlockingChannel
from pika.spec import Basic, BasicProperties
<<<<<<< HEAD
=======
from redis.asyncio.lock import Lock as RedisLock

from backend.blocks.io import AgentOutputBlock
from backend.data.model import GraphExecutionStats, NodeExecutionStats
from backend.data.notifications import (
    AgentRunData,
    LowBalanceData,
    NotificationEventModel,
    NotificationType,
    ZeroBalanceData,
)
from backend.data.rabbitmq import SyncRabbitMQ
from backend.executor.activity_status_generator import (
    generate_activity_status_for_execution,
)
from backend.executor.utils import LogMetadata
from backend.notifications.notifications import queue_notification
from backend.util.exceptions import InsufficientBalanceError, ModerationError

if TYPE_CHECKING:
    from backend.executor import DatabaseManagerClient, DatabaseManagerAsyncClient

>>>>>>> f3ec426c
from prometheus_client import Gauge, start_http_server
from pydantic import JsonValue
from redis.asyncio.lock import Lock as AsyncRedisLock

from backend.blocks.agent import AgentExecutorBlock
from backend.blocks.io import AgentOutputBlock
from backend.data import redis_client as redis
from backend.data.block import (
    BlockInput,
    BlockOutput,
    BlockOutputEntry,
    BlockSchema,
    get_block,
)
from backend.data.credit import UsageTransactionMetadata
from backend.data.execution import (
    ExecutionQueue,
    ExecutionStatus,
    GraphExecution,
    GraphExecutionEntry,
    NodeExecutionEntry,
    NodeExecutionResult,
    NodesInputMasks,
    UserContext,
)
from backend.data.graph import Link, Node
from backend.data.model import GraphExecutionStats, NodeExecutionStats
from backend.data.notifications import (
    AgentRunData,
    LowBalanceData,
    NotificationEventModel,
    NotificationType,
    ZeroBalanceData,
)
from backend.data.rabbitmq import SyncRabbitMQ
from backend.executor.activity_status_generator import (
    generate_activity_status_for_execution,
)
from backend.executor.utils import (
    GRACEFUL_SHUTDOWN_TIMEOUT_SECONDS,
    GRAPH_EXECUTION_CANCEL_QUEUE_NAME,
    GRAPH_EXECUTION_QUEUE_NAME,
    CancelExecutionEvent,
    ExecutionOutputEntry,
    LogMetadata,
    NodeExecutionProgress,
    block_usage_cost,
    create_execution_queue_config,
    execution_usage_cost,
    parse_execution_output,
    validate_exec,
)
from backend.integrations.creds_manager import IntegrationCredentialsManager
from backend.notifications.notifications import queue_notification
from backend.server.v2.AutoMod.manager import automod_manager
from backend.util import json
from backend.util.clients import (
    get_async_execution_event_bus,
    get_database_manager_async_client,
    get_database_manager_client,
    get_execution_event_bus,
    get_notification_manager_client,
)
from backend.util.decorator import (
    async_error_logged,
    async_time_measured,
    error_logged,
    time_measured,
)
from backend.util.exceptions import InsufficientBalanceError, ModerationError
from backend.util.file import clean_exec_files
from backend.util.logging import TruncatedLogger, configure_logging
from backend.util.metrics import DiscordChannel
from backend.util.process import AppProcess, set_service_name
from backend.util.retry import continuous_retry, func_retry
from backend.util.settings import Settings

from .cluster_lock import ClusterLock

if TYPE_CHECKING:
    from backend.executor import DatabaseManagerAsyncClient, DatabaseManagerClient


_logger = logging.getLogger(__name__)
logger = TruncatedLogger(_logger, prefix="[GraphExecutor]")
settings = Settings()

active_runs_gauge = Gauge(
    "execution_manager_active_runs", "Number of active graph runs"
)
pool_size_gauge = Gauge(
    "execution_manager_pool_size", "Maximum number of graph workers"
)
utilization_gauge = Gauge(
    "execution_manager_utilization_ratio",
    "Ratio of active graph runs to max graph workers",
)

# Thread-local storage for ExecutionProcessor instances
_tls = threading.local()


def init_worker():
    """Initialize ExecutionProcessor instance in thread-local storage"""
    _tls.processor = ExecutionProcessor()
    _tls.processor.on_graph_executor_start()


def execute_graph(
    graph_exec_entry: "GraphExecutionEntry", cancel_event: threading.Event
):
    """Execute graph using thread-local ExecutionProcessor instance"""
    return _tls.processor.on_graph_execution(graph_exec_entry, cancel_event)


T = TypeVar("T")


async def execute_node(
    node: Node,
    creds_manager: IntegrationCredentialsManager,
    data: NodeExecutionEntry,
    execution_stats: NodeExecutionStats | None = None,
    nodes_input_masks: Optional[NodesInputMasks] = None,
) -> BlockOutput:
    """
    Execute a node in the graph. This will trigger a block execution on a node,
    persist the execution result, and return the subsequent node to be executed.

    Args:
        db_client: The client to send execution updates to the server.
        creds_manager: The manager to acquire and release credentials.
        data: The execution data for executing the current node.
        execution_stats: The execution statistics to be updated.

    Returns:
        The subsequent node to be enqueued, or None if there is no subsequent node.
    """
    user_id = data.user_id
    graph_exec_id = data.graph_exec_id
    graph_id = data.graph_id
    node_exec_id = data.node_exec_id
    node_id = data.node_id
    node_block = node.block

    log_metadata = LogMetadata(
        logger=_logger,
        user_id=user_id,
        graph_eid=graph_exec_id,
        graph_id=graph_id,
        node_eid=node_exec_id,
        node_id=node_id,
        block_name=node_block.name,
    )

    # Sanity check: validate the execution input.
    input_data, error = validate_exec(node, data.inputs, resolve_input=False)
    if input_data is None:
        log_metadata.error(f"Skip execution, input validation error: {error}")
        yield "error", error
        return

    # Re-shape the input data for agent block.
    # AgentExecutorBlock specially separate the node input_data & its input_default.
    if isinstance(node_block, AgentExecutorBlock):
        _input_data = AgentExecutorBlock.Input(**node.input_default)
        _input_data.inputs = input_data
        if nodes_input_masks:
            _input_data.nodes_input_masks = nodes_input_masks
        input_data = _input_data.model_dump()
    data.inputs = input_data

    # Execute the node
    input_data_str = json.dumps(input_data)
    input_size = len(input_data_str)
    log_metadata.debug("Executed node with input", input=input_data_str)

    # Inject extra execution arguments for the blocks via kwargs
    extra_exec_kwargs: dict = {
        "graph_id": graph_id,
        "node_id": node_id,
        "graph_exec_id": graph_exec_id,
        "node_exec_id": node_exec_id,
        "user_id": user_id,
    }

    # Add user context from NodeExecutionEntry
    extra_exec_kwargs["user_context"] = data.user_context

    # Last-minute fetch credentials + acquire a system-wide read-write lock to prevent
    # changes during execution. ⚠️ This means a set of credentials can only be used by
    # one (running) block at a time; simultaneous execution of blocks using same
    # credentials is not supported.
    creds_lock = None
    input_model = cast(type[BlockSchema], node_block.input_schema)
    for field_name, input_type in input_model.get_credentials_fields().items():
        credentials_meta = input_type(**input_data[field_name])
        credentials, creds_lock = await creds_manager.acquire(
            user_id, credentials_meta.id
        )
        extra_exec_kwargs[field_name] = credentials

    output_size = 0
    try:
        async for output_name, output_data in node_block.execute(
            input_data, **extra_exec_kwargs
        ):
            output_data = json.convert_pydantic_to_json(output_data)
            output_size += len(json.dumps(output_data))
            log_metadata.debug("Node produced output", **{output_name: output_data})
            yield output_name, output_data
    finally:
        # Ensure credentials are released even if execution fails
        if creds_lock and (await creds_lock.locked()) and (await creds_lock.owned()):
            try:
                await creds_lock.release()
            except Exception as e:
                log_metadata.error(f"Failed to release credentials lock: {e}")

        # Update execution stats
        if execution_stats is not None:
            execution_stats += node_block.execution_stats
            execution_stats.input_size = input_size
            execution_stats.output_size = output_size


async def _enqueue_next_nodes(
    db_client: "DatabaseManagerAsyncClient",
    node: Node,
    output: BlockOutputEntry,
    user_id: str,
    graph_exec_id: str,
    graph_id: str,
    log_metadata: LogMetadata,
    nodes_input_masks: Optional[NodesInputMasks],
    user_context: UserContext,
) -> list[NodeExecutionEntry]:
    async def add_enqueued_execution(
        node_exec_id: str, node_id: str, block_id: str, data: BlockInput
    ) -> NodeExecutionEntry:
        await async_update_node_execution_status(
            db_client=db_client,
            exec_id=node_exec_id,
            status=ExecutionStatus.QUEUED,
            execution_data=data,
        )
        return NodeExecutionEntry(
            user_id=user_id,
            graph_exec_id=graph_exec_id,
            graph_id=graph_id,
            node_exec_id=node_exec_id,
            node_id=node_id,
            block_id=block_id,
            inputs=data,
            user_context=user_context,
        )

    async def register_next_executions(node_link: Link) -> list[NodeExecutionEntry]:
        try:
            return await _register_next_executions(node_link)
        except Exception as e:
            log_metadata.exception(f"Failed to register next executions: {e}")
            return []

    async def _register_next_executions(node_link: Link) -> list[NodeExecutionEntry]:
        enqueued_executions = []
        next_output_name = node_link.source_name
        next_input_name = node_link.sink_name
        next_node_id = node_link.sink_id

        output_name, _ = output
        next_data = parse_execution_output(output, next_output_name)
        if next_data is None and output_name != next_output_name:
            return enqueued_executions
        next_node = await db_client.get_node(next_node_id)

        # Multiple node can register the same next node, we need this to be atomic
        # To avoid same execution to be enqueued multiple times,
        # Or the same input to be consumed multiple times.
        async with synchronized(f"upsert_input-{next_node_id}-{graph_exec_id}"):
            # Add output data to the earliest incomplete execution, or create a new one.
            next_node_exec_id, next_node_input = await db_client.upsert_execution_input(
                node_id=next_node_id,
                graph_exec_id=graph_exec_id,
                input_name=next_input_name,
                input_data=next_data,
            )
            await async_update_node_execution_status(
                db_client=db_client,
                exec_id=next_node_exec_id,
                status=ExecutionStatus.INCOMPLETE,
            )

            # Complete missing static input pins data using the last execution input.
            static_link_names = {
                link.sink_name
                for link in next_node.input_links
                if link.is_static and link.sink_name not in next_node_input
            }
            if static_link_names and (
                latest_execution := await db_client.get_latest_node_execution(
                    next_node_id, graph_exec_id
                )
            ):
                for name in static_link_names:
                    next_node_input[name] = latest_execution.input_data.get(name)

            # Apply node input overrides
            node_input_mask = None
            if nodes_input_masks and (
                node_input_mask := nodes_input_masks.get(next_node.id)
            ):
                next_node_input.update(node_input_mask)

            # Validate the input data for the next node.
            next_node_input, validation_msg = validate_exec(next_node, next_node_input)
            suffix = f"{next_output_name}>{next_input_name}~{next_node_exec_id}:{validation_msg}"

            # Incomplete input data, skip queueing the execution.
            if not next_node_input:
                log_metadata.warning(f"Skipped queueing {suffix}")
                return enqueued_executions

            # Input is complete, enqueue the execution.
            log_metadata.info(f"Enqueued {suffix}")
            enqueued_executions.append(
                await add_enqueued_execution(
                    node_exec_id=next_node_exec_id,
                    node_id=next_node_id,
                    block_id=next_node.block_id,
                    data=next_node_input,
                )
            )

            # Next execution stops here if the link is not static.
            if not node_link.is_static:
                return enqueued_executions

            # If link is static, there could be some incomplete executions waiting for it.
            # Load and complete the input missing input data, and try to re-enqueue them.
            for iexec in await db_client.get_node_executions(
                node_id=next_node_id,
                graph_exec_id=graph_exec_id,
                statuses=[ExecutionStatus.INCOMPLETE],
            ):
                idata = iexec.input_data
                ineid = iexec.node_exec_id

                static_link_names = {
                    link.sink_name
                    for link in next_node.input_links
                    if link.is_static and link.sink_name not in idata
                }
                for input_name in static_link_names:
                    idata[input_name] = next_node_input[input_name]

                # Apply node input overrides
                if node_input_mask:
                    idata.update(node_input_mask)

                idata, msg = validate_exec(next_node, idata)
                suffix = f"{next_output_name}>{next_input_name}~{ineid}:{msg}"
                if not idata:
                    log_metadata.info(f"Enqueueing static-link skipped: {suffix}")
                    continue
                log_metadata.info(f"Enqueueing static-link execution {suffix}")
                enqueued_executions.append(
                    await add_enqueued_execution(
                        node_exec_id=iexec.node_exec_id,
                        node_id=next_node_id,
                        block_id=next_node.block_id,
                        data=idata,
                    )
                )
            return enqueued_executions

    return [
        execution
        for link in node.output_links
        for execution in await register_next_executions(link)
    ]


class ExecutionProcessor:
    """
    This class contains event handlers for the process pool executor events.

    The main events are:
        on_graph_executor_start: Initialize the process that executes the graph.
        on_graph_execution: Execution logic for a graph.
        on_node_execution: Execution logic for a node.

    The execution flow:
        1. Graph execution request is added to the queue.
        2. Graph executor loop picks the request from the queue.
        3. Graph executor loop submits the graph execution request to the executor pool.
      [on_graph_execution]
        4. Graph executor initialize the node execution queue.
        5. Graph executor adds the starting nodes to the node execution queue.
        6. Graph executor waits for all nodes to be executed.
      [on_node_execution]
        7. Node executor picks the node execution request from the queue.
        8. Node executor executes the node.
        9. Node executor enqueues the next executed nodes to the node execution queue.
    """

    @async_error_logged(swallow=True)
    async def on_node_execution(
        self,
        node_exec: NodeExecutionEntry,
        node_exec_progress: NodeExecutionProgress,
        nodes_input_masks: Optional[NodesInputMasks],
        graph_stats_pair: tuple[GraphExecutionStats, threading.Lock],
    ) -> NodeExecutionStats:
        log_metadata = LogMetadata(
            logger=_logger,
            user_id=node_exec.user_id,
            graph_eid=node_exec.graph_exec_id,
            graph_id=node_exec.graph_id,
            node_eid=node_exec.node_exec_id,
            node_id=node_exec.node_id,
            block_name="-",
        )
        db_client = get_db_async_client()
        node = await db_client.get_node(node_exec.node_id)
        execution_stats = NodeExecutionStats()

        timing_info, status = await self._on_node_execution(
            node=node,
            node_exec=node_exec,
            node_exec_progress=node_exec_progress,
            stats=execution_stats,
            db_client=db_client,
            log_metadata=log_metadata,
            nodes_input_masks=nodes_input_masks,
        )
        if isinstance(status, BaseException):
            raise status

        execution_stats.walltime = timing_info.wall_time
        execution_stats.cputime = timing_info.cpu_time

        graph_stats, graph_stats_lock = graph_stats_pair
        with graph_stats_lock:
            graph_stats.node_count += 1 + execution_stats.extra_steps
            graph_stats.nodes_cputime += execution_stats.cputime
            graph_stats.nodes_walltime += execution_stats.walltime
            graph_stats.cost += execution_stats.extra_cost
            if isinstance(execution_stats.error, Exception):
                graph_stats.node_error_count += 1

        node_error = execution_stats.error
        node_stats = execution_stats.model_dump()
        if node_error and not isinstance(node_error, str):
            node_stats["error"] = str(node_error) or node_stats.__class__.__name__

        await async_update_node_execution_status(
            db_client=db_client,
            exec_id=node_exec.node_exec_id,
            status=status,
            stats=node_stats,
        )
        await async_update_graph_execution_state(
            db_client=db_client,
            graph_exec_id=node_exec.graph_exec_id,
            stats=graph_stats,
        )

        return execution_stats

    @async_time_measured
    async def _on_node_execution(
        self,
        node: Node,
        node_exec: NodeExecutionEntry,
        node_exec_progress: NodeExecutionProgress,
        stats: NodeExecutionStats,
        db_client: "DatabaseManagerAsyncClient",
        log_metadata: LogMetadata,
        nodes_input_masks: Optional[NodesInputMasks] = None,
    ) -> ExecutionStatus:
        status = ExecutionStatus.RUNNING

        async def persist_output(output_name: str, output_data: Any) -> None:
            await db_client.upsert_execution_output(
                node_exec_id=node_exec.node_exec_id,
                output_name=output_name,
                output_data=output_data,
            )
            if exec_update := await db_client.get_node_execution(
                node_exec.node_exec_id
            ):
                await send_async_execution_update(exec_update)

            node_exec_progress.add_output(
                ExecutionOutputEntry(
                    node=node,
                    node_exec_id=node_exec.node_exec_id,
                    data=(output_name, output_data),
                )
            )

        try:
            log_metadata.info(f"Start node execution {node_exec.node_exec_id}")
            await async_update_node_execution_status(
                db_client=db_client,
                exec_id=node_exec.node_exec_id,
                status=ExecutionStatus.RUNNING,
            )

            async for output_name, output_data in execute_node(
                node=node,
                creds_manager=self.creds_manager,
                data=node_exec,
                execution_stats=stats,
                nodes_input_masks=nodes_input_masks,
            ):
                await persist_output(output_name, output_data)

            log_metadata.info(f"Finished node execution {node_exec.node_exec_id}")
            status = ExecutionStatus.COMPLETED

        except BaseException as e:
            stats.error = e

            if isinstance(e, ValueError):
                # Avoid user error being marked as an actual error.
                log_metadata.info(
                    f"Expected failure on node execution {node_exec.node_exec_id}: {type(e).__name__} - {e}"
                )
                status = ExecutionStatus.FAILED
            elif isinstance(e, Exception):
                # If the exception is not a ValueError, it is unexpected.
                log_metadata.exception(
                    f"Unexpected failure on node execution {node_exec.node_exec_id}: {type(e).__name__} - {e}"
                )
                status = ExecutionStatus.FAILED
            else:
                # CancelledError or SystemExit
                log_metadata.warning(
                    f"Interruption error on node execution {node_exec.node_exec_id}: {type(e).__name__}"
                )
                status = ExecutionStatus.TERMINATED

        finally:
            if status == ExecutionStatus.FAILED and stats.error is not None:
                await persist_output(
                    "error", str(stats.error) or type(stats.error).__name__
                )

        return status

    @func_retry
    def on_graph_executor_start(self):
        configure_logging()
        set_service_name("GraphExecutor")
        self.tid = threading.get_ident()
        self.creds_manager = IntegrationCredentialsManager()
        self.node_execution_loop = asyncio.new_event_loop()
        self.node_evaluation_loop = asyncio.new_event_loop()
        self.node_execution_thread = threading.Thread(
            target=self.node_execution_loop.run_forever, daemon=True
        )
        self.node_evaluation_thread = threading.Thread(
            target=self.node_evaluation_loop.run_forever, daemon=True
        )
        self.node_execution_thread.start()
        self.node_evaluation_thread.start()
        logger.info(f"[GraphExecutor] {self.tid} started")

    @error_logged(swallow=False)
    def on_graph_execution(
        self,
        graph_exec: GraphExecutionEntry,
        cancel: threading.Event,
    ):
        log_metadata = LogMetadata(
            logger=_logger,
            user_id=graph_exec.user_id,
            graph_eid=graph_exec.graph_exec_id,
            graph_id=graph_exec.graph_id,
            node_id="*",
            node_eid="*",
            block_name="-",
        )
        db_client = get_db_client()

        exec_meta = db_client.get_graph_execution_meta(
            user_id=graph_exec.user_id,
            execution_id=graph_exec.graph_exec_id,
        )
        if exec_meta is None:
            log_metadata.warning(
                f"Skipped graph execution #{graph_exec.graph_exec_id}, the graph execution is not found."
            )
            return

        if exec_meta.status in [ExecutionStatus.QUEUED, ExecutionStatus.INCOMPLETE]:
            log_metadata.info(f"⚙️ Starting graph execution #{graph_exec.graph_exec_id}")
            exec_meta.status = ExecutionStatus.RUNNING
            send_execution_update(
                db_client.update_graph_execution_start_time(graph_exec.graph_exec_id)
            )
        elif exec_meta.status == ExecutionStatus.RUNNING:
            log_metadata.info(
                f"⚙️ Graph execution #{graph_exec.graph_exec_id} is already running, continuing where it left off."
            )
        elif exec_meta.status == ExecutionStatus.FAILED:
            exec_meta.status = ExecutionStatus.RUNNING
            log_metadata.info(
                f"⚙️ Graph execution #{graph_exec.graph_exec_id} was disturbed, continuing where it left off."
            )
            update_graph_execution_state(
                db_client=db_client,
                graph_exec_id=graph_exec.graph_exec_id,
                status=ExecutionStatus.RUNNING,
            )
        else:
            log_metadata.warning(
                f"Skipped graph execution {graph_exec.graph_exec_id}, the graph execution status is `{exec_meta.status}`."
            )
            return

        if exec_meta.stats is None:
            exec_stats = GraphExecutionStats()
        else:
            exec_stats = exec_meta.stats.to_db()

        timing_info, status = self._on_graph_execution(
            graph_exec=graph_exec,
            cancel=cancel,
            log_metadata=log_metadata,
            execution_stats=exec_stats,
        )
        exec_stats.walltime += timing_info.wall_time
        exec_stats.cputime += timing_info.cpu_time

        try:
            # Failure handling
            if isinstance(status, BaseException):
                raise status
            exec_meta.status = status

            # Activity status handling
            activity_status = asyncio.run_coroutine_threadsafe(
                generate_activity_status_for_execution(
                    graph_exec_id=graph_exec.graph_exec_id,
                    graph_id=graph_exec.graph_id,
                    graph_version=graph_exec.graph_version,
                    execution_stats=exec_stats,
                    db_client=get_db_async_client(),
                    user_id=graph_exec.user_id,
                    execution_status=status,
                ),
                self.node_execution_loop,
            ).result(timeout=60.0)
            if activity_status is not None:
                exec_stats.activity_status = activity_status
                log_metadata.info(f"Generated activity status: {activity_status}")
            else:
                log_metadata.debug(
                    "Activity status generation disabled, not setting field"
                )

            # Communication handling
            self._handle_agent_run_notif(db_client, graph_exec, exec_stats)

        finally:
            update_graph_execution_state(
                db_client=db_client,
                graph_exec_id=graph_exec.graph_exec_id,
                status=exec_meta.status,
                stats=exec_stats,
            )

    def _charge_usage(
        self,
        node_exec: NodeExecutionEntry,
        execution_count: int,
    ) -> tuple[int, int]:
        total_cost = 0
        remaining_balance = 0
        db_client = get_db_client()
        block = get_block(node_exec.block_id)
        if not block:
            logger.error(f"Block {node_exec.block_id} not found.")
            return total_cost, 0

        cost, matching_filter = block_usage_cost(
            block=block, input_data=node_exec.inputs
        )
        if cost > 0:
            remaining_balance = db_client.spend_credits(
                user_id=node_exec.user_id,
                cost=cost,
                metadata=UsageTransactionMetadata(
                    graph_exec_id=node_exec.graph_exec_id,
                    graph_id=node_exec.graph_id,
                    node_exec_id=node_exec.node_exec_id,
                    node_id=node_exec.node_id,
                    block_id=node_exec.block_id,
                    block=block.name,
                    input=matching_filter,
                    reason=f"Ran block {node_exec.block_id} {block.name}",
                ),
            )
            total_cost += cost

        cost, usage_count = execution_usage_cost(execution_count)
        if cost > 0:
            remaining_balance = db_client.spend_credits(
                user_id=node_exec.user_id,
                cost=cost,
                metadata=UsageTransactionMetadata(
                    graph_exec_id=node_exec.graph_exec_id,
                    graph_id=node_exec.graph_id,
                    input={
                        "execution_count": usage_count,
                        "charge": "Execution Cost",
                    },
                    reason=f"Execution Cost for {usage_count} blocks of ex_id:{node_exec.graph_exec_id} g_id:{node_exec.graph_id}",
                ),
            )
            total_cost += cost

        return total_cost, remaining_balance

    @time_measured
    def _on_graph_execution(
        self,
        graph_exec: GraphExecutionEntry,
        cancel: threading.Event,
        log_metadata: LogMetadata,
        execution_stats: GraphExecutionStats,
    ) -> ExecutionStatus:
        """
        Returns:
            dict: The execution statistics of the graph execution.
            ExecutionStatus: The final status of the graph execution.
            Exception | None: The error that occurred during the execution, if any.
        """
        execution_status: ExecutionStatus = ExecutionStatus.RUNNING
        error: Exception | None = None
        db_client = get_db_client()
        execution_stats_lock = threading.Lock()

        # State holders ----------------------------------------------------
        running_node_execution: dict[str, NodeExecutionProgress] = defaultdict(
            NodeExecutionProgress
        )
        running_node_evaluation: dict[str, Future] = {}
        execution_queue = ExecutionQueue[NodeExecutionEntry]()

        try:
            if db_client.get_credits(graph_exec.user_id) <= 0:
                raise InsufficientBalanceError(
                    user_id=graph_exec.user_id,
                    message="You have no credits left to run an agent.",
                    balance=0,
                    amount=1,
                )

            # Input moderation
            try:
                if moderation_error := asyncio.run_coroutine_threadsafe(
                    automod_manager.moderate_graph_execution_inputs(
                        db_client=get_db_async_client(),
                        graph_exec=graph_exec,
                    ),
                    self.node_evaluation_loop,
                ).result(timeout=30.0):
                    raise moderation_error
            except asyncio.TimeoutError:
                log_metadata.warning(
                    f"Input moderation timed out for graph execution {graph_exec.graph_exec_id}, bypassing moderation and continuing execution"
                )
                # Continue execution without moderation

            # ------------------------------------------------------------
            # Pre‑populate queue ---------------------------------------
            # ------------------------------------------------------------
            for node_exec in db_client.get_node_executions(
                graph_exec.graph_exec_id,
                statuses=[
                    ExecutionStatus.RUNNING,
                    ExecutionStatus.QUEUED,
                    ExecutionStatus.TERMINATED,
                ],
            ):
                node_entry = node_exec.to_node_execution_entry(graph_exec.user_context)
                execution_queue.add(node_entry)

            # ------------------------------------------------------------
            # Main dispatch / polling loop -----------------------------
            # ------------------------------------------------------------
            while not execution_queue.empty():
                if cancel.is_set():
                    break

                queued_node_exec = execution_queue.get()

                log_metadata.debug(
                    f"Dispatching node execution {queued_node_exec.node_exec_id} "
                    f"for node {queued_node_exec.node_id}",
                )

                # Charge usage (may raise) ------------------------------
                try:
                    cost, remaining_balance = self._charge_usage(
                        node_exec=queued_node_exec,
                        execution_count=increment_execution_count(graph_exec.user_id),
                    )
                    with execution_stats_lock:
                        execution_stats.cost += cost
                    # Check if we crossed the low balance threshold
                    self._handle_low_balance(
                        db_client=db_client,
                        user_id=graph_exec.user_id,
                        current_balance=remaining_balance,
                        transaction_cost=cost,
                    )
                except InsufficientBalanceError as balance_error:
                    error = balance_error  # Set error to trigger FAILED status
                    node_exec_id = queued_node_exec.node_exec_id
                    db_client.upsert_execution_output(
                        node_exec_id=node_exec_id,
                        output_name="error",
                        output_data=str(error),
                    )
                    update_node_execution_status(
                        db_client=db_client,
                        exec_id=node_exec_id,
                        status=ExecutionStatus.FAILED,
                    )

                    self._handle_insufficient_funds_notif(
                        db_client,
                        graph_exec.user_id,
                        graph_exec.graph_id,
                        error,
                    )
                    # Gracefully stop the execution loop
                    break

                # Add input overrides -----------------------------
                node_id = queued_node_exec.node_id
                if (nodes_input_masks := graph_exec.nodes_input_masks) and (
                    node_input_mask := nodes_input_masks.get(node_id)
                ):
                    queued_node_exec.inputs.update(node_input_mask)

                # Kick off async node execution -------------------------
                node_execution_task = asyncio.run_coroutine_threadsafe(
                    self.on_node_execution(
                        node_exec=queued_node_exec,
                        node_exec_progress=running_node_execution[node_id],
                        nodes_input_masks=nodes_input_masks,
                        graph_stats_pair=(
                            execution_stats,
                            execution_stats_lock,
                        ),
                    ),
                    self.node_execution_loop,
                )
                running_node_execution[node_id].add_task(
                    node_exec_id=queued_node_exec.node_exec_id,
                    task=node_execution_task,
                )

                # Poll until queue refills or all inflight work done ----
                while execution_queue.empty() and (
                    running_node_execution or running_node_evaluation
                ):
                    if cancel.is_set():
                        break

                    # --------------------------------------------------
                    # Handle inflight evaluations ---------------------
                    # --------------------------------------------------
                    node_output_found = False
                    for node_id, inflight_exec in list(running_node_execution.items()):
                        if cancel.is_set():
                            break

                        # node evaluation future -----------------
                        if inflight_eval := running_node_evaluation.get(node_id):
                            if not inflight_eval.done():
                                continue
                            try:
                                inflight_eval.result(timeout=0)
                                running_node_evaluation.pop(node_id)
                            except Exception as e:
                                log_metadata.error(f"Node eval #{node_id} failed: {e}")

                        # node execution future ---------------------------
                        if inflight_exec.is_done():
                            running_node_execution.pop(node_id)
                            continue

                        if output := inflight_exec.pop_output():
                            node_output_found = True
                            running_node_evaluation[node_id] = (
                                asyncio.run_coroutine_threadsafe(
                                    self._process_node_output(
                                        output=output,
                                        node_id=node_id,
                                        graph_exec=graph_exec,
                                        log_metadata=log_metadata,
                                        nodes_input_masks=nodes_input_masks,
                                        execution_queue=execution_queue,
                                    ),
                                    self.node_evaluation_loop,
                                )
                            )
                    if (
                        not node_output_found
                        and execution_queue.empty()
                        and (running_node_execution or running_node_evaluation)
                    ):
                        # There is nothing to execute, and no output to process, let's relax for a while.
                        time.sleep(0.1)

            # loop done --------------------------------------------------

            # Output moderation
            try:
                if moderation_error := asyncio.run_coroutine_threadsafe(
                    automod_manager.moderate_graph_execution_outputs(
                        db_client=get_db_async_client(),
                        graph_exec_id=graph_exec.graph_exec_id,
                        user_id=graph_exec.user_id,
                        graph_id=graph_exec.graph_id,
                    ),
                    self.node_evaluation_loop,
                ).result(timeout=30.0):
                    raise moderation_error
            except asyncio.TimeoutError:
                log_metadata.warning(
                    f"Output moderation timed out for graph execution {graph_exec.graph_exec_id}, bypassing moderation and continuing execution"
                )
                # Continue execution without moderation

            # Determine final execution status based on whether there was an error or termination
            if cancel.is_set():
                execution_status = ExecutionStatus.TERMINATED
            elif error is not None:
                execution_status = ExecutionStatus.FAILED
            else:
                execution_status = ExecutionStatus.COMPLETED

            if error:
                execution_stats.error = str(error) or type(error).__name__

            return execution_status

        except BaseException as e:
            error = (
                e
                if isinstance(e, Exception)
                else Exception(f"{e.__class__.__name__}: {e}")
            )

            known_errors = (InsufficientBalanceError, ModerationError)
            if isinstance(error, known_errors):
                execution_stats.error = str(error)
                return ExecutionStatus.FAILED

            execution_status = ExecutionStatus.FAILED
            log_metadata.exception(
                f"Failed graph execution {graph_exec.graph_exec_id}: {error}"
            )
            raise

        finally:
            self._cleanup_graph_execution(
                execution_queue=execution_queue,
                running_node_execution=running_node_execution,
                running_node_evaluation=running_node_evaluation,
                execution_status=execution_status,
                error=error,
                graph_exec_id=graph_exec.graph_exec_id,
                log_metadata=log_metadata,
                db_client=db_client,
            )

    @error_logged(swallow=True)
    def _cleanup_graph_execution(
        self,
        execution_queue: ExecutionQueue[NodeExecutionEntry],
        running_node_execution: dict[str, "NodeExecutionProgress"],
        running_node_evaluation: dict[str, Future],
        execution_status: ExecutionStatus,
        error: Exception | None,
        graph_exec_id: str,
        log_metadata: LogMetadata,
        db_client: "DatabaseManagerClient",
    ) -> None:
        """
        Clean up running node executions and evaluations when graph execution ends.
        This method is decorated with @error_logged(swallow=True) to ensure cleanup
        never fails in the finally block.
        """
        # Cancel and wait for all node executions to complete
        for node_id, inflight_exec in running_node_execution.items():
            if inflight_exec.is_done():
                continue
            log_metadata.info(f"Stopping node execution {node_id}")
            inflight_exec.stop()

        for node_id, inflight_exec in running_node_execution.items():
            try:
                inflight_exec.wait_for_done(timeout=3600.0)
            except TimeoutError:
                log_metadata.exception(
                    f"Node execution #{node_id} did not stop in time, "
                    "it may be stuck or taking too long."
                )

        # Wait the remaining inflight evaluations to finish
        for node_id, inflight_eval in running_node_evaluation.items():
            try:
                inflight_eval.result(timeout=3600.0)
            except TimeoutError:
                log_metadata.exception(
                    f"Node evaluation #{node_id} did not stop in time, "
                    "it may be stuck or taking too long."
                )

        while queued_execution := execution_queue.get_or_none():
            update_node_execution_status(
                db_client=db_client,
                exec_id=queued_execution.node_exec_id,
                status=execution_status,
                stats={"error": str(error)} if error else None,
            )

        clean_exec_files(graph_exec_id)

    @async_error_logged(swallow=True)
    async def _process_node_output(
        self,
        output: ExecutionOutputEntry,
        node_id: str,
        graph_exec: GraphExecutionEntry,
        log_metadata: LogMetadata,
        nodes_input_masks: Optional[NodesInputMasks],
        execution_queue: ExecutionQueue[NodeExecutionEntry],
    ) -> None:
        """Process a node's output, update its status, and enqueue next nodes.

        Args:
            output: The execution output entry to process
            node_id: The ID of the node that produced the output
            graph_exec: The graph execution entry
            log_metadata: Logger metadata for consistent logging
            nodes_input_masks: Optional map of node input overrides
            execution_queue: Queue to add next executions to
        """
        db_client = get_db_async_client()

        log_metadata.debug(f"Enqueue nodes for {node_id}: {output}")

        for next_execution in await _enqueue_next_nodes(
            db_client=db_client,
            node=output.node,
            output=output.data,
            user_id=graph_exec.user_id,
            graph_exec_id=graph_exec.graph_exec_id,
            graph_id=graph_exec.graph_id,
            log_metadata=log_metadata,
            nodes_input_masks=nodes_input_masks,
            user_context=graph_exec.user_context,
        ):
            execution_queue.add(next_execution)

    def _handle_agent_run_notif(
        self,
        db_client: "DatabaseManagerClient",
        graph_exec: GraphExecutionEntry,
        exec_stats: GraphExecutionStats,
    ):
        metadata = db_client.get_graph_metadata(
            graph_exec.graph_id, graph_exec.graph_version
        )
        outputs = db_client.get_node_executions(
            graph_exec.graph_exec_id,
            block_ids=[AgentOutputBlock().id],
        )

        named_outputs = [
            {
                key: value[0] if key == "name" else value
                for key, value in output.output_data.items()
            }
            for output in outputs
        ]

        queue_notification(
            NotificationEventModel(
                user_id=graph_exec.user_id,
                type=NotificationType.AGENT_RUN,
                data=AgentRunData(
                    outputs=named_outputs,
                    agent_name=metadata.name if metadata else "Unknown Agent",
                    credits_used=exec_stats.cost,
                    execution_time=exec_stats.walltime,
                    graph_id=graph_exec.graph_id,
                    node_count=exec_stats.node_count,
                ),
            )
        )

    def _handle_insufficient_funds_notif(
        self,
        db_client: "DatabaseManagerClient",
        user_id: str,
        graph_id: str,
        e: InsufficientBalanceError,
    ):
        shortfall = abs(e.amount) - e.balance
        metadata = db_client.get_graph_metadata(graph_id)
        base_url = (
            settings.config.frontend_base_url or settings.config.platform_base_url
        )

        queue_notification(
            NotificationEventModel(
                user_id=user_id,
                type=NotificationType.ZERO_BALANCE,
                data=ZeroBalanceData(
                    current_balance=e.balance,
                    billing_page_link=f"{base_url}/profile/credits",
                    shortfall=shortfall,
                    agent_name=metadata.name if metadata else "Unknown Agent",
                ),
            )
        )

        try:
            user_email = db_client.get_user_email_by_id(user_id)

            alert_message = (
                f"❌ **Insufficient Funds Alert**\n"
                f"User: {user_email or user_id}\n"
                f"Agent: {metadata.name if metadata else 'Unknown Agent'}\n"
                f"Current balance: ${e.balance/100:.2f}\n"
                f"Attempted cost: ${abs(e.amount)/100:.2f}\n"
                f"Shortfall: ${abs(shortfall)/100:.2f}\n"
                f"[View User Details]({base_url}/admin/spending?search={user_email})"
            )

            get_notification_manager_client().discord_system_alert(
                alert_message, DiscordChannel.PRODUCT
            )
        except Exception as alert_error:
            logger.error(
                f"Failed to send insufficient funds Discord alert: {alert_error}"
            )

    def _handle_low_balance(
        self,
        db_client: "DatabaseManagerClient",
        user_id: str,
        current_balance: int,
        transaction_cost: int,
    ):
        """Check and handle low balance scenarios after a transaction"""
        LOW_BALANCE_THRESHOLD = settings.config.low_balance_threshold

        balance_before = current_balance + transaction_cost

        if (
            current_balance < LOW_BALANCE_THRESHOLD
            and balance_before >= LOW_BALANCE_THRESHOLD
        ):
            base_url = (
                settings.config.frontend_base_url or settings.config.platform_base_url
            )
            queue_notification(
                NotificationEventModel(
                    user_id=user_id,
                    type=NotificationType.LOW_BALANCE,
                    data=LowBalanceData(
                        current_balance=current_balance,
                        billing_page_link=f"{base_url}/profile/credits",
                    ),
                )
            )

            try:
                user_email = db_client.get_user_email_by_id(user_id)
                alert_message = (
                    f"⚠️ **Low Balance Alert**\n"
                    f"User: {user_email or user_id}\n"
                    f"Balance dropped below ${LOW_BALANCE_THRESHOLD/100:.2f}\n"
                    f"Current balance: ${current_balance/100:.2f}\n"
                    f"Transaction cost: ${transaction_cost/100:.2f}\n"
                    f"[View User Details]({base_url}/admin/spending?search={user_email})"
                )
                get_notification_manager_client().discord_system_alert(
                    alert_message, DiscordChannel.PRODUCT
                )
            except Exception as e:
                logger.error(f"Failed to send low balance Discord alert: {e}")


class ExecutionManager(AppProcess):
    def __init__(self):
        super().__init__()
        self.pool_size = settings.config.num_graph_workers
        self.active_graph_runs: dict[str, tuple[Future, threading.Event]] = {}

        # Generate a unique persistent owner ID for this executor instance
        self.owner_id = str(uuid.uuid4())

        self._executor = None
        self._stop_consuming = None

        self._cancel_thread = None
        self._cancel_client = None
        self._run_thread = None
        self._run_client = None

        self._cluster_mutex = None
        self._execution_locks = {}

    @property
    def cancel_thread(self) -> threading.Thread:
        if self._cancel_thread is None:
            self._cancel_thread = threading.Thread(
                target=lambda: self._consume_execution_cancel(),
                daemon=True,
            )
        return self._cancel_thread

    @property
    def run_thread(self) -> threading.Thread:
        if self._run_thread is None:
            self._run_thread = threading.Thread(
                target=lambda: self._consume_execution_run(),
                daemon=True,
            )
        return self._run_thread

    @property
    def stop_consuming(self) -> threading.Event:
        if self._stop_consuming is None:
            self._stop_consuming = threading.Event()
        return self._stop_consuming

    @property
    def executor(self) -> ThreadPoolExecutor:
        if self._executor is None:
            self._executor = ThreadPoolExecutor(
                max_workers=self.pool_size,
                initializer=init_worker,
            )
        return self._executor

    @property
    def cancel_client(self) -> SyncRabbitMQ:
        if self._cancel_client is None:
            self._cancel_client = SyncRabbitMQ(create_execution_queue_config())
        return self._cancel_client

    @property
    def run_client(self) -> SyncRabbitMQ:
        if self._run_client is None:
            self._run_client = SyncRabbitMQ(create_execution_queue_config())
        return self._run_client

    @property
    def redis_client(self):
        if self._cluster_mutex is None:
            self._cluster_mutex = redis.get_redis()
        return self._cluster_mutex

    def _get_execution_lock_key(self, graph_exec_id: str) -> str:
        return f"exec_lock:{graph_exec_id}"

    def run(self):
        logger.info(f"[{self.service_name}] ⏳ Spawn max-{self.pool_size} workers...")

        pool_size_gauge.set(self.pool_size)
        self._update_prompt_metrics()
        start_http_server(settings.config.execution_manager_port)

        self.cancel_thread.start()
        self.run_thread.start()

        while True:
            time.sleep(1e5)

    @continuous_retry()
    def _consume_execution_cancel(self):
        if self.stop_consuming.is_set() and not self.active_graph_runs:
            logger.info(
                f"[{self.service_name}] Stop reconnecting cancel consumer since the service is cleaned up."
            )
            return

        # Check if channel is closed and force reconnection if needed
        if not self.cancel_client.is_ready:
            self.cancel_client.disconnect()
        self.cancel_client.connect()
        cancel_channel = self.cancel_client.get_channel()
        cancel_channel.basic_consume(
            queue=GRAPH_EXECUTION_CANCEL_QUEUE_NAME,
            on_message_callback=self._handle_cancel_message,
            auto_ack=True,
        )
        logger.info(f"[{self.service_name}] ⏳ Starting cancel message consumer...")
        cancel_channel.start_consuming()
        if not self.stop_consuming.is_set() or self.active_graph_runs:
            raise RuntimeError(
                f"[{self.service_name}] ❌ cancel message consumer is stopped: {cancel_channel}"
            )
        logger.info(
            f"[{self.service_name}] ✅ Cancel message consumer stopped gracefully"
        )

    @continuous_retry()
    def _consume_execution_run(self):
        # Long-running executions are handled by:
        # 1. Long consumer timeout (x-consumer-timeout) allows long running agent
        # 2. Enhanced connection settings (5 retries, 1s delay) for quick reconnection
        # 3. Process monitoring ensures failed executors release messages back to queue
        if self.stop_consuming.is_set():
            logger.info(
                f"[{self.service_name}] Stop reconnecting execution consumer since the service is cleaned up."
            )
            return

        # Check if channel is closed and force reconnection if needed
        if not self.run_client.is_ready:
            self.run_client.disconnect()
        self.run_client.connect()
        run_channel = self.run_client.get_channel()
        run_channel.basic_qos(prefetch_count=self.pool_size)

        # Configure consumer for long-running graph executions
        # auto_ack=False: Don't acknowledge messages until execution completes (prevents data loss)
        run_channel.basic_consume(
            queue=GRAPH_EXECUTION_QUEUE_NAME,
            on_message_callback=self._handle_run_message,
            auto_ack=False,
            consumer_tag="graph_execution_consumer",
        )
        run_channel.confirm_delivery()
        logger.info(f"[{self.service_name}] ⏳ Starting to consume run messages...")
        run_channel.start_consuming()
        if not self.stop_consuming.is_set():
            raise RuntimeError(
                f"[{self.service_name}] ❌ run message consumer is stopped: {run_channel}"
            )
        logger.info(f"[{self.service_name}] ✅ Run message consumer stopped gracefully")

    @error_logged(swallow=True)
    def _handle_cancel_message(
        self,
        _channel: BlockingChannel,
        _method: Basic.Deliver,
        _properties: BasicProperties,
        body: bytes,
    ):
        """
        Called whenever we receive a CANCEL message from the queue.
        (With auto_ack=True, message is considered 'acked' automatically.)
        """
        request = CancelExecutionEvent.model_validate_json(body)
        graph_exec_id = request.graph_exec_id
        if not graph_exec_id:
            logger.warning(
                f"[{self.service_name}] Cancel message missing 'graph_exec_id'"
            )
            return
        if graph_exec_id not in self.active_graph_runs:
            logger.debug(
                f"[{self.service_name}] Cancel received for {graph_exec_id} but not active."
            )
            return

        _, cancel_event = self.active_graph_runs[graph_exec_id]
        logger.info(f"[{self.service_name}] Received cancel for {graph_exec_id}")
        if not cancel_event.is_set():
            cancel_event.set()
        else:
            logger.debug(
                f"[{self.service_name}] Cancel already set for {graph_exec_id}"
            )

    def _handle_run_message(
        self,
        _channel: BlockingChannel,
        method: Basic.Deliver,
        _properties: BasicProperties,
        body: bytes,
    ):
        delivery_tag = method.delivery_tag

        @func_retry
        def _ack_message(reject: bool, requeue: bool):
            """Acknowledge or reject the message based on execution status."""

            # Connection can be lost, so always get a fresh channel
            channel = self.run_client.get_channel()
            if reject:
                channel.connection.add_callback_threadsafe(
                    lambda: channel.basic_nack(delivery_tag, requeue=requeue)
                )
            else:
                channel.connection.add_callback_threadsafe(
                    lambda: channel.basic_ack(delivery_tag)
                )

        # Check if we're shutting down - reject new messages but keep connection alive
        if self.stop_consuming.is_set():
            logger.info(
                f"[{self.service_name}] Rejecting new execution during shutdown"
            )
            _ack_message(reject=True, requeue=True)
            return

        # Check if we can accept more runs
        self._cleanup_completed_runs()
        if len(self.active_graph_runs) >= self.pool_size:
            _ack_message(reject=True, requeue=True)
            return

        try:
            graph_exec_entry = GraphExecutionEntry.model_validate_json(body)
        except Exception as e:
            logger.error(
                f"[{self.service_name}] Could not parse run message: {e}, body={body}"
            )
            _ack_message(reject=True, requeue=False)
            return

        graph_exec_id = graph_exec_entry.graph_exec_id
        logger.info(
            f"[{self.service_name}] Received RUN for graph_exec_id={graph_exec_id}"
        )

        # Check for local duplicate execution first
        if graph_exec_id in self.active_graph_runs:
            logger.warning(
                f"[{self.service_name}] Graph {graph_exec_id} already running locally; rejecting duplicate."
            )
            _ack_message(reject=True, requeue=True)
            return

        # Try to acquire cluster-wide execution lock
        lock_key = self._get_execution_lock_key(graph_exec_id)
        cluster_lock = ClusterLock(
            self.redis_client, lock_key, self.owner_id, timeout=300
        )
        if not cluster_lock.try_acquire():
            logger.warning(
                f"[{self.service_name}] Graph {graph_exec_id} already running on another pod"
            )
            _ack_message(reject=True, requeue=True)
            return

        logger.debug(f"[{self.service_name}] Acquired cluster lock for {graph_exec_id}")

        cancel_event = threading.Event()

        future = self.executor.submit(execute_graph, graph_exec_entry, cancel_event)
        self.active_graph_runs[graph_exec_id] = (future, cancel_event)
        self._execution_locks[graph_exec_id] = cluster_lock
        self._update_prompt_metrics()

        def _on_run_done(f: Future):
            logger.info(f"[{self.service_name}] Run completed for {graph_exec_id}")
            try:
                if exec_error := f.exception():
                    logger.error(
                        f"[{self.service_name}] Execution for {graph_exec_id} failed: {type(exec_error)} {exec_error}"
                    )
                    _ack_message(reject=True, requeue=True)
                else:
                    _ack_message(reject=False, requeue=False)
            except BaseException as e:
                logger.exception(
                    f"[{self.service_name}] Error in run completion callback: {e}"
                )
            finally:
                # Release the cluster-wide execution lock
                if graph_exec_id in self._execution_locks:
                    self._execution_locks[graph_exec_id].release()
                    del self._execution_locks[graph_exec_id]
                self._cleanup_completed_runs()

        future.add_done_callback(_on_run_done)

    def _cleanup_completed_runs(self) -> list[str]:
        """Remove completed futures from active_graph_runs and update metrics"""
        completed_runs = []
        for graph_exec_id, (future, _) in self.active_graph_runs.items():
            if future.done():
                completed_runs.append(graph_exec_id)

        for geid in completed_runs:
            logger.info(f"[{self.service_name}] ✅ Cleaned up completed run {geid}")
            self.active_graph_runs.pop(geid, None)

        self._update_prompt_metrics()
        return completed_runs

    def _refresh_active_execution_locks(self) -> None:
        """
        Refresh cluster locks for all currently active executions.
        This prevents lock expiry during long-running executions.
        """
        if not self.active_graph_runs:
            return

        refreshed_count = 0
        for graph_exec_id in list(self.active_graph_runs.keys()):
            if graph_exec_id in self._execution_locks:
                if self._execution_locks[graph_exec_id].refresh():
                    refreshed_count += 1
                else:
                    logger.warning(
                        f"[{self.service_name}] Failed to refresh lock for {graph_exec_id}"
                    )

        if refreshed_count > 0:
            logger.debug(
                f"[{self.service_name}] 🔄 Refreshed {refreshed_count} execution locks"
            )

    def _update_prompt_metrics(self):
        active_count = len(self.active_graph_runs)
        active_runs_gauge.set(active_count)
        if self.stop_consuming.is_set():
            utilization_gauge.set(1.0)
        else:
            utilization_gauge.set(active_count / self.pool_size)

    def _stop_message_consumers(
        self, thread: threading.Thread, client: SyncRabbitMQ, prefix: str
    ):
        try:
            channel = client.get_channel()
            channel.connection.add_callback_threadsafe(lambda: channel.stop_consuming())

            try:
                thread.join(timeout=300)
            except TimeoutError:
                logger.error(
                    f"{prefix} ⚠️ Run thread did not finish in time, forcing disconnect"
                )

            client.disconnect()
            logger.info(f"{prefix} ✅ Run client disconnected")
        except Exception as e:
            logger.error(f"{prefix} ⚠️ Error disconnecting run client: {type(e)} {e}")

    def cleanup(self):
        """Override cleanup to implement graceful shutdown with active execution waiting."""
        prefix = f"[{self.service_name}][on_graph_executor_stop {os.getpid()}]"
        logger.info(f"{prefix} 🧹 Starting graceful shutdown...")

        # Signal the consumer thread to stop (thread-safe)
        try:
            self.stop_consuming.set()
            run_channel = self.run_client.get_channel()
            run_channel.connection.add_callback_threadsafe(
                lambda: run_channel.stop_consuming()
            )
            logger.info(f"{prefix} ✅ Exec consumer has been signaled to stop")
        except Exception as e:
            logger.error(f"{prefix} ⚠️ Error signaling consumer to stop: {type(e)} {e}")

        # Wait for active executions to complete
        if self.active_graph_runs:
            logger.info(
                f"{prefix} ⏳ Waiting for {len(self.active_graph_runs)} active executions to complete..."
            )

            max_wait = GRACEFUL_SHUTDOWN_TIMEOUT_SECONDS
            wait_interval = 5
            waited = 0

            while waited < max_wait:
                self._cleanup_completed_runs()
                if not self.active_graph_runs:
                    logger.info(f"{prefix} ✅ All active executions completed")
                    break
                else:
                    ids = [k.split("-")[0] for k in self.active_graph_runs.keys()]
                    logger.info(
                        f"{prefix} ⏳ Still waiting for {len(self.active_graph_runs)} executions: {ids}"
                    )

                    # Refresh locks during graceful shutdown to prevent expiry
                    self._refresh_active_execution_locks()

                time.sleep(wait_interval)
                waited += wait_interval

            if self.active_graph_runs:
                logger.error(
                    f"{prefix} ⚠️ {len(self.active_graph_runs)} executions still running after {max_wait}s"
                )
            else:
                logger.info(f"{prefix} ✅ All executions completed gracefully")

        # Shutdown the executor
        try:
            self.executor.shutdown(cancel_futures=True, wait=False)
            logger.info(f"{prefix} ✅ Executor shutdown completed")
        except Exception as e:
            logger.error(f"{prefix} ⚠️ Error during executor shutdown: {type(e)} {e}")

        # Release remaining execution locks
        try:
            # Release all active execution locks manually
            released_count = 0
            for graph_exec_id in list(self.active_graph_runs.keys()):
                if graph_exec_id in self._execution_locks:
                    self._execution_locks[graph_exec_id].release()
                    del self._execution_locks[graph_exec_id]
                    released_count += 1
            logger.info(f"{prefix} ✅ Released {released_count} execution locks")
        except Exception as e:
            logger.warning(f"{prefix} ⚠️ Failed to release all locks: {e}")

        # Disconnect the run execution consumer
        self._stop_message_consumers(
            self.run_thread,
            self.run_client,
            prefix + " [run-consumer]",
        )
        self._stop_message_consumers(
            self.cancel_thread,
            self.cancel_client,
            prefix + " [cancel-consumer]",
        )

        logger.info(f"{prefix} ✅ Finished GraphExec cleanup")


# ------- UTILITIES ------- #


def get_db_client() -> "DatabaseManagerClient":
    return get_database_manager_client()


def get_db_async_client() -> "DatabaseManagerAsyncClient":
    return get_database_manager_async_client()


@func_retry
async def send_async_execution_update(
    entry: GraphExecution | NodeExecutionResult | None,
) -> None:
    if entry is None:
        return
    await get_async_execution_event_bus().publish(entry)


@func_retry
def send_execution_update(entry: GraphExecution | NodeExecutionResult | None):
    if entry is None:
        return
    return get_execution_event_bus().publish(entry)


async def async_update_node_execution_status(
    db_client: "DatabaseManagerAsyncClient",
    exec_id: str,
    status: ExecutionStatus,
    execution_data: BlockInput | None = None,
    stats: dict[str, Any] | None = None,
) -> NodeExecutionResult:
    """Sets status and fetches+broadcasts the latest state of the node execution"""
    exec_update = await db_client.update_node_execution_status(
        exec_id, status, execution_data, stats
    )
    await send_async_execution_update(exec_update)
    return exec_update


def update_node_execution_status(
    db_client: "DatabaseManagerClient",
    exec_id: str,
    status: ExecutionStatus,
    execution_data: BlockInput | None = None,
    stats: dict[str, Any] | None = None,
) -> NodeExecutionResult:
    """Sets status and fetches+broadcasts the latest state of the node execution"""
    exec_update = db_client.update_node_execution_status(
        exec_id, status, execution_data, stats
    )
    send_execution_update(exec_update)
    return exec_update


async def async_update_graph_execution_state(
    db_client: "DatabaseManagerAsyncClient",
    graph_exec_id: str,
    status: ExecutionStatus | None = None,
    stats: GraphExecutionStats | None = None,
) -> GraphExecution | None:
    """Sets status and fetches+broadcasts the latest state of the graph execution"""
    graph_update = await db_client.update_graph_execution_stats(
        graph_exec_id, status, stats
    )
    if graph_update:
        await send_async_execution_update(graph_update)
    else:
        logger.error(f"Failed to update graph execution stats for {graph_exec_id}")
    return graph_update


def update_graph_execution_state(
    db_client: "DatabaseManagerClient",
    graph_exec_id: str,
    status: ExecutionStatus | None = None,
    stats: GraphExecutionStats | None = None,
) -> GraphExecution | None:
    """Sets status and fetches+broadcasts the latest state of the graph execution"""
    graph_update = db_client.update_graph_execution_stats(graph_exec_id, status, stats)
    if graph_update:
        send_execution_update(graph_update)
    else:
        logger.error(f"Failed to update graph execution stats for {graph_exec_id}")
    return graph_update


@asynccontextmanager
async def synchronized(key: str, timeout: int = 300):
    r = await redis.get_redis_async()
    lock: AsyncRedisLock = r.lock(f"lock:{key}", timeout=timeout)
    try:
        await lock.acquire()
        yield
    finally:
        if await lock.locked() and await lock.owned():
            await lock.release()


def increment_execution_count(user_id: str) -> int:
    """
    Increment the execution count for a given user,
    this will be used to charge the user for the execution cost.
    """
    r = redis.get_redis()
    k = f"uec:{user_id}"  # User Execution Count global key
    counter = cast(int, r.incr(k))
    if counter == 1:
        r.expire(k, settings.config.execution_counter_expiration_time)
    return counter<|MERGE_RESOLUTION|>--- conflicted
+++ resolved
@@ -11,33 +11,7 @@
 
 from pika.adapters.blocking_connection import BlockingChannel
 from pika.spec import Basic, BasicProperties
-<<<<<<< HEAD
-=======
-from redis.asyncio.lock import Lock as RedisLock
-
-from backend.blocks.io import AgentOutputBlock
-from backend.data.model import GraphExecutionStats, NodeExecutionStats
-from backend.data.notifications import (
-    AgentRunData,
-    LowBalanceData,
-    NotificationEventModel,
-    NotificationType,
-    ZeroBalanceData,
-)
-from backend.data.rabbitmq import SyncRabbitMQ
-from backend.executor.activity_status_generator import (
-    generate_activity_status_for_execution,
-)
-from backend.executor.utils import LogMetadata
-from backend.notifications.notifications import queue_notification
-from backend.util.exceptions import InsufficientBalanceError, ModerationError
-
-if TYPE_CHECKING:
-    from backend.executor import DatabaseManagerClient, DatabaseManagerAsyncClient
-
->>>>>>> f3ec426c
 from prometheus_client import Gauge, start_http_server
-from pydantic import JsonValue
 from redis.asyncio.lock import Lock as AsyncRedisLock
 
 from backend.blocks.agent import AgentExecutorBlock
