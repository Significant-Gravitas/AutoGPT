import atexit
import logging
import multiprocessing
import os
import signal
import sys
import threading
from concurrent.futures import Future, ProcessPoolExecutor
from contextlib import contextmanager
from multiprocessing.pool import AsyncResult, Pool
from typing import TYPE_CHECKING, Any, Generator, TypeVar, cast

from pydantic import BaseModel
from redis.lock import Lock as RedisLock

if TYPE_CHECKING:
    from backend.executor import DatabaseManager

from autogpt_libs.utils.cache import thread_cached

from backend.data import redis
from backend.data.block import Block, BlockData, BlockInput, BlockType, get_block
from backend.data.execution import (
    ExecutionQueue,
    ExecutionResult,
    ExecutionStatus,
    GraphExecution,
    NodeExecution,
    merge_execution_input,
    parse_execution_output,
)
from backend.data.graph import GraphModel, Link, Node
from backend.data.model import CREDENTIALS_FIELD_NAME, CredentialsMetaInput
from backend.integrations.creds_manager import IntegrationCredentialsManager
from backend.util import json
from backend.util.decorator import error_logged, time_measured
from backend.util.logging import configure_logging
from backend.util.process import set_service_name
from backend.util.service import (
    AppService,
    close_service_client,
    expose,
    get_service_client,
)
from backend.util.settings import Settings
from backend.util.type import convert

logger = logging.getLogger(__name__)
settings = Settings()


class LogMetadata:
    def __init__(
        self,
        user_id: str,
        graph_eid: str,
        graph_id: str,
        node_eid: str,
        node_id: str,
        block_name: str,
    ):
        self.metadata = {
            "component": "ExecutionManager",
            "user_id": user_id,
            "graph_eid": graph_eid,
            "graph_id": graph_id,
            "node_eid": node_eid,
            "node_id": node_id,
            "block_name": block_name,
        }
        self.prefix = f"[ExecutionManager|uid:{user_id}|gid:{graph_id}|nid:{node_id}]|geid:{graph_eid}|nid:{node_eid}|{block_name}]"

    def info(self, msg: str, **extra):
        msg = self._wrap(msg, **extra)
        logger.info(msg, extra={"json_fields": {**self.metadata, **extra}})

    def warning(self, msg: str, **extra):
        msg = self._wrap(msg, **extra)
        logger.warning(msg, extra={"json_fields": {**self.metadata, **extra}})

    def error(self, msg: str, **extra):
        msg = self._wrap(msg, **extra)
        logger.error(msg, extra={"json_fields": {**self.metadata, **extra}})

    def debug(self, msg: str, **extra):
        msg = self._wrap(msg, **extra)
        logger.debug(msg, extra={"json_fields": {**self.metadata, **extra}})

    def exception(self, msg: str, **extra):
        msg = self._wrap(msg, **extra)
        logger.exception(msg, extra={"json_fields": {**self.metadata, **extra}})

    def _wrap(self, msg: str, **extra):
        return f"{self.prefix} {msg} {extra}"


T = TypeVar("T")
ExecutionStream = Generator[NodeExecution, None, None]


def execute_node(
    db_client: "DatabaseManager",
    creds_manager: IntegrationCredentialsManager,
    data: NodeExecution,
    execution_stats: dict[str, Any] | None = None,
) -> ExecutionStream:
    """
    Execute a node in the graph. This will trigger a block execution on a node,
    persist the execution result, and return the subsequent node to be executed.

    Args:
        db_client: The client to send execution updates to the server.
        creds_manager: The manager to acquire and release credentials.
        data: The execution data for executing the current node.
        execution_stats: The execution statistics to be updated.

    Returns:
        The subsequent node to be enqueued, or None if there is no subsequent node.
    """
    user_id = data.user_id
    graph_exec_id = data.graph_exec_id
    graph_id = data.graph_id
    node_exec_id = data.node_exec_id
    node_id = data.node_id

    def update_execution(status: ExecutionStatus) -> ExecutionResult:
        exec_update = db_client.update_execution_status(node_exec_id, status)
        db_client.send_execution_update(exec_update)
        return exec_update

    node = db_client.get_node(node_id)

    node_block = get_block(node.block_id)
    if not node_block:
        logger.error(f"Block {node.block_id} not found.")
        return

    # Sanity check: validate the execution input.
    log_metadata = LogMetadata(
        user_id=user_id,
        graph_eid=graph_exec_id,
        graph_id=graph_id,
        node_eid=node_exec_id,
        node_id=node_id,
        block_name=node_block.name,
    )
    input_data, error = validate_exec(node, data.data, resolve_input=False)
    if input_data is None:
        log_metadata.error(f"Skip execution, input validation error: {error}")
        return

    # Execute the node
    input_data_str = json.dumps(input_data)
    input_size = len(input_data_str)
    log_metadata.info("Executed node with input", input=input_data_str)
    update_execution(ExecutionStatus.RUNNING)

    extra_exec_kwargs = {}
    # Last-minute fetch credentials + acquire a system-wide read-write lock to prevent
    # changes during execution. ⚠️ This means a set of credentials can only be used by
    # one (running) block at a time; simultaneous execution of blocks using same
    # credentials is not supported.
    creds_lock = None
    if CREDENTIALS_FIELD_NAME in input_data:
        credentials_meta = CredentialsMetaInput(**input_data[CREDENTIALS_FIELD_NAME])
        credentials, creds_lock = creds_manager.acquire(user_id, credentials_meta.id)
        extra_exec_kwargs["credentials"] = credentials

    output_size = 0
    end_status = ExecutionStatus.COMPLETED
    credit = db_client.get_or_refill_credit(user_id)
    if credit < 0:
        raise ValueError(f"Insufficient credit: {credit}")

    try:
        for output_name, output_data in node_block.execute(
            input_data, **extra_exec_kwargs
        ):
            output_size += len(json.dumps(output_data))
            log_metadata.info("Node produced output", **{output_name: output_data})
            db_client.upsert_execution_output(node_exec_id, output_name, output_data)

            for execution in _enqueue_next_nodes(
                db_client=db_client,
                node=node,
                output=(output_name, output_data),
                user_id=user_id,
                graph_exec_id=graph_exec_id,
                graph_id=graph_id,
                log_metadata=log_metadata,
            ):
                yield execution

    except Exception as e:
        end_status = ExecutionStatus.FAILED
        error_msg = str(e)
        log_metadata.exception(f"Node execution failed with error {error_msg}")
        db_client.upsert_execution_output(node_exec_id, "error", error_msg)

        for execution in _enqueue_next_nodes(
            db_client=db_client,
            node=node,
            output=("error", error_msg),
            user_id=user_id,
            graph_exec_id=graph_exec_id,
            graph_id=graph_id,
            log_metadata=log_metadata,
        ):
            yield execution

        raise e
    finally:
        # Ensure credentials are released even if execution fails
        if creds_lock:
            try:
                creds_lock.release()
            except Exception as e:
                log_metadata.error(f"Failed to release credentials lock: {e}")

        # Update execution status and spend credits
        res = update_execution(end_status)
        if end_status == ExecutionStatus.COMPLETED:
            s = input_size + output_size
            t = (
                (res.end_time - res.start_time).total_seconds()
                if res.end_time and res.start_time
                else 0
            )
            db_client.spend_credits(user_id, credit, node_block.id, input_data, s, t)

        # Update execution stats
        if execution_stats is not None:
            execution_stats.update(node_block.execution_stats)
            execution_stats["input_size"] = input_size
            execution_stats["output_size"] = output_size


def _enqueue_next_nodes(
    db_client: "DatabaseManager",
    node: Node,
    output: BlockData,
    user_id: str,
    graph_exec_id: str,
    graph_id: str,
    log_metadata: LogMetadata,
) -> list[NodeExecution]:
    def add_enqueued_execution(
        node_exec_id: str, node_id: str, data: BlockInput
    ) -> NodeExecution:
        exec_update = db_client.update_execution_status(
            node_exec_id, ExecutionStatus.QUEUED, data
        )
        db_client.send_execution_update(exec_update)
        return NodeExecution(
            user_id=user_id,
            graph_exec_id=graph_exec_id,
            graph_id=graph_id,
            node_exec_id=node_exec_id,
            node_id=node_id,
            data=data,
        )

    def register_next_executions(node_link: Link) -> list[NodeExecution]:
        enqueued_executions = []
        next_output_name = node_link.source_name
        next_input_name = node_link.sink_name
        next_node_id = node_link.sink_id

        next_data = parse_execution_output(output, next_output_name)
        if next_data is None:
            return enqueued_executions

        next_node = db_client.get_node(next_node_id)

        # Multiple node can register the same next node, we need this to be atomic
        # To avoid same execution to be enqueued multiple times,
        # Or the same input to be consumed multiple times.
        with synchronized(f"upsert_input-{next_node_id}-{graph_exec_id}"):
            # Add output data to the earliest incomplete execution, or create a new one.
            next_node_exec_id, next_node_input = db_client.upsert_execution_input(
                node_id=next_node_id,
                graph_exec_id=graph_exec_id,
                input_name=next_input_name,
                input_data=next_data,
            )

            # Complete missing static input pins data using the last execution input.
            static_link_names = {
                link.sink_name
                for link in next_node.input_links
                if link.is_static and link.sink_name not in next_node_input
            }
            if static_link_names and (
                latest_execution := db_client.get_latest_execution(
                    next_node_id, graph_exec_id
                )
            ):
                for name in static_link_names:
                    next_node_input[name] = latest_execution.input_data.get(name)

            # Validate the input data for the next node.
            next_node_input, validation_msg = validate_exec(next_node, next_node_input)
            suffix = f"{next_output_name}>{next_input_name}~{next_node_exec_id}:{validation_msg}"

            # Incomplete input data, skip queueing the execution.
            if not next_node_input:
                log_metadata.warning(f"Skipped queueing {suffix}")
                return enqueued_executions

            # Input is complete, enqueue the execution.
            log_metadata.info(f"Enqueued {suffix}")
            enqueued_executions.append(
                add_enqueued_execution(next_node_exec_id, next_node_id, next_node_input)
            )

            # Next execution stops here if the link is not static.
            if not node_link.is_static:
                return enqueued_executions

            # If link is static, there could be some incomplete executions waiting for it.
            # Load and complete the input missing input data, and try to re-enqueue them.
            for iexec in db_client.get_incomplete_executions(
                next_node_id, graph_exec_id
            ):
                idata = iexec.input_data
                ineid = iexec.node_exec_id

                static_link_names = {
                    link.sink_name
                    for link in next_node.input_links
                    if link.is_static and link.sink_name not in idata
                }
                for input_name in static_link_names:
                    idata[input_name] = next_node_input[input_name]

                idata, msg = validate_exec(next_node, idata)
                suffix = f"{next_output_name}>{next_input_name}~{ineid}:{msg}"
                if not idata:
                    log_metadata.info(f"Enqueueing static-link skipped: {suffix}")
                    continue
                log_metadata.info(f"Enqueueing static-link execution {suffix}")
                enqueued_executions.append(
                    add_enqueued_execution(iexec.node_exec_id, next_node_id, idata)
                )
            return enqueued_executions

    return [
        execution
        for link in node.output_links
        for execution in register_next_executions(link)
    ]


def validate_exec(
    node: Node,
    data: BlockInput,
    resolve_input: bool = True,
) -> tuple[BlockInput | None, str]:
    """
    Validate the input data for a node execution.

    Args:
        node: The node to execute.
        data: The input data for the node execution.
        resolve_input: Whether to resolve dynamic pins into dict/list/object.

    Returns:
        A tuple of the validated data and the block name.
        If the data is invalid, the first element will be None, and the second element
        will be an error message.
        If the data is valid, the first element will be the resolved input data, and
        the second element will be the block name.
    """
    node_block: Block | None = get_block(node.block_id)
    if not node_block:
        return None, f"Block for {node.block_id} not found."

    error_prefix = f"Input data missing for {node_block.name}:"

    # Input data (without default values) should contain all required fields.
    input_fields_from_nodes = {link.sink_name for link in node.input_links}
    if not input_fields_from_nodes.issubset(data):
        return None, f"{error_prefix} {input_fields_from_nodes - set(data)}"

    # Merge input data with default values and resolve dynamic dict/list/object pins.
    data = {**node.input_default, **data}
    if resolve_input:
        data = merge_execution_input(data)

    # Input data post-merge should contain all required fields from the schema.
    input_fields_from_schema = node_block.input_schema.get_required_fields()
    if not input_fields_from_schema.issubset(data):
        return None, f"{error_prefix} {input_fields_from_schema - set(data)}"

    # Convert non-matching data types to the expected input schema.
    for name, data_type in node_block.input_schema.__annotations__.items():
        if (value := data.get(name)) and (type(value) is not data_type):
            data[name] = convert(value, data_type)

    # Last validation: Validate the input values against the schema.
    if error := node_block.input_schema.validate_data(data):
        error_message = f"Input data doesn't match {node_block.name}: {error}"
        logger.error(error_message)
        return None, error_message

    return data, node_block.name


class Executor:
    """
    This class contains event handlers for the process pool executor events.

    The main events are:
        on_node_executor_start: Initialize the process that executes the node.
        on_node_execution: Execution logic for a node.

        on_graph_executor_start: Initialize the process that executes the graph.
        on_graph_execution: Execution logic for a graph.

    The execution flow:
        1. Graph execution request is added to the queue.
        2. Graph executor loop picks the request from the queue.
        3. Graph executor loop submits the graph execution request to the executor pool.
      [on_graph_execution]
        4. Graph executor initialize the node execution queue.
        5. Graph executor adds the starting nodes to the node execution queue.
        6. Graph executor waits for all nodes to be executed.
      [on_node_execution]
        7. Node executor picks the node execution request from the queue.
        8. Node executor executes the node.
        9. Node executor enqueues the next executed nodes to the node execution queue.
    """

    @classmethod
    def on_node_executor_start(cls):
        configure_logging()
        set_service_name("NodeExecutor")
        redis.connect()
        cls.pid = os.getpid()
        cls.db_client = get_db_client()
        cls.creds_manager = IntegrationCredentialsManager()

        # Set up shutdown handlers
        cls.shutdown_lock = threading.Lock()
        atexit.register(cls.on_node_executor_stop)  # handle regular shutdown
        signal.signal(  # handle termination
            signal.SIGTERM, lambda _, __: cls.on_node_executor_sigterm()
        )

    @classmethod
    def on_node_executor_stop(cls):
        if not cls.shutdown_lock.acquire(blocking=False):
            return  # already shutting down

        logger.info(f"[on_node_executor_stop {cls.pid}] ⏳ Releasing locks...")
        cls.creds_manager.release_all_locks()
        logger.info(f"[on_node_executor_stop {cls.pid}] ⏳ Disconnecting Redis...")
        redis.disconnect()
        logger.info(f"[on_node_executor_stop {cls.pid}] ⏳ Disconnecting DB manager...")
        close_service_client(cls.db_client)
        logger.info(f"[on_node_executor_stop {cls.pid}] ✅ Finished cleanup")

    @classmethod
    def on_node_executor_sigterm(cls):
        llprint(f"[on_node_executor_sigterm {cls.pid}] ⚠️ SIGTERM received")
        if not cls.shutdown_lock.acquire(blocking=False):
            return  # already shutting down

        llprint(f"[on_node_executor_stop {cls.pid}] ⏳ Releasing locks...")
        cls.creds_manager.release_all_locks()
        llprint(f"[on_node_executor_stop {cls.pid}] ⏳ Disconnecting Redis...")
        redis.disconnect()
        llprint(f"[on_node_executor_stop {cls.pid}] ✅ Finished cleanup")
        sys.exit(0)

    @classmethod
    @error_logged
    def on_node_execution(
        cls,
        q: ExecutionQueue[NodeExecution],
        node_exec: NodeExecution,
    ) -> dict[str, Any]:
        log_metadata = LogMetadata(
            user_id=node_exec.user_id,
            graph_eid=node_exec.graph_exec_id,
            graph_id=node_exec.graph_id,
            node_eid=node_exec.node_exec_id,
            node_id=node_exec.node_id,
            block_name="-",
        )

        execution_stats = {}
        timing_info, _ = cls._on_node_execution(
            q, node_exec, log_metadata, execution_stats
        )
        execution_stats["walltime"] = timing_info.wall_time
        execution_stats["cputime"] = timing_info.cpu_time

        cls.db_client.update_node_execution_stats(
            node_exec.node_exec_id, execution_stats
        )
        return execution_stats

    @classmethod
    @time_measured
    def _on_node_execution(
        cls,
        q: ExecutionQueue[NodeExecution],
        node_exec: NodeExecution,
        log_metadata: LogMetadata,
        stats: dict[str, Any] | None = None,
    ):
        try:
            log_metadata.info(f"Start node execution {node_exec.node_exec_id}")
            for execution in execute_node(
                cls.db_client, cls.creds_manager, node_exec, stats
            ):
                q.add(execution)
            log_metadata.info(f"Finished node execution {node_exec.node_exec_id}")
        except Exception as e:
            log_metadata.exception(
                f"Failed node execution {node_exec.node_exec_id}: {e}"
            )

    @classmethod
    def on_graph_executor_start(cls):
        configure_logging()
        set_service_name("GraphExecutor")

        cls.db_client = get_db_client()
        cls.pool_size = settings.config.num_node_workers
        cls.pid = os.getpid()
        cls._init_node_executor_pool()
        logger.info(
            f"Graph executor {cls.pid} started with {cls.pool_size} node workers"
        )

        # Set up shutdown handler
        atexit.register(cls.on_graph_executor_stop)

    @classmethod
    def on_graph_executor_stop(cls):
        prefix = f"[on_graph_executor_stop {cls.pid}]"
        logger.info(f"{prefix} ⏳ Terminating node executor pool...")
        cls.executor.terminate()
        logger.info(f"{prefix} ⏳ Disconnecting DB manager...")
        close_service_client(cls.db_client)
        logger.info(f"{prefix} ✅ Finished cleanup")

    @classmethod
    def _init_node_executor_pool(cls):
        cls.executor = Pool(
            processes=cls.pool_size,
            initializer=cls.on_node_executor_start,
        )

    @classmethod
    @error_logged
    def on_graph_execution(cls, graph_exec: GraphExecution, cancel: threading.Event):
        log_metadata = LogMetadata(
            user_id=graph_exec.user_id,
            graph_eid=graph_exec.graph_exec_id,
            graph_id=graph_exec.graph_id,
            node_id="*",
            node_eid="*",
            block_name="-",
        )
        timing_info, (exec_stats, error) = cls._on_graph_execution(
            graph_exec, cancel, log_metadata
        )
        exec_stats["walltime"] = timing_info.wall_time
        exec_stats["cputime"] = timing_info.cpu_time
        exec_stats["error"] = str(error) if error else None
        result = cls.db_client.update_graph_execution_stats(
            graph_exec_id=graph_exec.graph_exec_id,
            stats=exec_stats,
        )
        cls.db_client.send_execution_update(result)

    @classmethod
    @time_measured
    def _on_graph_execution(
        cls,
        graph_exec: GraphExecution,
        cancel: threading.Event,
        log_metadata: LogMetadata,
    ) -> tuple[dict[str, Any], Exception | None]:
        """
        Returns:
            The execution statistics of the graph execution.
            The error that occurred during the execution.
        """
        log_metadata.info(f"Start graph execution {graph_exec.graph_exec_id}")
        exec_stats = {
            "nodes_walltime": 0,
            "nodes_cputime": 0,
            "node_count": 0,
        }
        error = None
        finished = False

        def cancel_handler():
            while not cancel.is_set():
                cancel.wait(1)
            if finished:
                return
            cls.executor.terminate()
            log_metadata.info(f"Terminated graph execution {graph_exec.graph_exec_id}")
            cls._init_node_executor_pool()

        cancel_thread = threading.Thread(target=cancel_handler)
        cancel_thread.start()

        try:
            queue = ExecutionQueue[NodeExecution]()
            for node_exec in graph_exec.start_node_execs:
                queue.add(node_exec)

            running_executions: dict[str, AsyncResult] = {}

            def make_exec_callback(exec_data: NodeExecution):
                node_id = exec_data.node_id

                def callback(result: object):
                    running_executions.pop(node_id)
                    nonlocal exec_stats
                    if isinstance(result, dict):
                        exec_stats["node_count"] += 1
                        exec_stats["nodes_cputime"] += result.get("cputime", 0)
                        exec_stats["nodes_walltime"] += result.get("walltime", 0)

                return callback

            while not queue.empty():
                if cancel.is_set():
                    error = RuntimeError("Execution is cancelled")
                    return exec_stats, error

                exec_data = queue.get()

                # Avoid parallel execution of the same node.
                execution = running_executions.get(exec_data.node_id)
                if execution and not execution.ready():
                    # TODO (performance improvement):
                    #   Wait for the completion of the same node execution is blocking.
                    #   To improve this we need a separate queue for each node.
                    #   Re-enqueueing the data back to the queue will disrupt the order.
                    execution.wait()

                log_metadata.debug(
                    f"Dispatching node execution {exec_data.node_exec_id} "
                    f"for node {exec_data.node_id}",
                )
                running_executions[exec_data.node_id] = cls.executor.apply_async(
                    cls.on_node_execution,
                    (queue, exec_data),
                    callback=make_exec_callback(exec_data),
                )

                # Avoid terminating graph execution when some nodes are still running.
                while queue.empty() and running_executions:
                    log_metadata.debug(
                        f"Queue empty; running nodes: {list(running_executions.keys())}"
                    )
                    for node_id, execution in list(running_executions.items()):
                        if cancel.is_set():
                            error = RuntimeError("Execution is cancelled")
                            return exec_stats, error

                        if not queue.empty():
                            break  # yield to parent loop to execute new queue items

                        log_metadata.debug(f"Waiting on execution of node {node_id}")
                        execution.wait(3)

            log_metadata.info(f"Finished graph execution {graph_exec.graph_exec_id}")
        except Exception as e:
            log_metadata.exception(
                f"Failed graph execution {graph_exec.graph_exec_id}: {e}"
            )
            error = e
        finally:
            if not cancel.is_set():
                finished = True
                cancel.set()
            cancel_thread.join()
            return exec_stats, error


class ExecutionManager(AppService):
    def __init__(self):
        super().__init__()
        self.use_redis = True
        self.use_supabase = True
        self.pool_size = settings.config.num_graph_workers
        self.queue = ExecutionQueue[GraphExecution]()
        self.active_graph_runs: dict[str, tuple[Future, threading.Event]] = {}

    @classmethod
    def get_port(cls) -> int:
        return settings.config.execution_manager_port

    def run_service(self):
        from autogpt_libs.supabase_integration_credentials_store import (
            SupabaseIntegrationCredentialsStore,
        )

        self.credentials_store = SupabaseIntegrationCredentialsStore(
            redis=redis.get_redis()
        )
        self.executor = ProcessPoolExecutor(
            max_workers=self.pool_size,
            initializer=Executor.on_graph_executor_start,
        )
        sync_manager = multiprocessing.Manager()
        logger.info(
            f"[{self.service_name}] Started with max-{self.pool_size} graph workers"
        )
        while True:
            graph_exec_data = self.queue.get()
            graph_exec_id = graph_exec_data.graph_exec_id
            logger.debug(
                f"[ExecutionManager] Dispatching graph execution {graph_exec_id}"
            )
            cancel_event = sync_manager.Event()
            future = self.executor.submit(
                Executor.on_graph_execution, graph_exec_data, cancel_event
            )
            self.active_graph_runs[graph_exec_id] = (future, cancel_event)
            future.add_done_callback(
                lambda _: self.active_graph_runs.pop(graph_exec_id, None)
            )

    def cleanup(self):
        logger.info(f"[{__class__.__name__}] ⏳ Shutting down graph executor pool...")
        self.executor.shutdown(cancel_futures=True)

        super().cleanup()

    @property
    def db_client(self) -> "DatabaseManager":
        return get_db_client()

    @expose
    def add_execution(
<<<<<<< HEAD
        self, graph_id: str, data: BlockInput, user_id: str
    ) -> dict[str, Any]:
        graph: GraphModel | None = self.db_client.get_graph(graph_id, user_id=user_id)
=======
        self,
        graph_id: str,
        data: BlockInput,
        user_id: str,
        graph_version: int | None = None,
    ) -> GraphExecution:
        graph: Graph | None = self.db_client.get_graph(
            graph_id=graph_id, user_id=user_id, version=graph_version
        )
>>>>>>> 1e872406
        if not graph:
            raise ValueError(f"Graph #{graph_id} not found.")

        graph.validate_graph(for_run=True)
        self._validate_node_input_credentials(graph, user_id)

        nodes_input = []
        for node in graph.starting_nodes:
            input_data = {}
            block = get_block(node.block_id)

            # Invalid block & Note block should never be executed.
            if not block or block.block_type == BlockType.NOTE:
                continue

            # Extract request input data, and assign it to the input pin.
            if block.block_type == BlockType.INPUT:
                name = node.input_default.get("name")
                if name and name in data:
                    input_data = {"value": data[name]}

            # Extract webhook payload, and assign it to the input pin
            webhook_payload_key = f"webhook_{node.webhook_id}_payload"
            if (
                block.block_type == BlockType.WEBHOOK
                and node.webhook_id
                and webhook_payload_key in data
            ):
                input_data = {"payload": data[webhook_payload_key]}

            input_data, error = validate_exec(node, input_data)
            if input_data is None:
                raise ValueError(error)
            else:
                nodes_input.append((node.id, input_data))

        graph_exec_id, node_execs = self.db_client.create_graph_execution(
            graph_id=graph_id,
            graph_version=graph.version,
            nodes_input=nodes_input,
            user_id=user_id,
        )

        starting_node_execs = []
        for node_exec in node_execs:
            starting_node_execs.append(
                NodeExecution(
                    user_id=user_id,
                    graph_exec_id=node_exec.graph_exec_id,
                    graph_id=node_exec.graph_id,
                    node_exec_id=node_exec.node_exec_id,
                    node_id=node_exec.node_id,
                    data=node_exec.input_data,
                )
            )
            exec_update = self.db_client.update_execution_status(
                node_exec.node_exec_id, ExecutionStatus.QUEUED, node_exec.input_data
            )
            self.db_client.send_execution_update(exec_update)

        graph_exec = GraphExecution(
            user_id=user_id,
            graph_id=graph_id,
            graph_exec_id=graph_exec_id,
            start_node_execs=starting_node_execs,
        )
        self.queue.add(graph_exec)

        return graph_exec

    @expose
    def cancel_execution(self, graph_exec_id: str) -> None:
        """
        Mechanism:
        1. Set the cancel event
        2. Graph executor's cancel handler thread detects the event, terminates workers,
           reinitializes worker pool, and returns.
        3. Update execution statuses in DB and set `error` outputs to `"TERMINATED"`.
        """
        if graph_exec_id not in self.active_graph_runs:
            raise Exception(
                f"Graph execution #{graph_exec_id} not active/running: "
                "possibly already completed/cancelled."
            )

        future, cancel_event = self.active_graph_runs[graph_exec_id]
        if cancel_event.is_set():
            return

        cancel_event.set()
        future.result()

        # Update the status of the unfinished node executions
        node_execs = self.db_client.get_execution_results(graph_exec_id)
        for node_exec in node_execs:
            if node_exec.status not in (
                ExecutionStatus.COMPLETED,
                ExecutionStatus.FAILED,
            ):
                self.db_client.upsert_execution_output(
                    node_exec.node_exec_id, "error", "TERMINATED"
                )
                exec_update = self.db_client.update_execution_status(
                    node_exec.node_exec_id, ExecutionStatus.FAILED
                )
                self.db_client.send_execution_update(exec_update)

    def _validate_node_input_credentials(self, graph: GraphModel, user_id: str):
        """Checks all credentials for all nodes of the graph"""

        for node in graph.nodes:
            block = get_block(node.block_id)
            if not block:
                raise ValueError(f"Unknown block {node.block_id} for node #{node.id}")

            # Find any fields of type CredentialsMetaInput
            model_fields = cast(type[BaseModel], block.input_schema).model_fields
            if CREDENTIALS_FIELD_NAME not in model_fields:
                continue

            field = model_fields[CREDENTIALS_FIELD_NAME]

            # The BlockSchema class enforces that a `credentials` field is always a
            # `CredentialsMetaInput`, so we can safely assume this here.
            credentials_meta_type = cast(CredentialsMetaInput, field.annotation)
            credentials_meta = credentials_meta_type.model_validate(
                node.input_default[CREDENTIALS_FIELD_NAME]
            )
            # Fetch the corresponding Credentials and perform sanity checks
            credentials = self.credentials_store.get_creds_by_id(
                user_id, credentials_meta.id
            )
            if not credentials:
                raise ValueError(
                    f"Unknown credentials #{credentials_meta.id} "
                    f"for node #{node.id}"
                )
            if (
                credentials.provider != credentials_meta.provider
                or credentials.type != credentials_meta.type
            ):
                logger.warning(
                    f"Invalid credentials #{credentials.id} for node #{node.id}: "
                    "type/provider mismatch: "
                    f"{credentials_meta.type}<>{credentials.type};"
                    f"{credentials_meta.provider}<>{credentials.provider}"
                )
                raise ValueError(
                    f"Invalid credentials #{credentials.id} for node #{node.id}: "
                    "type/provider mismatch"
                )


# ------- UTILITIES ------- #


@thread_cached
def get_db_client() -> "DatabaseManager":
    from backend.executor import DatabaseManager

    return get_service_client(DatabaseManager)


@contextmanager
def synchronized(key: str, timeout: int = 60):
    lock: RedisLock = redis.get_redis().lock(f"lock:{key}", timeout=timeout)
    try:
        lock.acquire()
        yield
    finally:
        lock.release()


def llprint(message: str):
    """
    Low-level print/log helper function for use in signal handlers.
    Regular log/print statements are not allowed in signal handlers.
    """
    if logger.getEffectiveLevel() == logging.DEBUG:
        os.write(sys.stdout.fileno(), (message + "\n").encode())<|MERGE_RESOLUTION|>--- conflicted
+++ resolved
@@ -743,21 +743,15 @@
 
     @expose
     def add_execution(
-<<<<<<< HEAD
-        self, graph_id: str, data: BlockInput, user_id: str
-    ) -> dict[str, Any]:
-        graph: GraphModel | None = self.db_client.get_graph(graph_id, user_id=user_id)
-=======
         self,
         graph_id: str,
         data: BlockInput,
         user_id: str,
         graph_version: int | None = None,
     ) -> GraphExecution:
-        graph: Graph | None = self.db_client.get_graph(
+        graph: GraphModel | None = self.db_client.get_graph(
             graph_id=graph_id, user_id=user_id, version=graph_version
         )
->>>>>>> 1e872406
         if not graph:
             raise ValueError(f"Graph #{graph_id} not found.")
 
