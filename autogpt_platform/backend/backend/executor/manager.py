import asyncio
import logging
import os
import threading
import time
import uuid
from collections import defaultdict
from concurrent.futures import Future, ThreadPoolExecutor
from contextlib import asynccontextmanager
from datetime import datetime, timedelta, timezone
from typing import TYPE_CHECKING, Any, Optional, TypeVar, cast

import sentry_sdk
from pika.adapters.blocking_connection import BlockingChannel
from pika.spec import Basic, BasicProperties
from prometheus_client import Gauge, start_http_server
from redis.asyncio.lock import Lock as AsyncRedisLock

from backend.blocks.agent import AgentExecutorBlock
from backend.blocks.io import AgentOutputBlock
from backend.data import redis_client as redis
from backend.data.block import (
    BlockInput,
    BlockOutput,
    BlockOutputEntry,
    BlockSchema,
    get_block,
)
from backend.data.credit import UsageTransactionMetadata
from backend.data.dynamic_fields import parse_execution_output
from backend.data.execution import (
    ExecutionContext,
    ExecutionQueue,
    ExecutionStatus,
    GraphExecution,
    GraphExecutionEntry,
    NodeExecutionEntry,
    NodeExecutionResult,
    NodesInputMasks,
)
from backend.data.graph import Link, Node
from backend.data.model import GraphExecutionStats, NodeExecutionStats
from backend.data.notifications import (
    AgentRunData,
    LowBalanceData,
    NotificationEventModel,
    NotificationType,
    ZeroBalanceData,
)
from backend.data.rabbitmq import SyncRabbitMQ
from backend.executor.activity_status_generator import (
    generate_activity_status_for_execution,
)
from backend.executor.utils import (
    GRACEFUL_SHUTDOWN_TIMEOUT_SECONDS,
    GRAPH_EXECUTION_CANCEL_QUEUE_NAME,
    GRAPH_EXECUTION_EXCHANGE,
    GRAPH_EXECUTION_QUEUE_NAME,
    GRAPH_EXECUTION_ROUTING_KEY,
    CancelExecutionEvent,
    ExecutionOutputEntry,
    LogMetadata,
    NodeExecutionProgress,
    block_usage_cost,
    create_execution_queue_config,
    execution_usage_cost,
    validate_exec,
)
from backend.integrations.creds_manager import IntegrationCredentialsManager
from backend.notifications.notifications import queue_notification
from backend.server.v2.AutoMod.manager import automod_manager
from backend.util import json
from backend.util.clients import (
    get_async_execution_event_bus,
    get_database_manager_async_client,
    get_database_manager_client,
    get_execution_event_bus,
    get_notification_manager_client,
)
from backend.util.decorator import (
    async_error_logged,
    async_time_measured,
    error_logged,
    time_measured,
)
from backend.util.exceptions import InsufficientBalanceError, ModerationError
from backend.util.file import clean_exec_files
from backend.util.logging import TruncatedLogger, configure_logging
from backend.util.metrics import DiscordChannel
from backend.util.process import AppProcess, set_service_name
from backend.util.retry import (
    continuous_retry,
    func_retry,
    send_rate_limited_discord_alert,
)
from backend.util.settings import Settings

from .cluster_lock import ClusterLock

if TYPE_CHECKING:
    from backend.executor import DatabaseManagerAsyncClient, DatabaseManagerClient


_logger = logging.getLogger(__name__)
logger = TruncatedLogger(_logger, prefix="[GraphExecutor]")
settings = Settings()

active_runs_gauge = Gauge(
    "execution_manager_active_runs", "Number of active graph runs"
)
pool_size_gauge = Gauge(
    "execution_manager_pool_size", "Maximum number of graph workers"
)
utilization_gauge = Gauge(
    "execution_manager_utilization_ratio",
    "Ratio of active graph runs to max graph workers",
)


# Thread-local storage for ExecutionProcessor instances
_tls = threading.local()


def init_worker():
    """Initialize ExecutionProcessor instance in thread-local storage"""
    _tls.processor = ExecutionProcessor()
    _tls.processor.on_graph_executor_start()


def execute_graph(
    graph_exec_entry: "GraphExecutionEntry",
    cancel_event: threading.Event,
    cluster_lock: ClusterLock,
):
    """Execute graph using thread-local ExecutionProcessor instance"""
    return _tls.processor.on_graph_execution(
        graph_exec_entry, cancel_event, cluster_lock
    )


T = TypeVar("T")


async def execute_node(
    node: Node,
    creds_manager: IntegrationCredentialsManager,
    data: NodeExecutionEntry,
    execution_stats: NodeExecutionStats | None = None,
    nodes_input_masks: Optional[NodesInputMasks] = None,
) -> BlockOutput:
    """
    Execute a node in the graph. This will trigger a block execution on a node,
    persist the execution result, and return the subsequent node to be executed.

    Args:
        db_client: The client to send execution updates to the server.
        creds_manager: The manager to acquire and release credentials.
        data: The execution data for executing the current node.
        execution_stats: The execution statistics to be updated.

    Returns:
        The subsequent node to be enqueued, or None if there is no subsequent node.
    """
    user_id = data.user_id
    graph_exec_id = data.graph_exec_id
    graph_id = data.graph_id
    graph_version = data.graph_version
    node_exec_id = data.node_exec_id
    node_id = data.node_id
    node_block = node.block
    execution_context = data.execution_context

    log_metadata = LogMetadata(
        logger=_logger,
        user_id=user_id,
        graph_eid=graph_exec_id,
        graph_id=graph_id,
        node_eid=node_exec_id,
        node_id=node_id,
        block_name=node_block.name,
    )

    # Sanity check: validate the execution input.
    input_data, error = validate_exec(node, data.inputs, resolve_input=False)
    if input_data is None:
        log_metadata.error(f"Skip execution, input validation error: {error}")
        yield "error", error
        return

    # Re-shape the input data for agent block.
    # AgentExecutorBlock specially separate the node input_data & its input_default.
    if isinstance(node_block, AgentExecutorBlock):
        _input_data = AgentExecutorBlock.Input(**node.input_default)
        _input_data.inputs = input_data
        if nodes_input_masks:
            _input_data.nodes_input_masks = nodes_input_masks
        _input_data.user_id = user_id
        input_data = _input_data.model_dump()
    data.inputs = input_data

    # Execute the node
    input_data_str = json.dumps(input_data)
    input_size = len(input_data_str)
    log_metadata.debug("Executed node with input", input=input_data_str)

    # Inject extra execution arguments for the blocks via kwargs
    extra_exec_kwargs: dict = {
        "graph_id": graph_id,
        "graph_version": graph_version,
        "node_id": node_id,
        "graph_exec_id": graph_exec_id,
        "node_exec_id": node_exec_id,
        "user_id": user_id,
        "execution_context": execution_context,
    }

    # Last-minute fetch credentials + acquire a system-wide read-write lock to prevent
    # changes during execution. ⚠️ This means a set of credentials can only be used by
    # one (running) block at a time; simultaneous execution of blocks using same
    # credentials is not supported.
    creds_locks: list[AsyncRedisLock] = []
    input_model = cast(type[BlockSchema], node_block.input_schema)

    # Handle regular credentials fields
    for field_name, input_type in input_model.get_credentials_fields().items():
        credentials_meta = input_type(**input_data[field_name])
        credentials, lock = await creds_manager.acquire(user_id, credentials_meta.id)
        creds_locks.append(lock)
        extra_exec_kwargs[field_name] = credentials

    # Handle auto-generated credentials (e.g., from GoogleDriveFileInput)
    for kwarg_name, info in input_model.get_auto_credentials_fields().items():
        field_name = info["field_name"]
        field_data = input_data.get(field_name)
        if field_data and isinstance(field_data, dict):
<<<<<<< HEAD
            # Extract credential ID from _credentials_id field
            cred_id = field_data.get("_credentials_id")
            if cred_id:
                provider = info.get("config", {}).get("provider", "external service")
                file_name = field_data.get("name", "selected file")
                try:
                    credentials, creds_lock = await creds_manager.acquire(
                        user_id, cred_id
                    )
                    extra_exec_kwargs[kwarg_name] = credentials
                except ValueError:
                    # Credential was deleted or doesn't exist
                    raise ValueError(
                        f"Authentication expired for '{file_name}' in field '{field_name}'. "
                        f"The saved {provider.capitalize()} credentials no longer exist. "
                        f"Please re-select the file to re-authenticate."
                    )
            else:
                # Credential ID is required but missing - provide clear error
=======
            # Check if _credentials_id key exists in the field data
            if "_credentials_id" in field_data:
                cred_id = field_data["_credentials_id"]
                if cred_id:
                    # Credential ID provided - acquire credentials
                    provider = info.get("config", {}).get(
                        "provider", "external service"
                    )
                    file_name = field_data.get("name", "selected file")
                    try:
                        credentials, lock = await creds_manager.acquire(
                            user_id, cred_id
                        )
                        creds_locks.append(lock)
                        extra_exec_kwargs[kwarg_name] = credentials
                    except ValueError:
                        # Credential was deleted or doesn't exist
                        raise ValueError(
                            f"Authentication expired for '{file_name}' in field '{field_name}'. "
                            f"The saved {provider.capitalize()} credentials no longer exist. "
                            f"Please re-select the file to re-authenticate."
                        )
                # else: _credentials_id is explicitly None, skip credentials (for chained data)
            else:
                # _credentials_id key missing entirely - this is an error
>>>>>>> c1e21d07
                provider = info.get("config", {}).get("provider", "external service")
                file_name = field_data.get("name", "selected file")
                raise ValueError(
                    f"Authentication missing for '{file_name}' in field '{field_name}'. "
                    f"Please re-select the file to authenticate with {provider.capitalize()}."
                )

    output_size = 0

    # sentry tracking nonsense to get user counts for blocks because isolation scopes don't work :(
    scope = sentry_sdk.get_current_scope()

    # save the tags
    original_user = scope._user
    original_tags = dict(scope._tags) if scope._tags else {}
    # Set user ID for error tracking
    scope.set_user({"id": user_id})

    scope.set_tag("graph_id", graph_id)
    scope.set_tag("node_id", node_id)
    scope.set_tag("block_name", node_block.name)
    scope.set_tag("block_id", node_block.id)
    for k, v in execution_context.model_dump().items():
        scope.set_tag(f"execution_context.{k}", v)

    try:
        async for output_name, output_data in node_block.execute(
            input_data, **extra_exec_kwargs
        ):
            output_data = json.to_dict(output_data)
            output_size += len(json.dumps(output_data))
            log_metadata.debug("Node produced output", **{output_name: output_data})
            yield output_name, output_data
    except Exception as ex:
        # Capture exception WITH context still set before restoring scope
        sentry_sdk.capture_exception(error=ex, scope=scope)
        sentry_sdk.flush()  # Ensure it's sent before we restore scope
        # Re-raise to maintain normal error flow
        raise
    finally:
        # Ensure all credentials are released even if execution fails
        for creds_lock in creds_locks:
            if (
                creds_lock
                and (await creds_lock.locked())
                and (await creds_lock.owned())
            ):
                try:
                    await creds_lock.release()
                except Exception as e:
                    log_metadata.error(f"Failed to release credentials lock: {e}")

        # Update execution stats
        if execution_stats is not None:
            execution_stats += node_block.execution_stats
            execution_stats.input_size = input_size
            execution_stats.output_size = output_size

        # Restore scope AFTER error has been captured
        scope._user = original_user
        scope._tags = original_tags


async def _enqueue_next_nodes(
    db_client: "DatabaseManagerAsyncClient",
    node: Node,
    output: BlockOutputEntry,
    user_id: str,
    graph_exec_id: str,
    graph_id: str,
    graph_version: int,
    log_metadata: LogMetadata,
    nodes_input_masks: Optional[NodesInputMasks],
    execution_context: ExecutionContext,
) -> list[NodeExecutionEntry]:
    async def add_enqueued_execution(
        node_exec_id: str, node_id: str, block_id: str, data: BlockInput
    ) -> NodeExecutionEntry:
        await async_update_node_execution_status(
            db_client=db_client,
            exec_id=node_exec_id,
            status=ExecutionStatus.QUEUED,
            execution_data=data,
        )
        return NodeExecutionEntry(
            user_id=user_id,
            graph_exec_id=graph_exec_id,
            graph_id=graph_id,
            graph_version=graph_version,
            node_exec_id=node_exec_id,
            node_id=node_id,
            block_id=block_id,
            inputs=data,
            execution_context=execution_context,
        )

    async def register_next_executions(node_link: Link) -> list[NodeExecutionEntry]:
        try:
            return await _register_next_executions(node_link)
        except Exception as e:
            log_metadata.exception(f"Failed to register next executions: {e}")
            return []

    async def _register_next_executions(node_link: Link) -> list[NodeExecutionEntry]:
        enqueued_executions = []
        next_output_name = node_link.source_name
        next_input_name = node_link.sink_name
        next_node_id = node_link.sink_id

        output_name, _ = output
        next_data = parse_execution_output(
            output, next_output_name, next_node_id, next_input_name
        )
        if next_data is None and output_name != next_output_name:
            return enqueued_executions
        next_node = await db_client.get_node(next_node_id)

        # Multiple node can register the same next node, we need this to be atomic
        # To avoid same execution to be enqueued multiple times,
        # Or the same input to be consumed multiple times.
        async with synchronized(f"upsert_input-{next_node_id}-{graph_exec_id}"):
            # Add output data to the earliest incomplete execution, or create a new one.
            next_node_exec, next_node_input = await db_client.upsert_execution_input(
                node_id=next_node_id,
                graph_exec_id=graph_exec_id,
                input_name=next_input_name,
                input_data=next_data,
            )
            next_node_exec_id = next_node_exec.node_exec_id
            await send_async_execution_update(next_node_exec)

            # Complete missing static input pins data using the last execution input.
            static_link_names = {
                link.sink_name
                for link in next_node.input_links
                if link.is_static and link.sink_name not in next_node_input
            }
            if static_link_names and (
                latest_execution := await db_client.get_latest_node_execution(
                    next_node_id, graph_exec_id
                )
            ):
                for name in static_link_names:
                    next_node_input[name] = latest_execution.input_data.get(name)

            # Apply node input overrides
            node_input_mask = None
            if nodes_input_masks and (
                node_input_mask := nodes_input_masks.get(next_node.id)
            ):
                next_node_input.update(node_input_mask)

            # Validate the input data for the next node.
            next_node_input, validation_msg = validate_exec(next_node, next_node_input)
            suffix = f"{next_output_name}>{next_input_name}~{next_node_exec_id}:{validation_msg}"

            # Incomplete input data, skip queueing the execution.
            if not next_node_input:
                log_metadata.info(f"Skipped queueing {suffix}")
                return enqueued_executions

            # Input is complete, enqueue the execution.
            log_metadata.info(f"Enqueued {suffix}")
            enqueued_executions.append(
                await add_enqueued_execution(
                    node_exec_id=next_node_exec_id,
                    node_id=next_node_id,
                    block_id=next_node.block_id,
                    data=next_node_input,
                )
            )

            # Next execution stops here if the link is not static.
            if not node_link.is_static:
                return enqueued_executions

            # If link is static, there could be some incomplete executions waiting for it.
            # Load and complete the input missing input data, and try to re-enqueue them.
            for iexec in await db_client.get_node_executions(
                node_id=next_node_id,
                graph_exec_id=graph_exec_id,
                statuses=[ExecutionStatus.INCOMPLETE],
            ):
                idata = iexec.input_data
                ineid = iexec.node_exec_id

                static_link_names = {
                    link.sink_name
                    for link in next_node.input_links
                    if link.is_static and link.sink_name not in idata
                }
                for input_name in static_link_names:
                    idata[input_name] = next_node_input[input_name]

                # Apply node input overrides
                if node_input_mask:
                    idata.update(node_input_mask)

                idata, msg = validate_exec(next_node, idata)
                suffix = f"{next_output_name}>{next_input_name}~{ineid}:{msg}"
                if not idata:
                    log_metadata.info(f"Enqueueing static-link skipped: {suffix}")
                    continue
                log_metadata.info(f"Enqueueing static-link execution {suffix}")
                enqueued_executions.append(
                    await add_enqueued_execution(
                        node_exec_id=iexec.node_exec_id,
                        node_id=next_node_id,
                        block_id=next_node.block_id,
                        data=idata,
                    )
                )
            return enqueued_executions

    return [
        execution
        for link in node.output_links
        for execution in await register_next_executions(link)
    ]


class ExecutionProcessor:
    """
    This class contains event handlers for the process pool executor events.

    The main events are:
        on_graph_executor_start: Initialize the process that executes the graph.
        on_graph_execution: Execution logic for a graph.
        on_node_execution: Execution logic for a node.

    The execution flow:
        1. Graph execution request is added to the queue.
        2. Graph executor loop picks the request from the queue.
        3. Graph executor loop submits the graph execution request to the executor pool.
      [on_graph_execution]
        4. Graph executor initialize the node execution queue.
        5. Graph executor adds the starting nodes to the node execution queue.
        6. Graph executor waits for all nodes to be executed.
      [on_node_execution]
        7. Node executor picks the node execution request from the queue.
        8. Node executor executes the node.
        9. Node executor enqueues the next executed nodes to the node execution queue.
    """

    @async_error_logged(swallow=True)
    async def on_node_execution(
        self,
        node_exec: NodeExecutionEntry,
        node_exec_progress: NodeExecutionProgress,
        nodes_input_masks: Optional[NodesInputMasks],
        graph_stats_pair: tuple[GraphExecutionStats, threading.Lock],
    ) -> NodeExecutionStats:
        log_metadata = LogMetadata(
            logger=_logger,
            user_id=node_exec.user_id,
            graph_eid=node_exec.graph_exec_id,
            graph_id=node_exec.graph_id,
            node_eid=node_exec.node_exec_id,
            node_id=node_exec.node_id,
            block_name=b.name if (b := get_block(node_exec.block_id)) else "-",
        )
        db_client = get_db_async_client()
        node = await db_client.get_node(node_exec.node_id)
        execution_stats = NodeExecutionStats()

        timing_info, status = await self._on_node_execution(
            node=node,
            node_exec=node_exec,
            node_exec_progress=node_exec_progress,
            stats=execution_stats,
            db_client=db_client,
            log_metadata=log_metadata,
            nodes_input_masks=nodes_input_masks,
        )
        if isinstance(status, BaseException):
            raise status

        execution_stats.walltime = timing_info.wall_time
        execution_stats.cputime = timing_info.cpu_time

        graph_stats, graph_stats_lock = graph_stats_pair
        with graph_stats_lock:
            graph_stats.node_count += 1 + execution_stats.extra_steps
            graph_stats.nodes_cputime += execution_stats.cputime
            graph_stats.nodes_walltime += execution_stats.walltime
            graph_stats.cost += execution_stats.extra_cost
            if isinstance(execution_stats.error, Exception):
                graph_stats.node_error_count += 1

        node_error = execution_stats.error
        node_stats = execution_stats.model_dump()
        if node_error and not isinstance(node_error, str):
            node_stats["error"] = str(node_error) or node_stats.__class__.__name__

        await async_update_node_execution_status(
            db_client=db_client,
            exec_id=node_exec.node_exec_id,
            status=status,
            stats=node_stats,
        )
        await async_update_graph_execution_state(
            db_client=db_client,
            graph_exec_id=node_exec.graph_exec_id,
            stats=graph_stats,
        )

        return execution_stats

    @async_time_measured
    async def _on_node_execution(
        self,
        node: Node,
        node_exec: NodeExecutionEntry,
        node_exec_progress: NodeExecutionProgress,
        stats: NodeExecutionStats,
        db_client: "DatabaseManagerAsyncClient",
        log_metadata: LogMetadata,
        nodes_input_masks: Optional[NodesInputMasks] = None,
    ) -> ExecutionStatus:
        status = ExecutionStatus.RUNNING

        async def persist_output(output_name: str, output_data: Any) -> None:
            await db_client.upsert_execution_output(
                node_exec_id=node_exec.node_exec_id,
                output_name=output_name,
                output_data=output_data,
            )
            if exec_update := await db_client.get_node_execution(
                node_exec.node_exec_id
            ):
                await send_async_execution_update(exec_update)

            node_exec_progress.add_output(
                ExecutionOutputEntry(
                    node=node,
                    node_exec_id=node_exec.node_exec_id,
                    data=(output_name, output_data),
                )
            )

        try:
            log_metadata.info(f"Start node execution {node_exec.node_exec_id}")
            await async_update_node_execution_status(
                db_client=db_client,
                exec_id=node_exec.node_exec_id,
                status=ExecutionStatus.RUNNING,
            )

            async for output_name, output_data in execute_node(
                node=node,
                creds_manager=self.creds_manager,
                data=node_exec,
                execution_stats=stats,
                nodes_input_masks=nodes_input_masks,
            ):
                await persist_output(output_name, output_data)

            log_metadata.info(f"Finished node execution {node_exec.node_exec_id}")
            status = ExecutionStatus.COMPLETED

        except BaseException as e:
            stats.error = e

            if isinstance(e, ValueError):
                # Avoid user error being marked as an actual error.
                log_metadata.info(
                    f"Expected failure on node execution {node_exec.node_exec_id}: {type(e).__name__} - {e}"
                )
                status = ExecutionStatus.FAILED
            elif isinstance(e, Exception):
                # If the exception is not a ValueError, it is unexpected.
                log_metadata.exception(
                    f"Unexpected failure on node execution {node_exec.node_exec_id}: {type(e).__name__} - {e}"
                )
                status = ExecutionStatus.FAILED
            else:
                # CancelledError or SystemExit
                log_metadata.warning(
                    f"Interruption error on node execution {node_exec.node_exec_id}: {type(e).__name__}"
                )
                status = ExecutionStatus.TERMINATED

        finally:
            if status == ExecutionStatus.FAILED and stats.error is not None:
                await persist_output(
                    "error", str(stats.error) or type(stats.error).__name__
                )
        return status

    @func_retry
    def on_graph_executor_start(self):
        configure_logging()
        set_service_name("GraphExecutor")
        self.tid = threading.get_ident()
        self.creds_manager = IntegrationCredentialsManager()
        self.node_execution_loop = asyncio.new_event_loop()
        self.node_evaluation_loop = asyncio.new_event_loop()
        self.node_execution_thread = threading.Thread(
            target=self.node_execution_loop.run_forever, daemon=True
        )
        self.node_evaluation_thread = threading.Thread(
            target=self.node_evaluation_loop.run_forever, daemon=True
        )
        self.node_execution_thread.start()
        self.node_evaluation_thread.start()
        logger.info(f"[GraphExecutor] {self.tid} started")

    @error_logged(swallow=False)
    def on_graph_execution(
        self,
        graph_exec: GraphExecutionEntry,
        cancel: threading.Event,
        cluster_lock: ClusterLock,
    ):
        log_metadata = LogMetadata(
            logger=_logger,
            user_id=graph_exec.user_id,
            graph_eid=graph_exec.graph_exec_id,
            graph_id=graph_exec.graph_id,
            node_id="*",
            node_eid="*",
            block_name="-",
        )
        db_client = get_db_client()

        exec_meta = db_client.get_graph_execution_meta(
            user_id=graph_exec.user_id,
            execution_id=graph_exec.graph_exec_id,
        )
        if exec_meta is None:
            log_metadata.warning(
                f"Skipped graph execution #{graph_exec.graph_exec_id}, the graph execution is not found."
            )
            return

        if exec_meta.status in [ExecutionStatus.QUEUED, ExecutionStatus.INCOMPLETE]:
            log_metadata.info(f"⚙️ Starting graph execution #{graph_exec.graph_exec_id}")
            exec_meta.status = ExecutionStatus.RUNNING
            send_execution_update(
                db_client.update_graph_execution_start_time(graph_exec.graph_exec_id)
            )
        elif exec_meta.status == ExecutionStatus.RUNNING:
            log_metadata.info(
                f"⚙️ Graph execution #{graph_exec.graph_exec_id} is already running, continuing where it left off."
            )
        elif exec_meta.status == ExecutionStatus.REVIEW:
            exec_meta.status = ExecutionStatus.RUNNING
            log_metadata.info(
                f"⚙️ Graph execution #{graph_exec.graph_exec_id} was waiting for review, resuming execution."
            )
            update_graph_execution_state(
                db_client=db_client,
                graph_exec_id=graph_exec.graph_exec_id,
                status=ExecutionStatus.RUNNING,
            )
        elif exec_meta.status == ExecutionStatus.FAILED:
            exec_meta.status = ExecutionStatus.RUNNING
            log_metadata.info(
                f"⚙️ Graph execution #{graph_exec.graph_exec_id} was disturbed, continuing where it left off."
            )
            update_graph_execution_state(
                db_client=db_client,
                graph_exec_id=graph_exec.graph_exec_id,
                status=ExecutionStatus.RUNNING,
            )
        else:
            log_metadata.warning(
                f"Skipped graph execution {graph_exec.graph_exec_id}, the graph execution status is `{exec_meta.status}`."
            )
            return

        if exec_meta.stats is None:
            exec_stats = GraphExecutionStats()
        else:
            exec_stats = exec_meta.stats.to_db()

        timing_info, status = self._on_graph_execution(
            graph_exec=graph_exec,
            cancel=cancel,
            log_metadata=log_metadata,
            execution_stats=exec_stats,
            cluster_lock=cluster_lock,
        )
        exec_stats.walltime += timing_info.wall_time
        exec_stats.cputime += timing_info.cpu_time

        try:
            # Failure handling
            if isinstance(status, BaseException):
                raise status
            exec_meta.status = status

            if status in [ExecutionStatus.COMPLETED, ExecutionStatus.FAILED]:
                activity_response = asyncio.run_coroutine_threadsafe(
                    generate_activity_status_for_execution(
                        graph_exec_id=graph_exec.graph_exec_id,
                        graph_id=graph_exec.graph_id,
                        graph_version=graph_exec.graph_version,
                        execution_stats=exec_stats,
                        db_client=get_db_async_client(),
                        user_id=graph_exec.user_id,
                        execution_status=status,
                    ),
                    self.node_execution_loop,
                ).result(timeout=60.0)
            else:
                activity_response = None
            if activity_response is not None:
                exec_stats.activity_status = activity_response["activity_status"]
                exec_stats.correctness_score = activity_response["correctness_score"]
                log_metadata.info(
                    f"Generated activity status: {activity_response['activity_status']} "
                    f"(correctness: {activity_response['correctness_score']:.2f})"
                )
            else:
                log_metadata.debug(
                    "Activity status generation disabled, not setting fields"
                )
        finally:
            # Communication handling
            self._handle_agent_run_notif(db_client, graph_exec, exec_stats)

            update_graph_execution_state(
                db_client=db_client,
                graph_exec_id=graph_exec.graph_exec_id,
                status=exec_meta.status,
                stats=exec_stats,
            )

    def _charge_usage(
        self,
        node_exec: NodeExecutionEntry,
        execution_count: int,
    ) -> tuple[int, int]:
        total_cost = 0
        remaining_balance = 0
        db_client = get_db_client()
        block = get_block(node_exec.block_id)
        if not block:
            logger.error(f"Block {node_exec.block_id} not found.")
            return total_cost, 0

        cost, matching_filter = block_usage_cost(
            block=block, input_data=node_exec.inputs
        )
        if cost > 0:
            remaining_balance = db_client.spend_credits(
                user_id=node_exec.user_id,
                cost=cost,
                metadata=UsageTransactionMetadata(
                    graph_exec_id=node_exec.graph_exec_id,
                    graph_id=node_exec.graph_id,
                    node_exec_id=node_exec.node_exec_id,
                    node_id=node_exec.node_id,
                    block_id=node_exec.block_id,
                    block=block.name,
                    input=matching_filter,
                    reason=f"Ran block {node_exec.block_id} {block.name}",
                ),
            )
            total_cost += cost

        cost, usage_count = execution_usage_cost(execution_count)
        if cost > 0:
            remaining_balance = db_client.spend_credits(
                user_id=node_exec.user_id,
                cost=cost,
                metadata=UsageTransactionMetadata(
                    graph_exec_id=node_exec.graph_exec_id,
                    graph_id=node_exec.graph_id,
                    input={
                        "execution_count": usage_count,
                        "charge": "Execution Cost",
                    },
                    reason=f"Execution Cost for {usage_count} blocks of ex_id:{node_exec.graph_exec_id} g_id:{node_exec.graph_id}",
                ),
            )
            total_cost += cost

        return total_cost, remaining_balance

    @time_measured
    def _on_graph_execution(
        self,
        graph_exec: GraphExecutionEntry,
        cancel: threading.Event,
        log_metadata: LogMetadata,
        execution_stats: GraphExecutionStats,
        cluster_lock: ClusterLock,
    ) -> ExecutionStatus:
        """
        Returns:
            dict: The execution statistics of the graph execution.
            ExecutionStatus: The final status of the graph execution.
            Exception | None: The error that occurred during the execution, if any.
        """
        execution_status: ExecutionStatus = ExecutionStatus.RUNNING
        error: Exception | None = None
        db_client = get_db_client()
        execution_stats_lock = threading.Lock()

        # State holders ----------------------------------------------------
        running_node_execution: dict[str, NodeExecutionProgress] = defaultdict(
            NodeExecutionProgress
        )
        running_node_evaluation: dict[str, Future] = {}
        execution_queue = ExecutionQueue[NodeExecutionEntry]()

        try:
            if db_client.get_credits(graph_exec.user_id) <= 0:
                raise InsufficientBalanceError(
                    user_id=graph_exec.user_id,
                    message="You have no credits left to run an agent.",
                    balance=0,
                    amount=1,
                )

            # Input moderation
            try:
                if moderation_error := asyncio.run_coroutine_threadsafe(
                    automod_manager.moderate_graph_execution_inputs(
                        db_client=get_db_async_client(),
                        graph_exec=graph_exec,
                    ),
                    self.node_evaluation_loop,
                ).result(timeout=30.0):
                    raise moderation_error
            except asyncio.TimeoutError:
                log_metadata.warning(
                    f"Input moderation timed out for graph execution {graph_exec.graph_exec_id}, bypassing moderation and continuing execution"
                )
                # Continue execution without moderation

            # ------------------------------------------------------------
            # Pre‑populate queue ---------------------------------------
            # ------------------------------------------------------------
            for node_exec in db_client.get_node_executions(
                graph_exec.graph_exec_id,
                statuses=[
                    ExecutionStatus.RUNNING,
                    ExecutionStatus.QUEUED,
                    ExecutionStatus.TERMINATED,
                    ExecutionStatus.REVIEW,
                ],
            ):
                node_entry = node_exec.to_node_execution_entry(
                    graph_exec.execution_context
                )
                execution_queue.add(node_entry)

            # ------------------------------------------------------------
            # Main dispatch / polling loop -----------------------------
            # ------------------------------------------------------------

            while not execution_queue.empty():
                if cancel.is_set():
                    break

                queued_node_exec = execution_queue.get()

                log_metadata.debug(
                    f"Dispatching node execution {queued_node_exec.node_exec_id} "
                    f"for node {queued_node_exec.node_id}",
                )

                # Charge usage (may raise) ------------------------------
                try:
                    cost, remaining_balance = self._charge_usage(
                        node_exec=queued_node_exec,
                        execution_count=increment_execution_count(graph_exec.user_id),
                    )
                    with execution_stats_lock:
                        execution_stats.cost += cost
                    # Check if we crossed the low balance threshold
                    self._handle_low_balance(
                        db_client=db_client,
                        user_id=graph_exec.user_id,
                        current_balance=remaining_balance,
                        transaction_cost=cost,
                    )
                except InsufficientBalanceError as balance_error:
                    error = balance_error  # Set error to trigger FAILED status
                    node_exec_id = queued_node_exec.node_exec_id
                    db_client.upsert_execution_output(
                        node_exec_id=node_exec_id,
                        output_name="error",
                        output_data=str(error),
                    )
                    update_node_execution_status(
                        db_client=db_client,
                        exec_id=node_exec_id,
                        status=ExecutionStatus.FAILED,
                    )

                    self._handle_insufficient_funds_notif(
                        db_client,
                        graph_exec.user_id,
                        graph_exec.graph_id,
                        error,
                    )
                    # Gracefully stop the execution loop
                    break

                # Add input overrides -----------------------------
                node_id = queued_node_exec.node_id
                if (nodes_input_masks := graph_exec.nodes_input_masks) and (
                    node_input_mask := nodes_input_masks.get(node_id)
                ):
                    queued_node_exec.inputs.update(node_input_mask)

                # Kick off async node execution -------------------------
                node_execution_task = asyncio.run_coroutine_threadsafe(
                    self.on_node_execution(
                        node_exec=queued_node_exec,
                        node_exec_progress=running_node_execution[node_id],
                        nodes_input_masks=nodes_input_masks,
                        graph_stats_pair=(
                            execution_stats,
                            execution_stats_lock,
                        ),
                    ),
                    self.node_execution_loop,
                )
                running_node_execution[node_id].add_task(
                    node_exec_id=queued_node_exec.node_exec_id,
                    task=node_execution_task,
                )

                # Poll until queue refills or all inflight work done ----
                while execution_queue.empty() and (
                    running_node_execution or running_node_evaluation
                ):
                    if cancel.is_set():
                        break

                    # --------------------------------------------------
                    # Handle inflight evaluations ---------------------
                    # --------------------------------------------------
                    node_output_found = False
                    for node_id, inflight_exec in list(running_node_execution.items()):
                        if cancel.is_set():
                            break

                        # node evaluation future -----------------
                        if inflight_eval := running_node_evaluation.get(node_id):
                            if not inflight_eval.done():
                                continue
                            try:
                                inflight_eval.result(timeout=0)
                                running_node_evaluation.pop(node_id)
                            except Exception as e:
                                log_metadata.error(f"Node eval #{node_id} failed: {e}")

                        # node execution future ---------------------------
                        if inflight_exec.is_done():
                            running_node_execution.pop(node_id)
                            continue

                        if output := inflight_exec.pop_output():
                            node_output_found = True
                            running_node_evaluation[node_id] = (
                                asyncio.run_coroutine_threadsafe(
                                    self._process_node_output(
                                        output=output,
                                        node_id=node_id,
                                        graph_exec=graph_exec,
                                        log_metadata=log_metadata,
                                        nodes_input_masks=nodes_input_masks,
                                        execution_queue=execution_queue,
                                    ),
                                    self.node_evaluation_loop,
                                )
                            )
                    if (
                        not node_output_found
                        and execution_queue.empty()
                        and (running_node_execution or running_node_evaluation)
                    ):
                        cluster_lock.refresh()
                        time.sleep(0.1)

            # loop done --------------------------------------------------

            # Output moderation
            try:
                if moderation_error := asyncio.run_coroutine_threadsafe(
                    automod_manager.moderate_graph_execution_outputs(
                        db_client=get_db_async_client(),
                        graph_exec_id=graph_exec.graph_exec_id,
                        user_id=graph_exec.user_id,
                        graph_id=graph_exec.graph_id,
                    ),
                    self.node_evaluation_loop,
                ).result(timeout=30.0):
                    raise moderation_error
            except asyncio.TimeoutError:
                log_metadata.warning(
                    f"Output moderation timed out for graph execution {graph_exec.graph_exec_id}, bypassing moderation and continuing execution"
                )
                # Continue execution without moderation

            # Determine final execution status based on whether there was an error or termination
            if cancel.is_set():
                execution_status = ExecutionStatus.TERMINATED
            elif error is not None:
                execution_status = ExecutionStatus.FAILED
            else:
                if db_client.has_pending_reviews_for_graph_exec(
                    graph_exec.graph_exec_id
                ):
                    execution_status = ExecutionStatus.REVIEW
                else:
                    execution_status = ExecutionStatus.COMPLETED

            if error:
                execution_stats.error = str(error) or type(error).__name__

            return execution_status

        except BaseException as e:
            error = (
                e
                if isinstance(e, Exception)
                else Exception(f"{e.__class__.__name__}: {e}")
            )
            if not execution_stats.error:
                execution_stats.error = str(error)

            known_errors = (InsufficientBalanceError, ModerationError)
            if isinstance(error, known_errors):
                return ExecutionStatus.FAILED

            execution_status = ExecutionStatus.FAILED
            log_metadata.exception(
                f"Failed graph execution {graph_exec.graph_exec_id}: {error}"
            )

            # Send rate-limited Discord alert for unknown/unexpected errors
            send_rate_limited_discord_alert(
                "graph_execution",
                error,
                "unknown_error",
                f"🚨 **Unknown Graph Execution Error**\n"
                f"User: {graph_exec.user_id}\n"
                f"Graph ID: {graph_exec.graph_id}\n"
                f"Execution ID: {graph_exec.graph_exec_id}\n"
                f"Error Type: {type(error).__name__}\n"
                f"Error: {str(error)[:200]}{'...' if len(str(error)) > 200 else ''}\n",
            )

            raise

        finally:
            self._cleanup_graph_execution(
                execution_queue=execution_queue,
                running_node_execution=running_node_execution,
                running_node_evaluation=running_node_evaluation,
                execution_status=execution_status,
                error=error,
                graph_exec_id=graph_exec.graph_exec_id,
                log_metadata=log_metadata,
                db_client=db_client,
            )

    @error_logged(swallow=True)
    def _cleanup_graph_execution(
        self,
        execution_queue: ExecutionQueue[NodeExecutionEntry],
        running_node_execution: dict[str, "NodeExecutionProgress"],
        running_node_evaluation: dict[str, Future],
        execution_status: ExecutionStatus,
        error: Exception | None,
        graph_exec_id: str,
        log_metadata: LogMetadata,
        db_client: "DatabaseManagerClient",
    ) -> None:
        """
        Clean up running node executions and evaluations when graph execution ends.
        This method is decorated with @error_logged(swallow=True) to ensure cleanup
        never fails in the finally block.
        """
        # Cancel and wait for all node executions to complete
        for node_id, inflight_exec in running_node_execution.items():
            if inflight_exec.is_done():
                continue
            log_metadata.info(f"Stopping node execution {node_id}")
            inflight_exec.stop()

        for node_id, inflight_exec in running_node_execution.items():
            try:
                inflight_exec.wait_for_done(timeout=3600.0)
            except TimeoutError:
                log_metadata.exception(
                    f"Node execution #{node_id} did not stop in time, "
                    "it may be stuck or taking too long."
                )

        # Wait the remaining inflight evaluations to finish
        for node_id, inflight_eval in running_node_evaluation.items():
            try:
                inflight_eval.result(timeout=3600.0)
            except TimeoutError:
                log_metadata.exception(
                    f"Node evaluation #{node_id} did not stop in time, "
                    "it may be stuck or taking too long."
                )

        while queued_execution := execution_queue.get_or_none():
            update_node_execution_status(
                db_client=db_client,
                exec_id=queued_execution.node_exec_id,
                status=execution_status,
                stats={"error": str(error)} if error else None,
            )

        clean_exec_files(graph_exec_id)

    @async_error_logged(swallow=True)
    async def _process_node_output(
        self,
        output: ExecutionOutputEntry,
        node_id: str,
        graph_exec: GraphExecutionEntry,
        log_metadata: LogMetadata,
        nodes_input_masks: Optional[NodesInputMasks],
        execution_queue: ExecutionQueue[NodeExecutionEntry],
    ) -> None:
        """Process a node's output, update its status, and enqueue next nodes.

        Args:
            output: The execution output entry to process
            node_id: The ID of the node that produced the output
            graph_exec: The graph execution entry
            log_metadata: Logger metadata for consistent logging
            nodes_input_masks: Optional map of node input overrides
            execution_queue: Queue to add next executions to
        """
        db_client = get_db_async_client()

        log_metadata.debug(f"Enqueue nodes for {node_id}: {output}")

        for next_execution in await _enqueue_next_nodes(
            db_client=db_client,
            node=output.node,
            output=output.data,
            user_id=graph_exec.user_id,
            graph_exec_id=graph_exec.graph_exec_id,
            graph_id=graph_exec.graph_id,
            graph_version=graph_exec.graph_version,
            log_metadata=log_metadata,
            nodes_input_masks=nodes_input_masks,
            execution_context=graph_exec.execution_context,
        ):
            execution_queue.add(next_execution)

    def _handle_agent_run_notif(
        self,
        db_client: "DatabaseManagerClient",
        graph_exec: GraphExecutionEntry,
        exec_stats: GraphExecutionStats,
    ):
        metadata = db_client.get_graph_metadata(
            graph_exec.graph_id, graph_exec.graph_version
        )
        outputs = db_client.get_node_executions(
            graph_exec.graph_exec_id,
            block_ids=[AgentOutputBlock().id],
        )

        named_outputs = [
            {
                key: value[0] if key == "name" else value
                for key, value in output.output_data.items()
            }
            for output in outputs
        ]

        queue_notification(
            NotificationEventModel(
                user_id=graph_exec.user_id,
                type=NotificationType.AGENT_RUN,
                data=AgentRunData(
                    outputs=named_outputs,
                    agent_name=metadata.name if metadata else "Unknown Agent",
                    credits_used=exec_stats.cost,
                    execution_time=exec_stats.walltime,
                    graph_id=graph_exec.graph_id,
                    node_count=exec_stats.node_count,
                ),
            )
        )

    def _handle_insufficient_funds_notif(
        self,
        db_client: "DatabaseManagerClient",
        user_id: str,
        graph_id: str,
        e: InsufficientBalanceError,
    ):
        shortfall = abs(e.amount) - e.balance
        metadata = db_client.get_graph_metadata(graph_id)
        base_url = (
            settings.config.frontend_base_url or settings.config.platform_base_url
        )

        queue_notification(
            NotificationEventModel(
                user_id=user_id,
                type=NotificationType.ZERO_BALANCE,
                data=ZeroBalanceData(
                    current_balance=e.balance,
                    billing_page_link=f"{base_url}/profile/credits",
                    shortfall=shortfall,
                    agent_name=metadata.name if metadata else "Unknown Agent",
                ),
            )
        )

        try:
            user_email = db_client.get_user_email_by_id(user_id)

            alert_message = (
                f"❌ **Insufficient Funds Alert**\n"
                f"User: {user_email or user_id}\n"
                f"Agent: {metadata.name if metadata else 'Unknown Agent'}\n"
                f"Current balance: ${e.balance / 100:.2f}\n"
                f"Attempted cost: ${abs(e.amount) / 100:.2f}\n"
                f"Shortfall: ${abs(shortfall) / 100:.2f}\n"
                f"[View User Details]({base_url}/admin/spending?search={user_email})"
            )

            get_notification_manager_client().discord_system_alert(
                alert_message, DiscordChannel.PRODUCT
            )
        except Exception as alert_error:
            logger.error(
                f"Failed to send insufficient funds Discord alert: {alert_error}"
            )

    def _handle_low_balance(
        self,
        db_client: "DatabaseManagerClient",
        user_id: str,
        current_balance: int,
        transaction_cost: int,
    ):
        """Check and handle low balance scenarios after a transaction"""
        LOW_BALANCE_THRESHOLD = settings.config.low_balance_threshold

        balance_before = current_balance + transaction_cost

        if (
            current_balance < LOW_BALANCE_THRESHOLD
            and balance_before >= LOW_BALANCE_THRESHOLD
        ):
            base_url = (
                settings.config.frontend_base_url or settings.config.platform_base_url
            )
            queue_notification(
                NotificationEventModel(
                    user_id=user_id,
                    type=NotificationType.LOW_BALANCE,
                    data=LowBalanceData(
                        current_balance=current_balance,
                        billing_page_link=f"{base_url}/profile/credits",
                    ),
                )
            )

            try:
                user_email = db_client.get_user_email_by_id(user_id)
                alert_message = (
                    f"⚠️ **Low Balance Alert**\n"
                    f"User: {user_email or user_id}\n"
                    f"Balance dropped below ${LOW_BALANCE_THRESHOLD / 100:.2f}\n"
                    f"Current balance: ${current_balance / 100:.2f}\n"
                    f"Transaction cost: ${transaction_cost / 100:.2f}\n"
                    f"[View User Details]({base_url}/admin/spending?search={user_email})"
                )
                get_notification_manager_client().discord_system_alert(
                    alert_message, DiscordChannel.PRODUCT
                )
            except Exception as e:
                logger.error(f"Failed to send low balance Discord alert: {e}")


class ExecutionManager(AppProcess):
    def __init__(self):
        super().__init__()
        self.pool_size = settings.config.num_graph_workers
        self.active_graph_runs: dict[str, tuple[Future, threading.Event]] = {}
        self.executor_id = str(uuid.uuid4())

        self._executor = None
        self._stop_consuming = None

        self._cancel_thread = None
        self._cancel_client = None
        self._run_thread = None
        self._run_client = None

        self._execution_locks = {}

    @property
    def cancel_thread(self) -> threading.Thread:
        if self._cancel_thread is None:
            self._cancel_thread = threading.Thread(
                target=lambda: self._consume_execution_cancel(),
                daemon=True,
            )
        return self._cancel_thread

    @property
    def run_thread(self) -> threading.Thread:
        if self._run_thread is None:
            self._run_thread = threading.Thread(
                target=lambda: self._consume_execution_run(),
                daemon=True,
            )
        return self._run_thread

    @property
    def stop_consuming(self) -> threading.Event:
        if self._stop_consuming is None:
            self._stop_consuming = threading.Event()
        return self._stop_consuming

    @property
    def executor(self) -> ThreadPoolExecutor:
        if self._executor is None:
            self._executor = ThreadPoolExecutor(
                max_workers=self.pool_size,
                initializer=init_worker,
            )
        return self._executor

    @property
    def cancel_client(self) -> SyncRabbitMQ:
        if self._cancel_client is None:
            self._cancel_client = SyncRabbitMQ(create_execution_queue_config())
        return self._cancel_client

    @property
    def run_client(self) -> SyncRabbitMQ:
        if self._run_client is None:
            self._run_client = SyncRabbitMQ(create_execution_queue_config())
        return self._run_client

    def run(self):
        logger.info(
            f"[{self.service_name}] 🆔 Pod assigned executor_id: {self.executor_id}"
        )
        logger.info(f"[{self.service_name}] ⏳ Spawn max-{self.pool_size} workers...")

        pool_size_gauge.set(self.pool_size)
        self._update_prompt_metrics()
        start_http_server(settings.config.execution_manager_port)

        self.cancel_thread.start()
        self.run_thread.start()

        while True:
            time.sleep(1e5)

    @continuous_retry()
    def _consume_execution_cancel(self):
        if self.stop_consuming.is_set() and not self.active_graph_runs:
            logger.info(
                f"[{self.service_name}] Stop reconnecting cancel consumer since the service is cleaned up."
            )
            return

        # Check if channel is closed and force reconnection if needed
        if not self.cancel_client.is_ready:
            self.cancel_client.disconnect()
        self.cancel_client.connect()
        cancel_channel = self.cancel_client.get_channel()
        cancel_channel.basic_consume(
            queue=GRAPH_EXECUTION_CANCEL_QUEUE_NAME,
            on_message_callback=self._handle_cancel_message,
            auto_ack=True,
        )
        logger.info(f"[{self.service_name}] ⏳ Starting cancel message consumer...")
        cancel_channel.start_consuming()
        if not self.stop_consuming.is_set() or self.active_graph_runs:
            raise RuntimeError(
                f"[{self.service_name}] ❌ cancel message consumer is stopped: {cancel_channel}"
            )
        logger.info(
            f"[{self.service_name}] ✅ Cancel message consumer stopped gracefully"
        )

    @continuous_retry()
    def _consume_execution_run(self):
        # Long-running executions are handled by:
        # 1. Long consumer timeout (x-consumer-timeout) allows long running agent
        # 2. Enhanced connection settings (5 retries, 1s delay) for quick reconnection
        # 3. Process monitoring ensures failed executors release messages back to queue
        if self.stop_consuming.is_set():
            logger.info(
                f"[{self.service_name}] Stop reconnecting execution consumer since the service is cleaned up."
            )
            return

        # Check if channel is closed and force reconnection if needed
        if not self.run_client.is_ready:
            self.run_client.disconnect()
        self.run_client.connect()
        run_channel = self.run_client.get_channel()
        run_channel.basic_qos(prefetch_count=self.pool_size)

        # Configure consumer for long-running graph executions
        # auto_ack=False: Don't acknowledge messages until execution completes (prevents data loss)
        run_channel.basic_consume(
            queue=GRAPH_EXECUTION_QUEUE_NAME,
            on_message_callback=self._handle_run_message,
            auto_ack=False,
            consumer_tag="graph_execution_consumer",
        )
        run_channel.confirm_delivery()
        logger.info(f"[{self.service_name}] ⏳ Starting to consume run messages...")
        run_channel.start_consuming()
        if not self.stop_consuming.is_set():
            raise RuntimeError(
                f"[{self.service_name}] ❌ run message consumer is stopped: {run_channel}"
            )
        logger.info(f"[{self.service_name}] ✅ Run message consumer stopped gracefully")

    @error_logged(swallow=True)
    def _handle_cancel_message(
        self,
        _channel: BlockingChannel,
        _method: Basic.Deliver,
        _properties: BasicProperties,
        body: bytes,
    ):
        """
        Called whenever we receive a CANCEL message from the queue.
        (With auto_ack=True, message is considered 'acked' automatically.)
        """
        request = CancelExecutionEvent.model_validate_json(body)
        graph_exec_id = request.graph_exec_id
        if not graph_exec_id:
            logger.warning(
                f"[{self.service_name}] Cancel message missing 'graph_exec_id'"
            )
            return
        if graph_exec_id not in self.active_graph_runs:
            logger.debug(
                f"[{self.service_name}] Cancel received for {graph_exec_id} but not active."
            )
            return

        _, cancel_event = self.active_graph_runs[graph_exec_id]
        logger.info(f"[{self.service_name}] Received cancel for {graph_exec_id}")
        if not cancel_event.is_set():
            cancel_event.set()
        else:
            logger.debug(
                f"[{self.service_name}] Cancel already set for {graph_exec_id}"
            )

    def _handle_run_message(
        self,
        _channel: BlockingChannel,
        method: Basic.Deliver,
        _properties: BasicProperties,
        body: bytes,
    ):
        delivery_tag = method.delivery_tag

        @func_retry
        def _ack_message(reject: bool, requeue: bool):
            """
            Acknowledge or reject the message based on execution status.

            Args:
                reject: Whether to reject the message
                requeue: Whether to requeue the message
            """

            # Connection can be lost, so always get a fresh channel
            channel = self.run_client.get_channel()
            if reject:
                if requeue and settings.config.requeue_by_republishing:
                    # Send rejected message to back of queue using republishing
                    def _republish_to_back():
                        try:
                            # First republish to back of queue
                            self.run_client.publish_message(
                                routing_key=GRAPH_EXECUTION_ROUTING_KEY,
                                message=body.decode(),  # publish_message expects string, not bytes
                                exchange=GRAPH_EXECUTION_EXCHANGE,
                            )
                            # Then reject without requeue (message already republished)
                            channel.basic_nack(delivery_tag, requeue=False)
                            logger.info("Message requeued to back of queue")
                        except Exception as e:
                            logger.error(
                                f"[{self.service_name}] Failed to requeue message to back: {e}"
                            )
                            # Fall back to traditional requeue on failure
                            channel.basic_nack(delivery_tag, requeue=True)

                    channel.connection.add_callback_threadsafe(_republish_to_back)
                else:
                    # Traditional requeue (goes to front) or no requeue
                    channel.connection.add_callback_threadsafe(
                        lambda: channel.basic_nack(delivery_tag, requeue=requeue)
                    )
            else:
                channel.connection.add_callback_threadsafe(
                    lambda: channel.basic_ack(delivery_tag)
                )

        # Check if we're shutting down - reject new messages but keep connection alive
        if self.stop_consuming.is_set():
            logger.info(
                f"[{self.service_name}] Rejecting new execution during shutdown"
            )
            _ack_message(reject=True, requeue=True)
            return

        # Check if we can accept more runs
        self._cleanup_completed_runs()
        if len(self.active_graph_runs) >= self.pool_size:
            _ack_message(reject=True, requeue=True)
            return

        try:
            graph_exec_entry = GraphExecutionEntry.model_validate_json(body)
        except Exception as e:
            logger.error(
                f"[{self.service_name}] Could not parse run message: {e}, body={body}"
            )
            _ack_message(reject=True, requeue=False)
            return

        graph_exec_id = graph_exec_entry.graph_exec_id
        user_id = graph_exec_entry.user_id
        graph_id = graph_exec_entry.graph_id
        root_exec_id = graph_exec_entry.execution_context.root_execution_id
        parent_exec_id = graph_exec_entry.execution_context.parent_execution_id

        logger.info(
            f"[{self.service_name}] Received RUN for graph_exec_id={graph_exec_id}, user_id={user_id}, executor_id={self.executor_id}"
            + (f", root={root_exec_id}" if root_exec_id else "")
            + (f", parent={parent_exec_id}" if parent_exec_id else "")
        )

        # Check if root execution is already terminated (prevents orphaned child executions)
        if root_exec_id and root_exec_id != graph_exec_id:
            parent_exec = get_db_client().get_graph_execution_meta(
                execution_id=root_exec_id,
                user_id=user_id,
            )
            if parent_exec and parent_exec.status == ExecutionStatus.TERMINATED:
                logger.info(
                    f"[{self.service_name}] Skipping execution {graph_exec_id} - parent {root_exec_id} is TERMINATED"
                )
                # Mark this child as terminated since parent was stopped
                get_db_client().update_graph_execution_stats(
                    graph_exec_id=graph_exec_id,
                    status=ExecutionStatus.TERMINATED,
                )
                _ack_message(reject=False, requeue=False)
                return

        # Check user rate limit before processing
        try:
            # Only check executions from the last 24 hours for performance
            current_running_count = get_db_client().get_graph_executions_count(
                user_id=user_id,
                graph_id=graph_id,
                statuses=[ExecutionStatus.RUNNING],
                created_time_gte=datetime.now(timezone.utc) - timedelta(hours=24),
            )

            if (
                current_running_count
                >= settings.config.max_concurrent_graph_executions_per_user
            ):
                logger.warning(
                    f"[{self.service_name}] Rate limit exceeded for user {user_id} on graph {graph_id}: "
                    f"{current_running_count}/{settings.config.max_concurrent_graph_executions_per_user} running executions"
                )
                _ack_message(reject=True, requeue=True)
                return

        except Exception as e:
            logger.error(
                f"[{self.service_name}] Failed to check rate limit for user {user_id}: {e}, proceeding with execution"
            )
            # If rate limit check fails, proceed to avoid blocking executions

        # Check for local duplicate execution first
        if graph_exec_id in self.active_graph_runs:
            logger.warning(
                f"[{self.service_name}] Graph {graph_exec_id} already running locally; rejecting duplicate."
            )
            _ack_message(reject=True, requeue=True)
            return

        # Try to acquire cluster-wide execution lock
        cluster_lock = ClusterLock(
            redis=redis.get_redis(),
            key=f"exec_lock:{graph_exec_id}",
            owner_id=self.executor_id,
            timeout=settings.config.cluster_lock_timeout,
        )
        current_owner = cluster_lock.try_acquire()
        if current_owner != self.executor_id:
            # Either someone else has it or Redis is unavailable
            if current_owner is not None:
                logger.warning(
                    f"[{self.service_name}] Graph {graph_exec_id} already running on pod {current_owner}, current executor_id={self.executor_id}"
                )
                _ack_message(reject=True, requeue=False)
            else:
                logger.warning(
                    f"[{self.service_name}] Could not acquire lock for {graph_exec_id} - Redis unavailable"
                )
                _ack_message(reject=True, requeue=True)
            return

        # Wrap entire block after successful lock acquisition
        try:
            self._execution_locks[graph_exec_id] = cluster_lock

            logger.info(
                f"[{self.service_name}] Successfully acquired cluster lock for {graph_exec_id}, executor_id={self.executor_id}"
            )

            cancel_event = threading.Event()
            future = self.executor.submit(
                execute_graph, graph_exec_entry, cancel_event, cluster_lock
            )
            self.active_graph_runs[graph_exec_id] = (future, cancel_event)
        except Exception as e:
            logger.warning(
                f"[{self.service_name}] Failed to setup execution for {graph_exec_id}: {type(e).__name__}: {e}"
            )
            # Release cluster lock before requeue
            cluster_lock.release()
            if graph_exec_id in self._execution_locks:
                del self._execution_locks[graph_exec_id]
            _ack_message(reject=True, requeue=True)
            return
        self._update_prompt_metrics()

        def _on_run_done(f: Future):
            logger.info(f"[{self.service_name}] Run completed for {graph_exec_id}")
            try:
                if exec_error := f.exception():
                    logger.error(
                        f"[{self.service_name}] Execution for {graph_exec_id} failed: {type(exec_error)} {exec_error}"
                    )
                    _ack_message(reject=True, requeue=True)
                else:
                    _ack_message(reject=False, requeue=False)
            except BaseException as e:
                logger.exception(
                    f"[{self.service_name}] Error in run completion callback: {e}"
                )
            finally:
                # Release the cluster-wide execution lock
                if graph_exec_id in self._execution_locks:
                    logger.info(
                        f"[{self.service_name}] Releasing cluster lock for {graph_exec_id}, executor_id={self.executor_id}"
                    )
                    self._execution_locks[graph_exec_id].release()
                    del self._execution_locks[graph_exec_id]
                self._cleanup_completed_runs()

        future.add_done_callback(_on_run_done)

    def _cleanup_completed_runs(self) -> list[str]:
        """Remove completed futures from active_graph_runs and update metrics"""
        completed_runs = []
        for graph_exec_id, (future, _) in self.active_graph_runs.items():
            if future.done():
                completed_runs.append(graph_exec_id)

        for geid in completed_runs:
            logger.info(f"[{self.service_name}] ✅ Cleaned up completed run {geid}")
            self.active_graph_runs.pop(geid, None)

        self._update_prompt_metrics()
        return completed_runs

    def _update_prompt_metrics(self):
        active_count = len(self.active_graph_runs)
        active_runs_gauge.set(active_count)
        if self.stop_consuming.is_set():
            utilization_gauge.set(1.0)
        else:
            utilization_gauge.set(active_count / self.pool_size)

    def _stop_message_consumers(
        self, thread: threading.Thread, client: SyncRabbitMQ, prefix: str
    ):
        try:
            channel = client.get_channel()
            channel.connection.add_callback_threadsafe(lambda: channel.stop_consuming())

            try:
                thread.join(timeout=300)
            except TimeoutError:
                logger.error(
                    f"{prefix} ⚠️ Run thread did not finish in time, forcing disconnect"
                )

            client.disconnect()
            logger.info(f"{prefix} ✅ Run client disconnected")
        except Exception as e:
            logger.error(f"{prefix} ⚠️ Error disconnecting run client: {type(e)} {e}")

    def cleanup(self):
        """Override cleanup to implement graceful shutdown with active execution waiting."""
        prefix = f"[{self.service_name}][on_graph_executor_stop {os.getpid()}]"
        logger.info(f"{prefix} 🧹 Starting graceful shutdown...")

        # Signal the consumer thread to stop (thread-safe)
        try:
            self.stop_consuming.set()
            run_channel = self.run_client.get_channel()
            run_channel.connection.add_callback_threadsafe(
                lambda: run_channel.stop_consuming()
            )
            logger.info(f"{prefix} ✅ Exec consumer has been signaled to stop")
        except Exception as e:
            logger.error(f"{prefix} ⚠️ Error signaling consumer to stop: {type(e)} {e}")

        # Wait for active executions to complete
        if self.active_graph_runs:
            logger.info(
                f"{prefix} ⏳ Waiting for {len(self.active_graph_runs)} active executions to complete..."
            )

            max_wait = GRACEFUL_SHUTDOWN_TIMEOUT_SECONDS
            wait_interval = 5
            waited = 0

            while waited < max_wait:
                self._cleanup_completed_runs()
                if not self.active_graph_runs:
                    logger.info(f"{prefix} ✅ All active executions completed")
                    break
                else:
                    ids = [k.split("-")[0] for k in self.active_graph_runs.keys()]
                    logger.info(
                        f"{prefix} ⏳ Still waiting for {len(self.active_graph_runs)} executions: {ids}"
                    )

                    for graph_exec_id in self.active_graph_runs:
                        if lock := self._execution_locks.get(graph_exec_id):
                            lock.refresh()

                time.sleep(wait_interval)
                waited += wait_interval

            if self.active_graph_runs:
                logger.error(
                    f"{prefix} ⚠️ {len(self.active_graph_runs)} executions still running after {max_wait}s"
                )
            else:
                logger.info(f"{prefix} ✅ All executions completed gracefully")

        # Shutdown the executor
        try:
            self.executor.shutdown(cancel_futures=True, wait=False)
            logger.info(f"{prefix} ✅ Executor shutdown completed")
        except Exception as e:
            logger.error(f"{prefix} ⚠️ Error during executor shutdown: {type(e)} {e}")

        # Release remaining execution locks
        try:
            for lock in self._execution_locks.values():
                lock.release()
            self._execution_locks.clear()
            logger.info(f"{prefix} ✅ Released execution locks")
        except Exception as e:
            logger.warning(f"{prefix} ⚠️ Failed to release all locks: {e}")

        # Disconnect the run execution consumer
        self._stop_message_consumers(
            self.run_thread,
            self.run_client,
            prefix + " [run-consumer]",
        )
        self._stop_message_consumers(
            self.cancel_thread,
            self.cancel_client,
            prefix + " [cancel-consumer]",
        )

        logger.info(f"{prefix} ✅ Finished GraphExec cleanup")

        super().cleanup()


# ------- UTILITIES ------- #


def get_db_client() -> "DatabaseManagerClient":
    return get_database_manager_client()


def get_db_async_client() -> "DatabaseManagerAsyncClient":
    return get_database_manager_async_client()


@func_retry
async def send_async_execution_update(
    entry: GraphExecution | NodeExecutionResult | None,
) -> None:
    if entry is None:
        return
    await get_async_execution_event_bus().publish(entry)


@func_retry
def send_execution_update(entry: GraphExecution | NodeExecutionResult | None):
    if entry is None:
        return
    return get_execution_event_bus().publish(entry)


async def async_update_node_execution_status(
    db_client: "DatabaseManagerAsyncClient",
    exec_id: str,
    status: ExecutionStatus,
    execution_data: BlockInput | None = None,
    stats: dict[str, Any] | None = None,
) -> NodeExecutionResult:
    """Sets status and fetches+broadcasts the latest state of the node execution"""
    exec_update = await db_client.update_node_execution_status(
        exec_id, status, execution_data, stats
    )
    await send_async_execution_update(exec_update)
    return exec_update


def update_node_execution_status(
    db_client: "DatabaseManagerClient",
    exec_id: str,
    status: ExecutionStatus,
    execution_data: BlockInput | None = None,
    stats: dict[str, Any] | None = None,
) -> NodeExecutionResult:
    """Sets status and fetches+broadcasts the latest state of the node execution"""
    exec_update = db_client.update_node_execution_status(
        exec_id, status, execution_data, stats
    )
    send_execution_update(exec_update)
    return exec_update


async def async_update_graph_execution_state(
    db_client: "DatabaseManagerAsyncClient",
    graph_exec_id: str,
    status: ExecutionStatus | None = None,
    stats: GraphExecutionStats | None = None,
) -> GraphExecution | None:
    """Sets status and fetches+broadcasts the latest state of the graph execution"""
    graph_update = await db_client.update_graph_execution_stats(
        graph_exec_id, status, stats
    )
    if graph_update:
        await send_async_execution_update(graph_update)
    else:
        logger.error(f"Failed to update graph execution stats for {graph_exec_id}")
    return graph_update


def update_graph_execution_state(
    db_client: "DatabaseManagerClient",
    graph_exec_id: str,
    status: ExecutionStatus | None = None,
    stats: GraphExecutionStats | None = None,
) -> GraphExecution | None:
    """Sets status and fetches+broadcasts the latest state of the graph execution"""
    graph_update = db_client.update_graph_execution_stats(graph_exec_id, status, stats)
    if graph_update:
        send_execution_update(graph_update)
    else:
        logger.error(f"Failed to update graph execution stats for {graph_exec_id}")
    return graph_update


@asynccontextmanager
async def synchronized(key: str, timeout: int = settings.config.cluster_lock_timeout):
    r = await redis.get_redis_async()
    lock: AsyncRedisLock = r.lock(f"lock:{key}", timeout=timeout)
    try:
        await lock.acquire()
        yield
    finally:
        if await lock.locked() and await lock.owned():
            try:
                await lock.release()
            except Exception as e:
                logger.warning(f"Failed to release lock for key {key}: {e}")


def increment_execution_count(user_id: str) -> int:
    """
    Increment the execution count for a given user,
    this will be used to charge the user for the execution cost.
    """
    r = redis.get_redis()
    k = f"uec:{user_id}"  # User Execution Count global key
    counter = cast(int, r.incr(k))
    if counter == 1:
        r.expire(k, settings.config.execution_counter_expiration_time)
    return counter<|MERGE_RESOLUTION|>--- conflicted
+++ resolved
@@ -233,27 +233,6 @@
         field_name = info["field_name"]
         field_data = input_data.get(field_name)
         if field_data and isinstance(field_data, dict):
-<<<<<<< HEAD
-            # Extract credential ID from _credentials_id field
-            cred_id = field_data.get("_credentials_id")
-            if cred_id:
-                provider = info.get("config", {}).get("provider", "external service")
-                file_name = field_data.get("name", "selected file")
-                try:
-                    credentials, creds_lock = await creds_manager.acquire(
-                        user_id, cred_id
-                    )
-                    extra_exec_kwargs[kwarg_name] = credentials
-                except ValueError:
-                    # Credential was deleted or doesn't exist
-                    raise ValueError(
-                        f"Authentication expired for '{file_name}' in field '{field_name}'. "
-                        f"The saved {provider.capitalize()} credentials no longer exist. "
-                        f"Please re-select the file to re-authenticate."
-                    )
-            else:
-                # Credential ID is required but missing - provide clear error
-=======
             # Check if _credentials_id key exists in the field data
             if "_credentials_id" in field_data:
                 cred_id = field_data["_credentials_id"]
@@ -279,7 +258,6 @@
                 # else: _credentials_id is explicitly None, skip credentials (for chained data)
             else:
                 # _credentials_id key missing entirely - this is an error
->>>>>>> c1e21d07
                 provider = info.get("config", {}).get("provider", "external service")
                 file_name = field_data.get("name", "selected file")
                 raise ValueError(
