--- conflicted
+++ resolved
@@ -75,14 +75,9 @@
 async def test_send_node_execution_result(
     connection_manager: ConnectionManager, mock_websocket: AsyncMock
 ) -> None:
-<<<<<<< HEAD
-    connection_manager.subscriptions["test_graph_1"] = {mock_websocket}
-    result: NodeExecutionEvent = NodeExecutionEvent(
-=======
     connection_manager.subscriptions["user-1_test_graph_1"] = {mock_websocket}
-    result: ExecutionResult = ExecutionResult(
+    result = NodeExecutionEvent(
         user_id="user-1",
->>>>>>> 9a661b51
         graph_id="test_graph",
         graph_version=1,
         graph_exec_id="test_exec_id",
@@ -101,32 +96,20 @@
     await connection_manager.send_execution_update(result)
 
     mock_websocket.send_text.assert_called_once_with(
-<<<<<<< HEAD
         WSMessage(
             method=WSMethod.NODE_EXECUTION_EVENT,
-            channel="test_graph_1",
-=======
-        WsMessage(
-            method=Methods.EXECUTION_EVENT,
             channel="user-1_test_graph_1",
->>>>>>> 9a661b51
             data=result.model_dump(),
         ).model_dump_json()
     )
 
 
 @pytest.mark.asyncio
-<<<<<<< HEAD
-async def test_send_node_execution_result_no_subscribers(
-    connection_manager: ConnectionManager, mock_websocket: AsyncMock
-) -> None:
-    result: NodeExecutionEvent = NodeExecutionEvent(
-=======
 async def test_send_execution_result_user_mismatch(
     connection_manager: ConnectionManager, mock_websocket: AsyncMock
 ) -> None:
     connection_manager.subscriptions["user-1_test_graph_1"] = {mock_websocket}
-    result: ExecutionResult = ExecutionResult(
+    result = NodeExecutionEvent(
         user_id="user-2",
         graph_id="test_graph",
         graph_version=1,
@@ -143,7 +126,7 @@
         end_time=datetime.now(tz=timezone.utc),
     )
 
-    await connection_manager.send_execution_result(result)
+    await connection_manager.send_execution_update(result)
 
     mock_websocket.send_text.assert_not_called()
 
@@ -152,9 +135,8 @@
 async def test_send_execution_result_no_subscribers(
     connection_manager: ConnectionManager, mock_websocket: AsyncMock
 ) -> None:
-    result: ExecutionResult = ExecutionResult(
+    result = NodeExecutionEvent(
         user_id="user-1",
->>>>>>> 9a661b51
         graph_id="test_graph",
         graph_version=1,
         graph_exec_id="test_exec_id",
