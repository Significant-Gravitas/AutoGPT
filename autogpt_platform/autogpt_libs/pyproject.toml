[tool.poetry]
name = "autogpt-libs"
version = "0.2.0"
description = "Shared libraries across AutoGPT Platform"
authors = ["AutoGPT team <info@agpt.co>"]
readme = "README.md"
packages = [{ include = "autogpt_libs" }]

[tool.poetry.dependencies]
python = ">=3.10,<4.0"
colorama = "^0.4.6"
cryptography = "^45.0"
expiringdict = "^1.2.2"
fastapi = "^0.116.1"
google-cloud-logging = "^3.12.1"
launchdarkly-server-sdk = "^9.12.0"
pydantic = "^2.11.7"
pydantic-settings = "^2.10.1"
pyjwt = { version = "^2.10.1", extras = ["crypto"] }
redis = "^6.2.0"
supabase = "^2.16.0"
uvicorn = "^0.35.0"

[tool.poetry.group.dev.dependencies]
<<<<<<< HEAD
ruff = "^0.12.9"
pyright = "^1.1.404"
=======
ruff = "^0.12.11"
>>>>>>> 2df0e2b7
pytest = "^8.4.1"
pytest-asyncio = "^1.1.0"
pytest-mock = "^3.14.1"
pytest-cov = "^6.2.1"

[build-system]
requires = ["poetry-core"]
build-backend = "poetry.core.masonry.api"

[tool.ruff]
line-length = 88

[tool.ruff.lint]
extend-select = ["I"]  # sort dependencies<|MERGE_RESOLUTION|>--- conflicted
+++ resolved
@@ -22,16 +22,12 @@
 uvicorn = "^0.35.0"
 
 [tool.poetry.group.dev.dependencies]
-<<<<<<< HEAD
-ruff = "^0.12.9"
 pyright = "^1.1.404"
-=======
-ruff = "^0.12.11"
->>>>>>> 2df0e2b7
 pytest = "^8.4.1"
 pytest-asyncio = "^1.1.0"
 pytest-mock = "^3.14.1"
 pytest-cov = "^6.2.1"
+ruff = "^0.12.11"
 
 [build-system]
 requires = ["poetry-core"]
