--- conflicted
+++ resolved
@@ -5,61 +5,6 @@
 import { getEnvironmentStr } from "@/lib/utils";
 import * as Sentry from "@sentry/nextjs";
 
-<<<<<<< HEAD
-Sentry.init({
-  dsn: "https://fe4e4aa4a283391808a5da396da20159@o4505260022104064.ingest.us.sentry.io/4507946746380288",
-
-  enabled: process.env.DISABLE_SENTRY !== "true",
-  environment: getEnvironmentStr(),
-
-  // Add optional integrations for additional features
-  integrations: [
-    Sentry.replayIntegration(),
-    Sentry.httpClientIntegration(),
-    Sentry.replayCanvasIntegration(),
-    Sentry.reportingObserverIntegration(),
-    Sentry.browserProfilingIntegration(),
-    // Sentry.feedbackIntegration({
-    //   // Additional SDK configuration goes in here, for example:
-    //   colorScheme: "system",
-    // }),
-  ],
-
-  // Define how likely traces are sampled. Adjust this value in production, or use tracesSampler for greater control.
-  tracesSampleRate: 1,
-
-  // Set `tracePropagationTargets` to control for which URLs trace propagation should be enabled
-  tracePropagationTargets: [
-    "localhost",
-    "localhost:8006",
-    /^https:\/\/dev\-builder\.agpt\.co\/api/,
-    /^https:\/\/.*\.agpt\.co\/api/,
-  ],
-
-  // Define how likely Replay events are sampled.
-  // This sets the sample rate to be 10%. You may want this to be 100% while
-  // in development and sample at a lower rate in production
-  replaysSessionSampleRate: 0.1,
-
-  // Define how likely Replay events are sampled when an error occurs.
-  replaysOnErrorSampleRate: 1.0,
-
-  // Setting this option to true will print useful information to the console while you're setting up Sentry.
-  debug: false,
-
-  // Set profilesSampleRate to 1.0 to profile every transaction.
-  // Since profilesSampleRate is relative to tracesSampleRate,
-  // the final profiling rate can be computed as tracesSampleRate * profilesSampleRate
-  // For example, a tracesSampleRate of 0.5 and profilesSampleRate of 0.5 would
-  // result in 25% of transactions being profiled (0.5*0.5=0.25)
-  profilesSampleRate: 1.0,
-  _experiments: {
-    // Enable logs to be sent to Sentry.
-    enableLogs: true,
-  },
-});
-
-=======
 if (process.env.NODE_ENV === "production") {
   Sentry.init({
     dsn: "https://fe4e4aa4a283391808a5da396da20159@o4505260022104064.ingest.us.sentry.io/4507946746380288",
@@ -114,6 +59,4 @@
   });
 }
 
-// Export the required hook for navigation instrumentation
->>>>>>> 73a3d980
 export const onRouterTransitionStart = Sentry.captureRouterTransitionStart;