{
  "name": "frontend",
  "version": "0.3.4",
  "private": true,
  "scripts": {
    "dev": "next dev",
    "dev:nosentry": "NODE_ENV=development && DISABLE_SENTRY=true && next dev",
    "dev:test": "NODE_ENV=test && next dev",
    "build": "SKIP_STORYBOOK_TESTS=true next build",
    "start": "next start",
    "lint": "next lint && prettier --check .",
    "format": "prettier --write .",
    "type-check": "tsc --noEmit",
    "test": "playwright test",
    "test-ui": "playwright test --ui",
    "gentests": "playwright codegen http://localhost:3000",
    "storybook": "storybook dev -p 6006",
    "build-storybook": "storybook build",
    "test-storybook": "test-storybook",
    "test-storybook:ci": "concurrently -k -s first -n \"SB,TEST\" -c \"magenta,blue\" \"npm run build-storybook -- --quiet && npx http-server storybook-static --port 6006 --silent\" \"wait-on tcp:6006 && npm run test-storybook\""
  },
  "browserslist": [
    "defaults"
  ],
  "dependencies": {
    "@faker-js/faker": "^9.4.0",
    "@hookform/resolvers": "^3.10.0",
    "@next/third-parties": "^15.1.6",
    "@radix-ui/react-alert-dialog": "^1.1.5",
    "@radix-ui/react-avatar": "^1.1.1",
    "@radix-ui/react-checkbox": "^1.1.2",
    "@radix-ui/react-collapsible": "^1.1.1",
    "@radix-ui/react-context-menu": "^2.2.5",
    "@radix-ui/react-dialog": "^1.1.2",
    "@radix-ui/react-dropdown-menu": "^2.1.5",
    "@radix-ui/react-icons": "^1.3.2",
    "@radix-ui/react-label": "^2.1.0",
    "@radix-ui/react-popover": "^1.1.5",
    "@radix-ui/react-radio-group": "^1.2.1",
    "@radix-ui/react-scroll-area": "^1.2.1",
    "@radix-ui/react-select": "^2.1.5",
    "@radix-ui/react-separator": "^1.1.0",
    "@radix-ui/react-slot": "^1.1.0",
    "@radix-ui/react-switch": "^1.1.1",
    "@radix-ui/react-toast": "^1.2.5",
    "@radix-ui/react-tooltip": "^1.1.7",
    "@sentry/nextjs": "^8",
    "@supabase/ssr": "^0.5.2",
    "@supabase/supabase-js": "^2.48.1",
    "@tanstack/react-table": "^8.20.6",
    "@xyflow/react": "^12.4.2",
    "ajv": "^8.17.1",
    "boring-avatars": "^1.11.2",
    "canvas-confetti": "^1.9.3",
    "class-variance-authority": "^0.7.1",
    "clsx": "^2.1.1",
    "cmdk": "1.0.4",
    "cookie": "1.0.2",
    "date-fns": "^4.1.0",
    "dotenv": "^16.4.7",
    "elliptic": "6.6.1",
    "embla-carousel-react": "^8.5.2",
    "framer-motion": "^12.0.11",
    "geist": "^1.3.1",
    "launchdarkly-react-client-sdk": "^3.6.1",
    "lodash.debounce": "^4.0.8",
    "lucide-react": "^0.474.0",
    "moment": "^2.30.1",
    "next": "^14.2.21",
    "next-themes": "^0.4.4",
    "react": "^18",
    "react-day-picker": "^9.5.1",
    "react-dom": "^18",
    "react-drag-drop-files": "^2.4.0",
    "react-hook-form": "^7.54.0",
    "react-icons": "^5.4.0",
    "react-markdown": "^9.0.3",
    "react-modal": "^3.16.3",
    "react-shepherd": "^6.1.7",
    "recharts": "^2.15.1",
    "tailwind-merge": "^2.6.0",
    "tailwindcss-animate": "^1.0.7",
    "uuid": "^11.0.5",
    "zod": "^3.23.8"
  },
  "devDependencies": {
    "@chromatic-com/storybook": "^3.2.4",
    "@playwright/test": "^1.50.1",
    "@storybook/addon-a11y": "^8.5.3",
    "@storybook/addon-essentials": "^8.5.3",
    "@storybook/addon-interactions": "^8.5.3",
    "@storybook/addon-links": "^8.5.3",
    "@storybook/addon-onboarding": "^8.5.3",
    "@storybook/blocks": "^8.5.3",
    "@storybook/nextjs": "^8.5.3",
    "@storybook/react": "^8.3.5",
    "@storybook/test": "^8.3.5",
<<<<<<< HEAD
    "@storybook/test-runner": "^0.21.0",
    "@types/canvas-confetti": "^1.9.0",
=======
    "@storybook/test-runner": "^0.20.1",
    "@types/lodash": "^4.17.13",
>>>>>>> 52ee7d15
    "@types/negotiator": "^0.6.3",
    "@types/node": "^22.13.0",
    "@types/react": "^18",
    "@types/react-dom": "^18",
    "@types/react-modal": "^3.16.3",
    "axe-playwright": "^2.0.3",
    "chromatic": "^11.25.2",
    "concurrently": "^9.1.2",
    "eslint": "^8",
    "eslint-config-next": "15.1.6",
    "eslint-plugin-storybook": "^0.11.2",
    "msw": "^2.7.0",
    "msw-storybook-addon": "^2.0.3",
    "postcss": "^8",
    "prettier": "^3.3.3",
    "prettier-plugin-tailwindcss": "^0.6.11",
    "storybook": "^8.5.3",
    "tailwindcss": "^3.4.17",
    "typescript": "^5"
  },
  "packageManager": "yarn@1.22.22+sha512.a6b2f7906b721bba3d67d4aff083df04dad64c399707841b7acf00f6b133b7ac24255f2652fa22ae3534329dc6180534e98d17432037ff6fd140556e2bb3137e",
  "msw": {
    "workerDirectory": [
      "public"
    ]
  }
}<|MERGE_RESOLUTION|>--- conflicted
+++ resolved
@@ -95,13 +95,9 @@
     "@storybook/nextjs": "^8.5.3",
     "@storybook/react": "^8.3.5",
     "@storybook/test": "^8.3.5",
-<<<<<<< HEAD
     "@storybook/test-runner": "^0.21.0",
     "@types/canvas-confetti": "^1.9.0",
-=======
-    "@storybook/test-runner": "^0.20.1",
     "@types/lodash": "^4.17.13",
->>>>>>> 52ee7d15
     "@types/negotiator": "^0.6.3",
     "@types/node": "^22.13.0",
     "@types/react": "^18",
