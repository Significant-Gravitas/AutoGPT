--- conflicted
+++ resolved
@@ -22,11 +22,7 @@
   /* Opt out of parallel tests on CI. */
   workers: process.env.CI ? 1 : undefined,
   /* Reporter to use. See https://playwright.dev/docs/test-reporters */
-<<<<<<< HEAD
   reporter: [["html"], ["line"]],
-=======
-  reporter: process.env.CI ? [["html"]] : [["list"], ["html"]],
->>>>>>> 73a3d980
   /* Shared settings for all the projects below. See https://playwright.dev/docs/api/class-testoptions. */
   use: {
     /* Base URL to use in actions like `await page.goto('/')`. */
@@ -80,18 +76,12 @@
 
   /* Run your local server before starting the tests */
   webServer: {
-<<<<<<< HEAD
     command: "npm run start",
-    url: "http://localhost:3000/",
-    reuseExistingServer: !process.env.CI,
-=======
-    command: "pnpm run build && pnpm run start",
     url: "http://localhost:3000/",
     reuseExistingServer: !process.env.CI,
     timeout: 120 * 1000,
     env: {
       NODE_ENV: "test",
     },
->>>>>>> 73a3d980
   },
 });