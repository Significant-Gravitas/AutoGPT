--- conflicted
+++ resolved
@@ -92,10 +92,10 @@
 
     const fetchOnboarding = async () => {
       try {
-<<<<<<< HEAD
+        console.log("Fetching onboarding data");
+
         // For non-onboarding routes, we still need basic onboarding state for step completion
         // but we can skip the expensive isOnboardingEnabled() check
-
         if (isOnOnboardingRoute) {
           // Only check if onboarding is enabled when user is actually on onboarding routes
           const enabled = await api.isOnboardingEnabled();
@@ -103,13 +103,6 @@
             router.push("/marketplace");
             return;
           }
-=======
-        console.log("Fetching onboarding data");
-        const enabled = await api.isOnboardingEnabled();
-        if (!enabled && pathname.startsWith("/onboarding")) {
-          router.push("/marketplace");
-          return;
->>>>>>> 70d00b41
         }
 
         // Always fetch user onboarding state for step completion functionality
