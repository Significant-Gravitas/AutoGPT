import { createServerClient, type CookieOptions } from "@supabase/ssr";
<<<<<<< HEAD
import { cookieSettings } from "../helpers";
=======
import { getCookieSettings } from "../helpers";
>>>>>>> 6d606503

type Cookies = { name: string; value: string; options?: CookieOptions }[];

export async function getServerSupabase() {
  // Need require here, so Next.js doesn't complain about importing this on client side
  // eslint-disable-next-line @typescript-eslint/no-require-imports
  const { cookies } = require("next/headers");
  const cookieStore = await cookies();

  try {
    const supabase = createServerClient(
      process.env.NEXT_PUBLIC_SUPABASE_URL!,
      process.env.NEXT_PUBLIC_SUPABASE_ANON_KEY!,
      {
        cookies: {
          getAll() {
            return cookieStore.getAll();
          },
          setAll(cookiesToSet: Cookies) {
            try {
              cookiesToSet.forEach(({ name, value, options }) => {
                cookieStore.set(name, value, {
                  ...options,
<<<<<<< HEAD
                  ...cookieSettings,
=======
                  ...getCookieSettings(),
>>>>>>> 6d606503
                });
              });
            } catch {
              // The `setAll` method was called from a Server Component.
              // This can be ignored if you have middleware refreshing
              // user sessions.
            }
          },
        },
      },
    );

    return supabase;
  } catch (error) {
    throw error;
  }
}<|MERGE_RESOLUTION|>--- conflicted
+++ resolved
@@ -1,9 +1,5 @@
 import { createServerClient, type CookieOptions } from "@supabase/ssr";
-<<<<<<< HEAD
-import { cookieSettings } from "../helpers";
-=======
 import { getCookieSettings } from "../helpers";
->>>>>>> 6d606503
 
 type Cookies = { name: string; value: string; options?: CookieOptions }[];
 
@@ -27,11 +23,7 @@
               cookiesToSet.forEach(({ name, value, options }) => {
                 cookieStore.set(name, value, {
                   ...options,
-<<<<<<< HEAD
-                  ...cookieSettings,
-=======
                   ...getCookieSettings(),
->>>>>>> 6d606503
                 });
               });
             } catch {
