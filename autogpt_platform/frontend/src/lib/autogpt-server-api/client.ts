--- conflicted
+++ resolved
@@ -60,10 +60,7 @@
   User,
   UserOnboarding,
   UserPasswordCredentials,
-<<<<<<< HEAD
-=======
   UsersBalanceHistoryResponse,
->>>>>>> 0a79e1c5
 } from "./types";
 
 const isClient = typeof window !== "undefined";
@@ -643,16 +640,12 @@
     await this._request("PUT", `/library/agents/${libraryAgentId}`, params);
   }
 
-<<<<<<< HEAD
+  forkLibraryAgent(libraryAgentId: LibraryAgentID): Promise<LibraryAgent> {
+    return this._request("POST", `/library/agents/${libraryAgentId}/fork`);
+  }
+
   async listLibraryAgentPresets(params?: {
     graph_id?: GraphID;
-=======
-  forkLibraryAgent(libraryAgentId: LibraryAgentID): Promise<LibraryAgent> {
-    return this._request("POST", `/library/agents/${libraryAgentId}/fork`);
-  }
-
-  listLibraryAgentPresets(params?: {
->>>>>>> 0a79e1c5
     page?: number;
     page_size?: number;
   }): Promise<LibraryAgentPresetResponse> {
