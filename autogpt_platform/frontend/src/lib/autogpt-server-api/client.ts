import { SupabaseClient } from "@supabase/supabase-js";
import {
  AnalyticsDetails,
  AnalyticsMetrics,
  APIKey,
  APIKeyCredentials,
  APIKeyPermission,
  Block,
  CreateAPIKeyResponse,
  CreateLibraryAgentPresetRequest,
  CreatorDetails,
  CreatorsResponse,
  Credentials,
  CredentialsDeleteNeedConfirmationResponse,
  CredentialsDeleteResponse,
  CredentialsMetaResponse,
  Graph,
  GraphCreatable,
  GraphExecution,
  GraphExecutionID,
  GraphExecutionMeta,
  GraphID,
  GraphMeta,
  GraphUpdateable,
  LibraryAgent,
  LibraryAgentID,
  LibraryAgentPreset,
  LibraryAgentPresetResponse,
  LibraryAgentResponse,
  LibraryAgentSortEnum,
  MyAgentsResponse,
  NodeExecutionResult,
  NotificationPreference,
  NotificationPreferenceDTO,
  ProfileDetails,
  RefundRequest,
  Schedule,
  ScheduleCreatable,
  ScheduleID,
  StoreAgentDetails,
  StoreAgentsResponse,
  StoreListingsWithVersionsResponse,
  StoreReview,
  StoreReviewCreate,
  StoreSubmission,
  StoreSubmissionRequest,
  StoreSubmissionsResponse,
  TransactionHistory,
  User,
  UserPasswordCredentials,
  OttoQuery,
  OttoResponse,
  UserOnboarding,
  ReviewSubmissionRequest,
  SubmissionStatus,
<<<<<<< HEAD
  AddUserCreditsResponse,
  UsersBalanceHistoryResponse,
=======
  CredentialsMetaInput,
>>>>>>> 417d7732
} from "./types";
import { createBrowserClient } from "@supabase/ssr";
import getServerSupabase from "../supabase/getServerSupabase";

const isClient = typeof window !== "undefined";

export default class BackendAPI {
  private baseUrl: string;
  private wsUrl: string;
  private webSocket: WebSocket | null = null;
  private wsConnecting: Promise<void> | null = null;
  private wsMessageHandlers: Record<string, Set<(data: any) => void>> = {};
  heartbeatInterval: number | null = null;
  readonly HEARTBEAT_INTERVAL = 10_0000; // 100 seconds
  readonly HEARTBEAT_TIMEOUT = 10_000; // 10 seconds
  heartbeatTimeoutId: number | null = null;

  constructor(
    baseUrl: string = process.env.NEXT_PUBLIC_AGPT_SERVER_URL ||
      "http://localhost:8006/api",
    wsUrl: string = process.env.NEXT_PUBLIC_AGPT_WS_SERVER_URL ||
      "ws://localhost:8001/ws",
  ) {
    this.baseUrl = baseUrl;
    this.wsUrl = wsUrl;
  }

  private get supabaseClient(): SupabaseClient | null {
    return isClient
      ? createBrowserClient(
          process.env.NEXT_PUBLIC_SUPABASE_URL!,
          process.env.NEXT_PUBLIC_SUPABASE_ANON_KEY!,
        )
      : getServerSupabase();
  }

  async isAuthenticated(): Promise<boolean> {
    if (!this.supabaseClient) return false;
    const {
      data: { user },
    } = await this.supabaseClient?.auth.getUser();
    return user != null;
  }

  createUser(): Promise<User> {
    return this._request("POST", "/auth/user", {});
  }

  updateUserEmail(email: string): Promise<{ email: string }> {
    return this._request("POST", "/auth/user/email", { email });
  }

  ////////////////////////////////////////
  /////////////// CREDITS ////////////////
  ////////////////////////////////////////

  getUserCredit(): Promise<{ credits: number }> {
    try {
      return this._get("/credits");
    } catch (error) {
      return Promise.resolve({ credits: 0 });
    }
  }

  getUserPreferences(): Promise<NotificationPreferenceDTO> {
    return this._get("/auth/user/preferences");
  }

  updateUserPreferences(
    preferences: NotificationPreferenceDTO,
  ): Promise<NotificationPreference> {
    return this._request("POST", "/auth/user/preferences", preferences);
  }

  getAutoTopUpConfig(): Promise<{ amount: number; threshold: number }> {
    return this._get("/credits/auto-top-up");
  }

  setAutoTopUpConfig(config: {
    amount: number;
    threshold: number;
  }): Promise<{ amount: number; threshold: number }> {
    return this._request("POST", "/credits/auto-top-up", config);
  }

  getTransactionHistory(
    lastTransction: Date | null = null,
    countLimit: number | null = null,
    transactionType: string | null = null,
  ): Promise<TransactionHistory> {
    const filters: Record<string, any> = {};
    if (lastTransction) filters.transaction_time = lastTransction;
    if (countLimit) filters.transaction_count_limit = countLimit;
    if (transactionType) filters.transaction_type = transactionType;
    return this._get(`/credits/transactions`, filters);
  }

  getRefundRequests(): Promise<RefundRequest[]> {
    return this._get(`/credits/refunds`);
  }

  requestTopUp(credit_amount: number): Promise<{ checkout_url: string }> {
    return this._request("POST", "/credits", { credit_amount });
  }

  refundTopUp(transaction_key: string, reason: string): Promise<number> {
    return this._request("POST", `/credits/${transaction_key}/refund`, {
      reason,
    });
  }

  getUserPaymentPortalLink(): Promise<{ url: string }> {
    return this._get("/credits/manage");
  }

  fulfillCheckout(): Promise<void> {
    return this._request("PATCH", "/credits");
  }

  ////////////////////////////////////////
  ////////////// ONBOARDING //////////////
  ////////////////////////////////////////

  getUserOnboarding(): Promise<UserOnboarding> {
    return this._get("/onboarding");
  }

  updateUserOnboarding(
    onboarding: Omit<Partial<UserOnboarding>, "rewardedFor">,
  ): Promise<void> {
    return this._request("PATCH", "/onboarding", onboarding);
  }

  getOnboardingAgents(): Promise<StoreAgentDetails[]> {
    return this._get("/onboarding/agents");
  }

  /** Check if onboarding is enabled not if user finished it or not. */
  isOnboardingEnabled(): Promise<boolean> {
    return this._get("/onboarding/enabled");
  }

  ////////////////////////////////////////
  //////////////// GRAPHS ////////////////
  ////////////////////////////////////////

  getBlocks(): Promise<Block[]> {
    return this._get("/blocks");
  }

  listGraphs(): Promise<GraphMeta[]> {
    return this._get(`/graphs`);
  }

  async getGraph(
    id: GraphID,
    version?: number,
    for_export?: boolean,
  ): Promise<Graph> {
    let query: Record<string, any> = {};
    if (version !== undefined) {
      query["version"] = version;
    }
    if (for_export !== undefined) {
      query["for_export"] = for_export;
    }
    const graph = await this._get(`/graphs/${id}`, query);
    if (for_export) delete graph.user_id;
    return graph;
  }

  getGraphAllVersions(id: GraphID): Promise<Graph[]> {
    return this._get(`/graphs/${id}/versions`);
  }

  createGraph(graph: GraphCreatable): Promise<Graph> {
    let requestBody = { graph } as GraphCreateRequestBody;

    return this._request("POST", "/graphs", requestBody);
  }

  updateGraph(id: GraphID, graph: GraphUpdateable): Promise<Graph> {
    return this._request("PUT", `/graphs/${id}`, graph);
  }

  deleteGraph(id: GraphID): Promise<void> {
    return this._request("DELETE", `/graphs/${id}`);
  }

  setGraphActiveVersion(id: GraphID, version: number): Promise<Graph> {
    return this._request("PUT", `/graphs/${id}/versions/active`, {
      active_graph_version: version,
    });
  }

  executeGraph(
    id: GraphID,
    version: number,
    inputs: { [key: string]: any } = {},
    credentials_inputs: { [key: string]: CredentialsMetaInput } = {},
  ): Promise<{ graph_exec_id: GraphExecutionID }> {
    return this._request("POST", `/graphs/${id}/execute/${version}`, {
      inputs,
      credentials_inputs,
    });
  }

  getExecutions(): Promise<GraphExecutionMeta[]> {
    return this._get(`/executions`).then((results) =>
      results.map(parseGraphExecutionTimestamps),
    );
  }

  getGraphExecutions(graphID: GraphID): Promise<GraphExecutionMeta[]> {
    return this._get(`/graphs/${graphID}/executions`).then((results) =>
      results.map(parseGraphExecutionTimestamps),
    );
  }

  async getGraphExecutionInfo(
    graphID: GraphID,
    runID: GraphExecutionID,
  ): Promise<GraphExecution> {
    const result = await this._get(`/graphs/${graphID}/executions/${runID}`);
    return parseGraphExecutionTimestamps<GraphExecution>(result);
  }

  async stopGraphExecution(
    graphID: GraphID,
    runID: GraphExecutionID,
  ): Promise<GraphExecution> {
    const result = await this._request(
      "POST",
      `/graphs/${graphID}/executions/${runID}/stop`,
    );
    return parseGraphExecutionTimestamps<GraphExecution>(result);
  }

  async deleteGraphExecution(runID: GraphExecutionID): Promise<void> {
    await this._request("DELETE", `/executions/${runID}`);
  }

  oAuthLogin(
    provider: string,
    scopes?: string[],
  ): Promise<{ login_url: string; state_token: string }> {
    const query = scopes ? { scopes: scopes.join(",") } : undefined;
    return this._get(`/integrations/${provider}/login`, query);
  }

  oAuthCallback(
    provider: string,
    code: string,
    state_token: string,
  ): Promise<CredentialsMetaResponse> {
    return this._request("POST", `/integrations/${provider}/callback`, {
      code,
      state_token,
    });
  }

  createAPIKeyCredentials(
    credentials: Omit<APIKeyCredentials, "id" | "type">,
  ): Promise<APIKeyCredentials> {
    return this._request(
      "POST",
      `/integrations/${credentials.provider}/credentials`,
      { ...credentials, type: "api_key" },
    );
  }

  createUserPasswordCredentials(
    credentials: Omit<UserPasswordCredentials, "id" | "type">,
  ): Promise<UserPasswordCredentials> {
    return this._request(
      "POST",
      `/integrations/${credentials.provider}/credentials`,
      { ...credentials, type: "user_password" },
    );
  }

  listCredentials(provider?: string): Promise<CredentialsMetaResponse[]> {
    return this._get(
      provider
        ? `/integrations/${provider}/credentials`
        : "/integrations/credentials",
    );
  }

  getCredentials(provider: string, id: string): Promise<Credentials> {
    return this._get(`/integrations/${provider}/credentials/${id}`);
  }

  deleteCredentials(
    provider: string,
    id: string,
    force: boolean = true,
  ): Promise<
    CredentialsDeleteResponse | CredentialsDeleteNeedConfirmationResponse
  > {
    return this._request(
      "DELETE",
      `/integrations/${provider}/credentials/${id}`,
      force ? { force: true } : undefined,
    );
  }

  // API Key related requests
  async createAPIKey(
    name: string,
    permissions: APIKeyPermission[],
    description?: string,
  ): Promise<CreateAPIKeyResponse> {
    return this._request("POST", "/api-keys", {
      name,
      permissions,
      description,
    });
  }

  async listAPIKeys(): Promise<APIKey[]> {
    return this._get("/api-keys");
  }

  async revokeAPIKey(keyId: string): Promise<APIKey> {
    return this._request("DELETE", `/api-keys/${keyId}`);
  }

  async updateAPIKeyPermissions(
    keyId: string,
    permissions: APIKeyPermission[],
  ): Promise<APIKey> {
    return this._request("PUT", `/api-keys/${keyId}/permissions`, {
      permissions,
    });
  }

  /**
   * @returns `true` if a ping event was received, `false` if provider doesn't support pinging but the webhook exists.
   * @throws  `Error` if the webhook does not exist.
   * @throws  `Error` if the attempt to ping timed out.
   */
  async pingWebhook(webhook_id: string): Promise<boolean> {
    return this._request("POST", `/integrations/webhooks/${webhook_id}/ping`);
  }

  logMetric(metric: AnalyticsMetrics) {
    return this._request("POST", "/analytics/log_raw_metric", metric);
  }

  logAnalytic(analytic: AnalyticsDetails) {
    return this._request("POST", "/analytics/log_raw_analytics", analytic);
  }

  ////////////////////////////////////////
  ///////////// V2 STORE API /////////////
  ////////////////////////////////////////

  getStoreProfile(): Promise<ProfileDetails | null> {
    try {
      const result = this._get("/store/profile");
      return result;
    } catch (error) {
      console.error("Error fetching store profile:", error);
      return Promise.resolve(null);
    }
  }

  getStoreAgents(params?: {
    featured?: boolean;
    creator?: string;
    sorted_by?: string;
    search_query?: string;
    category?: string;
    page?: number;
    page_size?: number;
  }): Promise<StoreAgentsResponse> {
    return this._get("/store/agents", params);
  }

  getStoreAgent(
    username: string,
    agentName: string,
  ): Promise<StoreAgentDetails> {
    return this._get(
      `/store/agents/${encodeURIComponent(username)}/${encodeURIComponent(
        agentName,
      )}`,
    );
  }

  getAgentMetaByStoreListingVersionId(
    storeListingVersionID: string,
  ): Promise<GraphMeta> {
    return this._get(`/store/graph/${storeListingVersionID}`);
  }

  getStoreAgentByVersionId(
    storeListingVersionID: string,
  ): Promise<StoreAgentDetails> {
    return this._get(`/store/agents/${storeListingVersionID}`);
  }

  getStoreCreators(params?: {
    featured?: boolean;
    search_query?: string;
    sorted_by?: string;
    page?: number;
    page_size?: number;
  }): Promise<CreatorsResponse> {
    return this._get("/store/creators", params);
  }

  getStoreCreator(username: string): Promise<CreatorDetails> {
    return this._get(`/store/creator/${encodeURIComponent(username)}`);
  }

  getStoreSubmissions(params?: {
    page?: number;
    page_size?: number;
  }): Promise<StoreSubmissionsResponse> {
    return this._get("/store/submissions", params);
  }

  createStoreSubmission(
    submission: StoreSubmissionRequest,
  ): Promise<StoreSubmission> {
    return this._request("POST", "/store/submissions", submission);
  }

  generateStoreSubmissionImage(
    agent_id: string,
  ): Promise<{ image_url: string }> {
    return this._request(
      "POST",
      "/store/submissions/generate_image?agent_id=" + agent_id,
    );
  }

  deleteStoreSubmission(submission_id: string): Promise<boolean> {
    return this._request("DELETE", `/store/submissions/${submission_id}`);
  }

  uploadStoreSubmissionMedia(file: File): Promise<string> {
    const formData = new FormData();
    formData.append("file", file);
    return this._uploadFile("/store/submissions/media", file);
  }

  updateStoreProfile(profile: ProfileDetails): Promise<ProfileDetails> {
    return this._request("POST", "/store/profile", profile);
  }

  reviewAgent(
    username: string,
    agentName: string,
    review: StoreReviewCreate,
  ): Promise<StoreReview> {
    return this._request(
      "POST",
      `/store/agents/${encodeURIComponent(username)}/${encodeURIComponent(
        agentName,
      )}/review`,
      review,
    );
  }

  getMyAgents(params?: {
    page?: number;
    page_size?: number;
  }): Promise<MyAgentsResponse> {
    return this._get("/store/myagents", params);
  }

  downloadStoreAgent(
    storeListingVersionId: string,
    version?: number,
  ): Promise<BlobPart> {
    const url = version
      ? `/store/download/agents/${storeListingVersionId}?version=${version}`
      : `/store/download/agents/${storeListingVersionId}`;

    return this._get(url);
  }

  /////////////////////////////////////////
  /////////// Admin API ///////////////////
  /////////////////////////////////////////

  getAdminListingsWithVersions(params?: {
    status?: SubmissionStatus;
    search?: string;
    page?: number;
    page_size?: number;
  }): Promise<StoreListingsWithVersionsResponse> {
    return this._get("/store/admin/listings", params);
  }

  reviewSubmissionAdmin(
    storeListingVersionId: string,
    review: ReviewSubmissionRequest,
  ): Promise<StoreSubmission> {
    return this._request(
      "POST",
      `/store/admin/submissions/${storeListingVersionId}/review`,
      review,
    );
  }

  addUserCredits(
    user_id: string,
    amount: number,
    comments: string,
  ): Promise<AddUserCreditsResponse> {
    return this._request("POST", "/credits/admin/add_credits", {
      user_id,
      amount,
      comments,
    });
  }

  getUsersHistory(params?: {
    search?: string;
    page?: number;
    page_size?: number;
  }): Promise<UsersBalanceHistoryResponse> {
    return this._get("/credits/admin/users_history", params);
  }

  /////////////////////////////////////////
  /////////// V2 LIBRARY API //////////////
  /////////////////////////////////////////

  listLibraryAgents(params?: {
    search_term?: string;
    sort_by?: LibraryAgentSortEnum;
    page?: number;
    page_size?: number;
  }): Promise<LibraryAgentResponse> {
    return this._get("/library/agents", params);
  }

  getLibraryAgent(id: LibraryAgentID): Promise<LibraryAgent> {
    return this._get(`/library/agents/${id}`);
  }

  addMarketplaceAgentToLibrary(
    storeListingVersionID: string,
  ): Promise<LibraryAgent> {
    return this._request("POST", "/library/agents", {
      store_listing_version_id: storeListingVersionID,
    });
  }

  async updateLibraryAgent(
    libraryAgentId: LibraryAgentID,
    params: {
      auto_update_version?: boolean;
      is_favorite?: boolean;
      is_archived?: boolean;
      is_deleted?: boolean;
    },
  ): Promise<void> {
    await this._request("PUT", `/library/agents/${libraryAgentId}`, params);
  }

  listLibraryAgentPresets(params?: {
    page?: number;
    page_size?: number;
  }): Promise<LibraryAgentPresetResponse> {
    return this._get("/library/presets", params);
  }

  getLibraryAgentPreset(presetId: string): Promise<LibraryAgentPreset> {
    return this._get(`/library/presets/${presetId}`);
  }

  createLibraryAgentPreset(
    preset: CreateLibraryAgentPresetRequest,
  ): Promise<LibraryAgentPreset> {
    return this._request("POST", "/library/presets", preset);
  }

  updateLibraryAgentPreset(
    presetId: string,
    preset: CreateLibraryAgentPresetRequest,
  ): Promise<LibraryAgentPreset> {
    return this._request("PUT", `/library/presets/${presetId}`, preset);
  }

  async deleteLibraryAgentPreset(presetId: string): Promise<void> {
    await this._request("DELETE", `/library/presets/${presetId}`);
  }

  executeLibraryAgentPreset(
    presetId: string,
    graphId: GraphID,
    graphVersion: number,
    nodeInput: { [key: string]: any },
  ): Promise<{ id: string }> {
    return this._request("POST", `/library/presets/${presetId}/execute`, {
      graph_id: graphId,
      graph_version: graphVersion,
      node_input: nodeInput,
    });
  }

  //////////////////////////////////
  /////////// SCHEDULES ////////////
  //////////////////////////////////

  async createSchedule(schedule: ScheduleCreatable): Promise<Schedule> {
    return this._request("POST", `/schedules`, schedule).then(
      parseScheduleTimestamp,
    );
  }

  async deleteSchedule(scheduleId: ScheduleID): Promise<{ id: string }> {
    return this._request("DELETE", `/schedules/${scheduleId}`);
  }

  async listSchedules(): Promise<Schedule[]> {
    return this._get(`/schedules`).then((schedules) =>
      schedules.map(parseScheduleTimestamp),
    );
  }

  ////////////////////////////////////////
  ////////// INTERNAL FUNCTIONS //////////
  ////////////////////////////////////////

  private _get(path: string, query?: Record<string, any>) {
    return this._request("GET", path, query);
  }

  async askOtto(query: OttoQuery): Promise<OttoResponse> {
    return this._request("POST", "/otto/ask", query);
  }

  private async _uploadFile(path: string, file: File): Promise<string> {
    // Get session with retry logic
    let token = "no-token-found";
    let retryCount = 0;
    const maxRetries = 3;

    while (retryCount < maxRetries) {
      const {
        data: { session },
      } = (await this.supabaseClient?.auth.getSession()) || {
        data: { session: null },
      };

      if (session?.access_token) {
        token = session.access_token;
        break;
      }

      retryCount++;
      if (retryCount < maxRetries) {
        await new Promise((resolve) => setTimeout(resolve, 100 * retryCount));
      }
    }

    // Create a FormData object and append the file
    const formData = new FormData();
    formData.append("file", file);

    const response = await fetch(this.baseUrl + path, {
      method: "POST",
      headers: {
        ...(token && { Authorization: `Bearer ${token}` }),
      },
      body: formData,
    });

    if (!response.ok) {
      throw new Error(`Error uploading file: ${response.statusText}`);
    }

    // Parse the response appropriately
    const media_url = await response.text();
    return media_url;
  }

  private async _request(
    method: "GET" | "POST" | "PUT" | "PATCH" | "DELETE",
    path: string,
    payload?: Record<string, any>,
  ) {
    if (method !== "GET") {
      console.debug(`${method} ${path} payload:`, payload);
    }

    // Get session with retry logic
    let token = "no-token-found";
    let retryCount = 0;
    const maxRetries = 3;

    while (retryCount < maxRetries) {
      const {
        data: { session },
      } = (await this.supabaseClient?.auth.getSession()) || {
        data: { session: null },
      };

      if (session?.access_token) {
        token = session.access_token;
        break;
      }

      retryCount++;
      if (retryCount < maxRetries) {
        await new Promise((resolve) => setTimeout(resolve, 100 * retryCount));
      }
    }

    let url = this.baseUrl + path;
    const payloadAsQuery = ["GET", "DELETE"].includes(method);
    if (payloadAsQuery && payload) {
      // For GET requests, use payload as query
      const queryParams = new URLSearchParams(payload);
      url += `?${queryParams.toString()}`;
    }

    const hasRequestBody = !payloadAsQuery && payload !== undefined;
    const response = await fetch(url, {
      method,
      headers: {
        ...(hasRequestBody && { "Content-Type": "application/json" }),
        ...(token && { Authorization: `Bearer ${token}` }),
      },
      body: hasRequestBody ? JSON.stringify(payload) : undefined,
    });

    if (!response.ok) {
      console.warn(`${method} ${path} returned non-OK response:`, response);

      // console.warn("baseClient is attempting to redirect by changing window location")
      // if (
      //   response.status === 403 &&
      //   response.statusText === "Not authenticated" &&
      //   typeof window !== "undefined" // Check if in browser environment
      // ) {
      //   window.location.href = "/login";
      // }

      let errorDetail;
      try {
        const errorData = await response.json();
        if (
          Array.isArray(errorData.detail) &&
          errorData.detail.length > 0 &&
          errorData.detail[0].loc
        ) {
          // This appears to be a Pydantic validation error
          const errors = errorData.detail.map(
            (err: _PydanticValidationError) => {
              const location = err.loc.join(" -> ");
              return `${location}: ${err.msg}`;
            },
          );
          errorDetail = errors.join("\n");
        } else {
          errorDetail = errorData.detail || response.statusText;
        }
      } catch (e) {
        errorDetail = response.statusText;
      }

      throw new Error(errorDetail);
    }

    // Handle responses with no content (like DELETE requests)
    if (
      response.status === 204 ||
      response.headers.get("Content-Length") === "0"
    ) {
      return null;
    }

    try {
      return await response.json();
    } catch (e) {
      if (e instanceof SyntaxError) {
        console.warn(`${method} ${path} returned invalid JSON:`, e);
        return null;
      }
      throw e;
    }
  }

  ////////////////////////////////////////
  ////////////// WEBSOCKETS //////////////
  ////////////////////////////////////////

  subscribeToGraphExecution(graphExecID: GraphExecutionID): Promise<void> {
    return this.sendWebSocketMessage("subscribe_graph_execution", {
      graph_exec_id: graphExecID,
    });
  }

  subscribeToGraphExecutions(graphID: GraphID): Promise<void> {
    return this.sendWebSocketMessage("subscribe_graph_executions", {
      graph_id: graphID,
    });
  }

  async sendWebSocketMessage<M extends keyof WebsocketMessageTypeMap>(
    method: M,
    data: WebsocketMessageTypeMap[M],
    callCount = 0,
    callCountLimit = 4,
  ): Promise<void> {
    if (this.webSocket && this.webSocket.readyState === WebSocket.OPEN) {
      this.webSocket.send(JSON.stringify({ method, data }));
      return;
    }
    if (callCount >= callCountLimit) {
      throw new Error(
        `WebSocket connection not open after ${callCountLimit} attempts`,
      );
    }
    await this.connectWebSocket();
    if (callCount === 0) {
      return this.sendWebSocketMessage(method, data, callCount + 1);
    }
    const delayMs = 2 ** (callCount - 1) * 1000;
    await new Promise((res) => setTimeout(res, delayMs));
    return this.sendWebSocketMessage(method, data, callCount + 1);
  }

  onWebSocketMessage<M extends keyof WebsocketMessageTypeMap>(
    method: M,
    handler: (data: WebsocketMessageTypeMap[M]) => void,
  ): () => void {
    this.wsMessageHandlers[method] ??= new Set();
    this.wsMessageHandlers[method].add(handler);

    // Return detacher
    return () => this.wsMessageHandlers[method].delete(handler);
  }

  async connectWebSocket(): Promise<void> {
    this.wsConnecting ??= new Promise(async (resolve, reject) => {
      try {
        const token =
          (await this.supabaseClient?.auth.getSession())?.data.session
            ?.access_token || "";
        const wsUrlWithToken = `${this.wsUrl}?token=${token}`;
        this.webSocket = new WebSocket(wsUrlWithToken);

        this.webSocket.onopen = () => {
          this._startWSHeartbeat(); // Start heartbeat when connection opens
          resolve();
        };

        this.webSocket.onclose = (event) => {
          console.warn("WebSocket connection closed", event);
          this._stopWSHeartbeat(); // Stop heartbeat when connection closes
          this.wsConnecting = null;
          // Attempt to reconnect after a delay
          setTimeout(() => this.connectWebSocket(), 1000);
        };

        this.webSocket.onerror = (error) => {
          console.error("WebSocket error:", error);
          this._stopWSHeartbeat(); // Stop heartbeat on error
          this.wsConnecting = null;
          reject(error);
        };

        this.webSocket.onmessage = (event) => {
          const message: WebsocketMessage = JSON.parse(event.data);

          // Handle heartbeat response
          if (message.method === "heartbeat" && message.data === "pong") {
            this._handleWSHeartbeatResponse();
            return;
          }

          if (message.method === "node_execution_event") {
            message.data = parseNodeExecutionResultTimestamps(message.data);
          } else if (message.method == "graph_execution_event") {
            message.data = parseGraphExecutionTimestamps(message.data);
          }
          this.wsMessageHandlers[message.method]?.forEach((handler) =>
            handler(message.data),
          );
        };
      } catch (error) {
        console.error("Error connecting to WebSocket:", error);
        reject(error);
      }
    });
    return this.wsConnecting;
  }

  disconnectWebSocket() {
    this._stopWSHeartbeat(); // Stop heartbeat when disconnecting
    if (this.webSocket && this.webSocket.readyState === WebSocket.OPEN) {
      this.webSocket.close();
    }
  }

  _startWSHeartbeat() {
    this._stopWSHeartbeat();
    this.heartbeatInterval = window.setInterval(() => {
      if (this.webSocket?.readyState === WebSocket.OPEN) {
        this.webSocket.send(
          JSON.stringify({
            method: "heartbeat",
            data: "ping",
            success: true,
          }),
        );

        this.heartbeatTimeoutId = window.setTimeout(() => {
          console.warn("Heartbeat timeout - reconnecting");
          this.webSocket?.close();
          this.connectWebSocket();
        }, this.HEARTBEAT_TIMEOUT);
      }
    }, this.HEARTBEAT_INTERVAL);
  }

  _stopWSHeartbeat() {
    if (this.heartbeatInterval) {
      clearInterval(this.heartbeatInterval);
      this.heartbeatInterval = null;
    }
    if (this.heartbeatTimeoutId) {
      clearTimeout(this.heartbeatTimeoutId);
      this.heartbeatTimeoutId = null;
    }
  }

  _handleWSHeartbeatResponse() {
    if (this.heartbeatTimeoutId) {
      clearTimeout(this.heartbeatTimeoutId);
      this.heartbeatTimeoutId = null;
    }
  }
}

/* *** UTILITY TYPES *** */

type GraphCreateRequestBody = {
  graph: GraphCreatable;
};

type WebsocketMessageTypeMap = {
  subscribe_graph_execution: { graph_exec_id: GraphExecutionID };
  subscribe_graph_executions: { graph_id: GraphID };
  graph_execution_event: GraphExecution;
  node_execution_event: NodeExecutionResult;
  heartbeat: "ping" | "pong";
};

type WebsocketMessage = {
  [M in keyof WebsocketMessageTypeMap]: {
    method: M;
    data: WebsocketMessageTypeMap[M];
  };
}[keyof WebsocketMessageTypeMap];

type _PydanticValidationError = {
  type: string;
  loc: string[];
  msg: string;
  input: any;
};

/* *** HELPER FUNCTIONS *** */

function parseGraphExecutionTimestamps<
  T extends GraphExecutionMeta | GraphExecution,
>(result: any): T {
  const fixed = _parseObjectTimestamps<T>(result, ["started_at", "ended_at"]);
  if ("node_executions" in fixed && fixed.node_executions) {
    fixed.node_executions = fixed.node_executions.map(
      parseNodeExecutionResultTimestamps,
    );
  }
  return fixed;
}

function parseNodeExecutionResultTimestamps(result: any): NodeExecutionResult {
  return _parseObjectTimestamps<NodeExecutionResult>(result, [
    "add_time",
    "queue_time",
    "start_time",
    "end_time",
  ]);
}

function parseScheduleTimestamp(result: any): Schedule {
  return _parseObjectTimestamps<Schedule>(result, ["next_run_time"]);
}

function _parseObjectTimestamps<T>(obj: any, keys: (keyof T)[]): T {
  const result = { ...obj };
  keys.forEach(
    (key) => (result[key] = result[key] ? new Date(result[key]) : undefined),
  );
  return result;
}<|MERGE_RESOLUTION|>--- conflicted
+++ resolved
@@ -53,12 +53,9 @@
   UserOnboarding,
   ReviewSubmissionRequest,
   SubmissionStatus,
-<<<<<<< HEAD
   AddUserCreditsResponse,
   UsersBalanceHistoryResponse,
-=======
   CredentialsMetaInput,
->>>>>>> 417d7732
 } from "./types";
 import { createBrowserClient } from "@supabase/ssr";
 import getServerSupabase from "../supabase/getServerSupabase";
