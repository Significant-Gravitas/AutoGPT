import { SupabaseClient } from "@supabase/supabase-js";
import {
  AnalyticsDetails,
  AnalyticsMetrics,
  APIKey,
  APIKeyCredentials,
  APIKeyPermission,
  Block,
  CreateAPIKeyResponse,
  CreateLibraryAgentPresetRequest,
  CreatorDetails,
  CreatorsResponse,
  Credentials,
  CredentialsDeleteNeedConfirmationResponse,
  CredentialsDeleteResponse,
  CredentialsMetaResponse,
  Graph,
  GraphCreatable,
  GraphExecution,
  GraphExecutionID,
  GraphExecutionMeta,
  GraphID,
  GraphMeta,
  GraphUpdateable,
  LibraryAgent,
  LibraryAgentID,
  LibraryAgentPreset,
  LibraryAgentPresetResponse,
  LibraryAgentResponse,
  LibraryAgentSortEnum,
  MyAgentsResponse,
  NodeExecutionResult,
  NotificationPreference,
  NotificationPreferenceDTO,
  ProfileDetails,
  RefundRequest,
  Schedule,
  ScheduleCreatable,
  ScheduleID,
  StoreAgentDetails,
  StoreAgentsResponse,
  StoreReview,
  StoreReviewCreate,
  StoreSubmission,
  StoreSubmissionRequest,
  StoreSubmissionsResponse,
  TransactionHistory,
  User,
  UserPasswordCredentials,
} from "./types";
import { createBrowserClient } from "@supabase/ssr";
import getServerSupabase from "../supabase/getServerSupabase";

const isClient = typeof window !== "undefined";

export default class BackendAPI {
  private baseUrl: string;
  private wsUrl: string;
  private webSocket: WebSocket | null = null;
  private wsConnecting: Promise<void> | null = null;
  private wsMessageHandlers: Record<string, Set<(data: any) => void>> = {};
  heartbeatInterval: number | null = null;
  readonly HEARTBEAT_INTERVAL = 10_0000; // 100 seconds
  readonly HEARTBEAT_TIMEOUT = 10_000; // 10 seconds
  heartbeatTimeoutId: number | null = null;

  constructor(
    baseUrl: string = process.env.NEXT_PUBLIC_AGPT_SERVER_URL ||
      "http://localhost:8006/api",
    wsUrl: string = process.env.NEXT_PUBLIC_AGPT_WS_SERVER_URL ||
      "ws://localhost:8001/ws",
  ) {
    this.baseUrl = baseUrl;
    this.wsUrl = wsUrl;
  }

  private get supabaseClient(): SupabaseClient | null {
    return isClient
      ? createBrowserClient(
          process.env.NEXT_PUBLIC_SUPABASE_URL!,
          process.env.NEXT_PUBLIC_SUPABASE_ANON_KEY!,
        )
      : getServerSupabase();
  }

  async isAuthenticated(): Promise<boolean> {
    if (!this.supabaseClient) return false;
    const {
      data: { user },
    } = await this.supabaseClient?.auth.getUser();
    return user != null;
  }

  createUser(): Promise<User> {
    return this._request("POST", "/auth/user", {});
  }

  updateUserEmail(email: string): Promise<{ email: string }> {
    return this._request("POST", "/auth/user/email", { email });
  }

  getUserCredit(): Promise<{ credits: number }> {
    try {
      return this._get("/credits");
    } catch (error) {
      return Promise.resolve({ credits: 0 });
    }
  }

  getUserPreferences(): Promise<NotificationPreferenceDTO> {
    return this._get("/auth/user/preferences");
  }

  updateUserPreferences(
    preferences: NotificationPreferenceDTO,
  ): Promise<NotificationPreference> {
    return this._request("POST", "/auth/user/preferences", preferences);
  }

  getAutoTopUpConfig(): Promise<{ amount: number; threshold: number }> {
    return this._get("/credits/auto-top-up");
  }

  setAutoTopUpConfig(config: {
    amount: number;
    threshold: number;
  }): Promise<{ amount: number; threshold: number }> {
    return this._request("POST", "/credits/auto-top-up", config);
  }

  getTransactionHistory(
    lastTransction: Date | null = null,
    countLimit: number | null = null,
    transactionType: string | null = null,
  ): Promise<TransactionHistory> {
    const filters: Record<string, any> = {};
    if (lastTransction) filters.transaction_time = lastTransction;
    if (countLimit) filters.transaction_count_limit = countLimit;
    if (transactionType) filters.transaction_type = transactionType;
    return this._get(`/credits/transactions`, filters);
  }

  getRefundRequests(): Promise<RefundRequest[]> {
    return this._get(`/credits/refunds`);
  }

  requestTopUp(credit_amount: number): Promise<{ checkout_url: string }> {
    return this._request("POST", "/credits", { credit_amount });
  }

  refundTopUp(transaction_key: string, reason: string): Promise<number> {
    return this._request("POST", `/credits/${transaction_key}/refund`, {
      reason,
    });
  }

  getUserPaymentPortalLink(): Promise<{ url: string }> {
    return this._get("/credits/manage");
  }

  fulfillCheckout(): Promise<void> {
    return this._request("PATCH", "/credits");
  }

  getBlocks(): Promise<Block[]> {
    return this._get("/blocks");
  }

  listGraphs(): Promise<GraphMeta[]> {
    return this._get(`/graphs`);
  }

  getGraph(
    id: GraphID,
    version?: number,
    hide_credentials?: boolean,
  ): Promise<Graph> {
    let query: Record<string, any> = {};
    if (version !== undefined) {
      query["version"] = version;
    }
    if (hide_credentials !== undefined) {
      query["hide_credentials"] = hide_credentials;
    }
    return this._get(`/graphs/${id}`, query);
  }

  getGraphAllVersions(id: GraphID): Promise<Graph[]> {
    return this._get(`/graphs/${id}/versions`);
  }

  createGraph(graph: GraphCreatable): Promise<Graph> {
    let requestBody = { graph } as GraphCreateRequestBody;

    return this._request("POST", "/graphs", requestBody);
  }

  updateGraph(id: GraphID, graph: GraphUpdateable): Promise<Graph> {
    return this._request("PUT", `/graphs/${id}`, graph);
  }

  deleteGraph(id: GraphID): Promise<void> {
    return this._request("DELETE", `/graphs/${id}`);
  }

  setGraphActiveVersion(id: GraphID, version: number): Promise<Graph> {
    return this._request("PUT", `/graphs/${id}/versions/active`, {
      active_graph_version: version,
    });
  }

  executeGraph(
    id: GraphID,
    version: number,
    inputData: { [key: string]: any } = {},
  ): Promise<{ graph_exec_id: GraphExecutionID }> {
    return this._request("POST", `/graphs/${id}/execute/${version}`, inputData);
  }

  getExecutions(): Promise<GraphExecutionMeta[]> {
    return this._get(`/executions`);
  }

  getGraphExecutions(graphID: GraphID): Promise<GraphExecutionMeta[]> {
    return this._get(`/graphs/${graphID}/executions`);
  }

  async getGraphExecutionInfo(
    graphID: GraphID,
<<<<<<< HEAD
    runID: GraphExecutionID,
=======
    runID: string,
>>>>>>> 27a56356
  ): Promise<GraphExecution> {
    const result = await this._get(`/graphs/${graphID}/executions/${runID}`);
    result.node_executions = result.node_executions.map(
      parseNodeExecutionResultTimestamps,
    );
    return result;
  }

  async stopGraphExecution(
    graphID: GraphID,
<<<<<<< HEAD
    runID: GraphExecutionID,
=======
    runID: string,
>>>>>>> 27a56356
  ): Promise<GraphExecution> {
    const result = await this._request(
      "POST",
      `/graphs/${graphID}/executions/${runID}/stop`,
    );
    result.node_executions = result.node_executions.map(
      parseNodeExecutionResultTimestamps,
    );
    return result;
  }

  async deleteGraphExecution(runID: GraphExecutionID): Promise<void> {
    await this._request("DELETE", `/executions/${runID}`);
  }

  oAuthLogin(
    provider: string,
    scopes?: string[],
  ): Promise<{ login_url: string; state_token: string }> {
    const query = scopes ? { scopes: scopes.join(",") } : undefined;
    return this._get(`/integrations/${provider}/login`, query);
  }

  oAuthCallback(
    provider: string,
    code: string,
    state_token: string,
  ): Promise<CredentialsMetaResponse> {
    return this._request("POST", `/integrations/${provider}/callback`, {
      code,
      state_token,
    });
  }

  createAPIKeyCredentials(
    credentials: Omit<APIKeyCredentials, "id" | "type">,
  ): Promise<APIKeyCredentials> {
    return this._request(
      "POST",
      `/integrations/${credentials.provider}/credentials`,
      { ...credentials, type: "api_key" },
    );
  }

  createUserPasswordCredentials(
    credentials: Omit<UserPasswordCredentials, "id" | "type">,
  ): Promise<UserPasswordCredentials> {
    return this._request(
      "POST",
      `/integrations/${credentials.provider}/credentials`,
      { ...credentials, type: "user_password" },
    );
  }

  listCredentials(provider?: string): Promise<CredentialsMetaResponse[]> {
    return this._get(
      provider
        ? `/integrations/${provider}/credentials`
        : "/integrations/credentials",
    );
  }

  getCredentials(provider: string, id: string): Promise<Credentials> {
    return this._get(`/integrations/${provider}/credentials/${id}`);
  }

  deleteCredentials(
    provider: string,
    id: string,
    force: boolean = true,
  ): Promise<
    CredentialsDeleteResponse | CredentialsDeleteNeedConfirmationResponse
  > {
    return this._request(
      "DELETE",
      `/integrations/${provider}/credentials/${id}`,
      force ? { force: true } : undefined,
    );
  }

  // API Key related requests
  async createAPIKey(
    name: string,
    permissions: APIKeyPermission[],
    description?: string,
  ): Promise<CreateAPIKeyResponse> {
    return this._request("POST", "/api-keys", {
      name,
      permissions,
      description,
    });
  }

  async listAPIKeys(): Promise<APIKey[]> {
    return this._get("/api-keys");
  }

  async revokeAPIKey(keyId: string): Promise<APIKey> {
    return this._request("DELETE", `/api-keys/${keyId}`);
  }

  async updateAPIKeyPermissions(
    keyId: string,
    permissions: APIKeyPermission[],
  ): Promise<APIKey> {
    return this._request("PUT", `/api-keys/${keyId}/permissions`, {
      permissions,
    });
  }

  /**
   * @returns `true` if a ping event was received, `false` if provider doesn't support pinging but the webhook exists.
   * @throws  `Error` if the webhook does not exist.
   * @throws  `Error` if the attempt to ping timed out.
   */
  async pingWebhook(webhook_id: string): Promise<boolean> {
    return this._request("POST", `/integrations/webhooks/${webhook_id}/ping`);
  }

  logMetric(metric: AnalyticsMetrics) {
    return this._request("POST", "/analytics/log_raw_metric", metric);
  }

  logAnalytic(analytic: AnalyticsDetails) {
    return this._request("POST", "/analytics/log_raw_analytics", analytic);
  }

  ///////////////////////////////////////////
  /////////// V2 STORE API /////////////////
  /////////////////////////////////////////

  getStoreProfile(): Promise<ProfileDetails | null> {
    try {
      const result = this._get("/store/profile");
      return result;
    } catch (error) {
      console.error("Error fetching store profile:", error);
      return Promise.resolve(null);
    }
  }

  getStoreAgents(params?: {
    featured?: boolean;
    creator?: string;
    sorted_by?: string;
    search_query?: string;
    category?: string;
    page?: number;
    page_size?: number;
  }): Promise<StoreAgentsResponse> {
    return this._get("/store/agents", params);
  }

  getStoreAgent(
    username: string,
    agentName: string,
  ): Promise<StoreAgentDetails> {
    return this._get(
      `/store/agents/${encodeURIComponent(username)}/${encodeURIComponent(
        agentName,
      )}`,
    );
  }

  getStoreCreators(params?: {
    featured?: boolean;
    search_query?: string;
    sorted_by?: string;
    page?: number;
    page_size?: number;
  }): Promise<CreatorsResponse> {
    return this._get("/store/creators", params);
  }

  getStoreCreator(username: string): Promise<CreatorDetails> {
    return this._get(`/store/creator/${encodeURIComponent(username)}`);
  }

  getStoreSubmissions(params?: {
    page?: number;
    page_size?: number;
  }): Promise<StoreSubmissionsResponse> {
    return this._get("/store/submissions", params);
  }

  createStoreSubmission(
    submission: StoreSubmissionRequest,
  ): Promise<StoreSubmission> {
    return this._request("POST", "/store/submissions", submission);
  }

  generateStoreSubmissionImage(
    agent_id: string,
  ): Promise<{ image_url: string }> {
    return this._request(
      "POST",
      "/store/submissions/generate_image?agent_id=" + agent_id,
    );
  }

  deleteStoreSubmission(submission_id: string): Promise<boolean> {
    return this._request("DELETE", `/store/submissions/${submission_id}`);
  }

  uploadStoreSubmissionMedia(file: File): Promise<string> {
    const formData = new FormData();
    formData.append("file", file);
    return this._uploadFile("/store/submissions/media", file);
  }

  updateStoreProfile(profile: ProfileDetails): Promise<ProfileDetails> {
    return this._request("POST", "/store/profile", profile);
  }

  reviewAgent(
    username: string,
    agentName: string,
    review: StoreReviewCreate,
  ): Promise<StoreReview> {
    console.log("Reviewing agent: ", username, agentName, review);
    return this._request(
      "POST",
      `/store/agents/${encodeURIComponent(username)}/${encodeURIComponent(
        agentName,
      )}/review`,
      review,
    );
  }

  getMyAgents(params?: {
    page?: number;
    page_size?: number;
  }): Promise<MyAgentsResponse> {
    return this._get("/store/myagents", params);
  }

  downloadStoreAgent(
    storeListingVersionId: string,
    version?: number,
  ): Promise<BlobPart> {
    const url = version
      ? `/store/download/agents/${storeListingVersionId}?version=${version}`
      : `/store/download/agents/${storeListingVersionId}`;

    return this._get(url);
  }

  /////////////////////////////////////////
  /////////// V2 LIBRARY API //////////////
  /////////////////////////////////////////

  listLibraryAgents(params?: {
    search_term?: string;
    sort_by?: LibraryAgentSortEnum;
    page?: number;
    page_size?: number;
  }): Promise<LibraryAgentResponse> {
    return this._get("/library/agents", params);
  }

  getLibraryAgent(id: LibraryAgentID): Promise<LibraryAgent> {
    return this._get(`/library/agents/${id}`);
  }

  addMarketplaceAgentToLibrary(
    storeListingVersionID: string,
  ): Promise<LibraryAgent> {
    return this._request("POST", "/library/agents", {
      store_listing_version_id: storeListingVersionID,
    });
  }

  async updateLibraryAgent(
    libraryAgentId: LibraryAgentID,
    params: {
      auto_update_version?: boolean;
      is_favorite?: boolean;
      is_archived?: boolean;
      is_deleted?: boolean;
    },
  ): Promise<void> {
    await this._request("PUT", `/library/agents/${libraryAgentId}`, params);
  }

  listLibraryAgentPresets(params?: {
    page?: number;
    page_size?: number;
  }): Promise<LibraryAgentPresetResponse> {
    return this._get("/library/presets", params);
  }

  getLibraryAgentPreset(presetId: string): Promise<LibraryAgentPreset> {
    return this._get(`/library/presets/${presetId}`);
  }

  createLibraryAgentPreset(
    preset: CreateLibraryAgentPresetRequest,
  ): Promise<LibraryAgentPreset> {
    return this._request("POST", "/library/presets", preset);
  }

  updateLibraryAgentPreset(
    presetId: string,
    preset: CreateLibraryAgentPresetRequest,
  ): Promise<LibraryAgentPreset> {
    return this._request("PUT", `/library/presets/${presetId}`, preset);
  }

  async deleteLibraryAgentPreset(presetId: string): Promise<void> {
    await this._request("DELETE", `/library/presets/${presetId}`);
  }

  executeLibraryAgentPreset(
    presetId: string,
    graphId: GraphID,
    graphVersion: number,
    nodeInput: { [key: string]: any },
  ): Promise<{ id: string }> {
    return this._request("POST", `/library/presets/${presetId}/execute`, {
      graph_id: graphId,
      graph_version: graphVersion,
      node_input: nodeInput,
    });
  }

  /////////////////////// SCHEDULES ////////////////////////

  async createSchedule(schedule: ScheduleCreatable): Promise<Schedule> {
    return this._request("POST", `/schedules`, schedule).then(
      parseScheduleTimestamp,
    );
  }

  async deleteSchedule(scheduleId: ScheduleID): Promise<{ id: string }> {
    return this._request("DELETE", `/schedules/${scheduleId}`);
  }

  async listSchedules(): Promise<Schedule[]> {
    return this._get(`/schedules`).then((schedules) =>
      schedules.map(parseScheduleTimestamp),
    );
  }

  ///////////////////////////////////////////
  /////////// INTERNAL FUNCTIONS ////////////
  //////////////////////////////??///////////

  private _get(path: string, query?: Record<string, any>) {
    return this._request("GET", path, query);
  }

  private async _uploadFile(path: string, file: File): Promise<string> {
    // Get session with retry logic
    let token = "no-token-found";
    let retryCount = 0;
    const maxRetries = 3;

    while (retryCount < maxRetries) {
      const {
        data: { session },
      } = (await this.supabaseClient?.auth.getSession()) || {
        data: { session: null },
      };

      if (session?.access_token) {
        token = session.access_token;
        break;
      }

      retryCount++;
      if (retryCount < maxRetries) {
        await new Promise((resolve) => setTimeout(resolve, 100 * retryCount));
      }
    }

    // Create a FormData object and append the file
    const formData = new FormData();
    formData.append("file", file);

    const response = await fetch(this.baseUrl + path, {
      method: "POST",
      headers: {
        ...(token && { Authorization: `Bearer ${token}` }),
      },
      body: formData,
    });

    if (!response.ok) {
      throw new Error(`Error uploading file: ${response.statusText}`);
    }

    // Parse the response appropriately
    const media_url = await response.text();
    return media_url;
  }

  private async _request(
    method: "GET" | "POST" | "PUT" | "PATCH" | "DELETE",
    path: string,
    payload?: Record<string, any>,
  ) {
    if (method !== "GET") {
      console.debug(`${method} ${path} payload:`, payload);
    }

    // Get session with retry logic
    let token = "no-token-found";
    let retryCount = 0;
    const maxRetries = 3;

    while (retryCount < maxRetries) {
      const {
        data: { session },
      } = (await this.supabaseClient?.auth.getSession()) || {
        data: { session: null },
      };

      if (session?.access_token) {
        token = session.access_token;
        break;
      }

      retryCount++;
      if (retryCount < maxRetries) {
        await new Promise((resolve) => setTimeout(resolve, 100 * retryCount));
      }
    }

    let url = this.baseUrl + path;
    const payloadAsQuery = ["GET", "DELETE"].includes(method);
    if (payloadAsQuery && payload) {
      // For GET requests, use payload as query
      const queryParams = new URLSearchParams(payload);
      url += `?${queryParams.toString()}`;
    }

    const hasRequestBody = !payloadAsQuery && payload !== undefined;
    const response = await fetch(url, {
      method,
      headers: {
        ...(hasRequestBody && { "Content-Type": "application/json" }),
        ...(token && { Authorization: `Bearer ${token}` }),
      },
      body: hasRequestBody ? JSON.stringify(payload) : undefined,
    });

    if (!response.ok) {
      console.warn(`${method} ${path} returned non-OK response:`, response);

      // console.warn("baseClient is attempting to redirect by changing window location")
      // if (
      //   response.status === 403 &&
      //   response.statusText === "Not authenticated" &&
      //   typeof window !== "undefined" // Check if in browser environment
      // ) {
      //   window.location.href = "/login";
      // }

      let errorDetail;
      try {
        const errorData = await response.json();
        if (
          Array.isArray(errorData.detail) &&
          errorData.detail.length > 0 &&
          errorData.detail[0].loc
        ) {
          // This appears to be a Pydantic validation error
          const errors = errorData.detail.map(
            (err: _PydanticValidationError) => {
              const location = err.loc.join(" -> ");
              return `${location}: ${err.msg}`;
            },
          );
          errorDetail = errors.join("\n");
        } else {
          errorDetail = errorData.detail || response.statusText;
        }
      } catch (e) {
        errorDetail = response.statusText;
      }

      throw new Error(errorDetail);
    }

    // Handle responses with no content (like DELETE requests)
    if (
      response.status === 204 ||
      response.headers.get("Content-Length") === "0"
    ) {
      return null;
    }

    try {
      return await response.json();
    } catch (e) {
      if (e instanceof SyntaxError) {
        console.warn(`${method} ${path} returned invalid JSON:`, e);
        return null;
      }
      throw e;
    }
  }

  startHeartbeat() {
    this.stopHeartbeat();
    this.heartbeatInterval = window.setInterval(() => {
      if (this.webSocket?.readyState === WebSocket.OPEN) {
        this.webSocket.send(
          JSON.stringify({
            method: "heartbeat",
            data: "ping",
            success: true,
          }),
        );

        this.heartbeatTimeoutId = window.setTimeout(() => {
          console.log("Heartbeat timeout - reconnecting");
          this.webSocket?.close();
          this.connectWebSocket();
        }, this.HEARTBEAT_TIMEOUT);
      }
    }, this.HEARTBEAT_INTERVAL);
  }

  stopHeartbeat() {
    if (this.heartbeatInterval) {
      clearInterval(this.heartbeatInterval);
      this.heartbeatInterval = null;
    }
    if (this.heartbeatTimeoutId) {
      clearTimeout(this.heartbeatTimeoutId);
      this.heartbeatTimeoutId = null;
    }
  }

  handleHeartbeatResponse() {
    if (this.heartbeatTimeoutId) {
      clearTimeout(this.heartbeatTimeoutId);
      this.heartbeatTimeoutId = null;
    }
  }

  async connectWebSocket(): Promise<void> {
    this.wsConnecting ??= new Promise(async (resolve, reject) => {
      try {
        const token =
          (await this.supabaseClient?.auth.getSession())?.data.session
            ?.access_token || "";
        const wsUrlWithToken = `${this.wsUrl}?token=${token}`;
        this.webSocket = new WebSocket(wsUrlWithToken);

        this.webSocket.onopen = () => {
          console.log("WebSocket connection established");
          this.startHeartbeat(); // Start heartbeat when connection opens
          resolve();
        };

        this.webSocket.onclose = (event) => {
          console.log("WebSocket connection closed", event);
          this.stopHeartbeat(); // Stop heartbeat when connection closes
          this.webSocket = null;
          // Attempt to reconnect after a delay
          setTimeout(() => this.connectWebSocket(), 1000);
        };

        this.webSocket.onerror = (error) => {
          console.error("WebSocket error:", error);
          this.stopHeartbeat(); // Stop heartbeat on error
          reject(error);
        };

        this.webSocket.onmessage = (event) => {
          const message: WebsocketMessage = JSON.parse(event.data);

          // Handle heartbeat response
          if (message.method === "heartbeat" && message.data === "pong") {
            this.handleHeartbeatResponse();
            return;
          }

          if (message.method === "execution_event") {
            message.data = parseNodeExecutionResultTimestamps(message.data);
          }
          this.wsMessageHandlers[message.method]?.forEach((handler) =>
            handler(message.data),
          );
        };
      } catch (error) {
        console.error("Error connecting to WebSocket:", error);
        reject(error);
      }
    });
    return this.wsConnecting;
  }

  disconnectWebSocket() {
    this.stopHeartbeat(); // Stop heartbeat when disconnecting
    if (this.webSocket && this.webSocket.readyState === WebSocket.OPEN) {
      this.webSocket.close();
    }
  }

  sendWebSocketMessage<M extends keyof WebsocketMessageTypeMap>(
    method: M,
    data: WebsocketMessageTypeMap[M],
    callCount = 0,
  ) {
    if (this.webSocket && this.webSocket.readyState === WebSocket.OPEN) {
      this.webSocket.send(JSON.stringify({ method, data }));
    } else {
      this.connectWebSocket().then(() => {
        callCount == 0
          ? this.sendWebSocketMessage(method, data, callCount + 1)
          : setTimeout(
              () => {
                this.sendWebSocketMessage(method, data, callCount + 1);
              },
              2 ** (callCount - 1) * 1000,
            );
      });
    }
  }

  onWebSocketMessage<M extends keyof WebsocketMessageTypeMap>(
    method: M,
    handler: (data: WebsocketMessageTypeMap[M]) => void,
  ): () => void {
    this.wsMessageHandlers[method] ??= new Set();
    this.wsMessageHandlers[method].add(handler);

    // Return detacher
    return () => this.wsMessageHandlers[method].delete(handler);
  }

  subscribeToExecution(graphId: string, graphVersion: number) {
    this.sendWebSocketMessage("subscribe", {
      graph_id: graphId,
      graph_version: graphVersion,
    });
  }
}

/* *** UTILITY TYPES *** */

type GraphCreateRequestBody = {
  graph: GraphCreatable;
};

type WebsocketMessageTypeMap = {
  subscribe: { graph_id: string; graph_version: number };
  execution_event: NodeExecutionResult;
  heartbeat: "ping" | "pong";
};

type WebsocketMessage = {
  [M in keyof WebsocketMessageTypeMap]: {
    method: M;
    data: WebsocketMessageTypeMap[M];
  };
}[keyof WebsocketMessageTypeMap];

type _PydanticValidationError = {
  type: string;
  loc: string[];
  msg: string;
  input: any;
};

/* *** HELPER FUNCTIONS *** */

function parseNodeExecutionResultTimestamps(result: any): NodeExecutionResult {
  return {
    ...result,
    add_time: new Date(result.add_time),
    queue_time: result.queue_time ? new Date(result.queue_time) : undefined,
    start_time: result.start_time ? new Date(result.start_time) : undefined,
    end_time: result.end_time ? new Date(result.end_time) : undefined,
  };
}

function parseScheduleTimestamp(result: any): Schedule {
  return {
    ...result,
    next_run_time: new Date(result.next_run_time),
  };
}<|MERGE_RESOLUTION|>--- conflicted
+++ resolved
@@ -227,11 +227,7 @@
 
   async getGraphExecutionInfo(
     graphID: GraphID,
-<<<<<<< HEAD
     runID: GraphExecutionID,
-=======
-    runID: string,
->>>>>>> 27a56356
   ): Promise<GraphExecution> {
     const result = await this._get(`/graphs/${graphID}/executions/${runID}`);
     result.node_executions = result.node_executions.map(
@@ -242,11 +238,7 @@
 
   async stopGraphExecution(
     graphID: GraphID,
-<<<<<<< HEAD
     runID: GraphExecutionID,
-=======
-    runID: string,
->>>>>>> 27a56356
   ): Promise<GraphExecution> {
     const result = await this._request(
       "POST",
