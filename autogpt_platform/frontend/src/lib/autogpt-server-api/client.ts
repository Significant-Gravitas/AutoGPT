import { SupabaseClient } from "@supabase/supabase-js";
import {
  AnalyticsDetails,
  AnalyticsMetrics,
  APIKey,
  APIKeyCredentials,
  APIKeyPermission,
  Block,
  CreateAPIKeyResponse,
  CreateLibraryAgentPresetRequest,
  CreatorDetails,
  CreatorsResponse,
  Credentials,
  CredentialsDeleteNeedConfirmationResponse,
  CredentialsDeleteResponse,
  CredentialsMetaResponse,
  Graph,
  GraphCreatable,
  GraphExecution,
  GraphExecutionID,
  GraphExecutionMeta,
  GraphID,
  GraphMeta,
  GraphUpdateable,
  LibraryAgent,
  LibraryAgentID,
  LibraryAgentPreset,
  LibraryAgentPresetResponse,
  LibraryAgentResponse,
  LibraryAgentSortEnum,
  MyAgentsResponse,
  NodeExecutionResult,
  NotificationPreference,
  NotificationPreferenceDTO,
  ProfileDetails,
  RefundRequest,
  Schedule,
  ScheduleCreatable,
  ScheduleID,
  StoreAgentDetails,
  StoreAgentsResponse,
  StoreListingsWithVersionsResponse,
  StoreReview,
  StoreReviewCreate,
  StoreSubmission,
  StoreSubmissionRequest,
  StoreSubmissionsResponse,
  TransactionHistory,
  User,
  UserPasswordCredentials,
  OttoQuery,
  OttoResponse,
  UserOnboarding,
  ReviewSubmissionRequest,
  SubmissionStatus,
<<<<<<< HEAD
  AddUserCreditsResponse,
  UsersBalanceHistoryResponse,
=======
>>>>>>> 8e912a01
} from "./types";
import { createBrowserClient } from "@supabase/ssr";
import getServerSupabase from "../supabase/getServerSupabase";

const isClient = typeof window !== "undefined";

export default class BackendAPI {
  private baseUrl: string;
  private wsUrl: string;
  private webSocket: WebSocket | null = null;
  private wsConnecting: Promise<void> | null = null;
  private wsMessageHandlers: Record<string, Set<(data: any) => void>> = {};
  heartbeatInterval: number | null = null;
  readonly HEARTBEAT_INTERVAL = 10_0000; // 100 seconds
  readonly HEARTBEAT_TIMEOUT = 10_000; // 10 seconds
  heartbeatTimeoutId: number | null = null;

  constructor(
    baseUrl: string = process.env.NEXT_PUBLIC_AGPT_SERVER_URL ||
      "http://localhost:8006/api",
    wsUrl: string = process.env.NEXT_PUBLIC_AGPT_WS_SERVER_URL ||
      "ws://localhost:8001/ws",
  ) {
    this.baseUrl = baseUrl;
    this.wsUrl = wsUrl;
  }

  private get supabaseClient(): SupabaseClient | null {
    return isClient
      ? createBrowserClient(
          process.env.NEXT_PUBLIC_SUPABASE_URL!,
          process.env.NEXT_PUBLIC_SUPABASE_ANON_KEY!,
        )
      : getServerSupabase();
  }

  async isAuthenticated(): Promise<boolean> {
    if (!this.supabaseClient) return false;
    const {
      data: { user },
    } = await this.supabaseClient?.auth.getUser();
    return user != null;
  }

  createUser(): Promise<User> {
    return this._request("POST", "/auth/user", {});
  }

  updateUserEmail(email: string): Promise<{ email: string }> {
    return this._request("POST", "/auth/user/email", { email });
  }

  ////////////////////////////////////////
  /////////////// CREDITS ////////////////
  ////////////////////////////////////////

  getUserCredit(): Promise<{ credits: number }> {
    try {
      return this._get("/credits");
    } catch (error) {
      return Promise.resolve({ credits: 0 });
    }
  }

  getUserPreferences(): Promise<NotificationPreferenceDTO> {
    return this._get("/auth/user/preferences");
  }

  updateUserPreferences(
    preferences: NotificationPreferenceDTO,
  ): Promise<NotificationPreference> {
    return this._request("POST", "/auth/user/preferences", preferences);
  }

  getAutoTopUpConfig(): Promise<{ amount: number; threshold: number }> {
    return this._get("/credits/auto-top-up");
  }

  setAutoTopUpConfig(config: {
    amount: number;
    threshold: number;
  }): Promise<{ amount: number; threshold: number }> {
    return this._request("POST", "/credits/auto-top-up", config);
  }

  getTransactionHistory(
    lastTransction: Date | null = null,
    countLimit: number | null = null,
    transactionType: string | null = null,
  ): Promise<TransactionHistory> {
    const filters: Record<string, any> = {};
    if (lastTransction) filters.transaction_time = lastTransction;
    if (countLimit) filters.transaction_count_limit = countLimit;
    if (transactionType) filters.transaction_type = transactionType;
    return this._get(`/credits/transactions`, filters);
  }

  getRefundRequests(): Promise<RefundRequest[]> {
    return this._get(`/credits/refunds`);
  }

  requestTopUp(credit_amount: number): Promise<{ checkout_url: string }> {
    return this._request("POST", "/credits", { credit_amount });
  }

  refundTopUp(transaction_key: string, reason: string): Promise<number> {
    return this._request("POST", `/credits/${transaction_key}/refund`, {
      reason,
    });
  }

  getUserPaymentPortalLink(): Promise<{ url: string }> {
    return this._get("/credits/manage");
  }

  fulfillCheckout(): Promise<void> {
    return this._request("PATCH", "/credits");
  }

  ////////////////////////////////////////
  ////////////// ONBOARDING //////////////
  ////////////////////////////////////////

  getUserOnboarding(): Promise<UserOnboarding> {
    return this._get("/onboarding");
  }

  updateUserOnboarding(onboarding: Partial<UserOnboarding>): Promise<void> {
    return this._request("PATCH", "/onboarding", onboarding);
  }

  getOnboardingAgents(): Promise<StoreAgentDetails[]> {
    return this._get("/onboarding/agents");
  }

  /** Check if onboarding is enabled not if user finished it or not. */
  isOnboardingEnabled(): Promise<boolean> {
    return this._get("/onboarding/enabled");
  }

  ////////////////////////////////////////
  //////////////// GRAPHS ////////////////
  ////////////////////////////////////////

  getBlocks(): Promise<Block[]> {
    return this._get("/blocks");
  }

  listGraphs(): Promise<GraphMeta[]> {
    return this._get(`/graphs`);
  }

  getGraph(
    id: GraphID,
    version?: number,
    for_export?: boolean,
  ): Promise<Graph> {
    let query: Record<string, any> = {};
    if (version !== undefined) {
      query["version"] = version;
    }
    if (for_export !== undefined) {
      query["for_export"] = for_export;
    }
    return this._get(`/graphs/${id}`, query);
  }

  getGraphAllVersions(id: GraphID): Promise<Graph[]> {
    return this._get(`/graphs/${id}/versions`);
  }

  createGraph(graph: GraphCreatable): Promise<Graph> {
    let requestBody = { graph } as GraphCreateRequestBody;

    return this._request("POST", "/graphs", requestBody);
  }

  updateGraph(id: GraphID, graph: GraphUpdateable): Promise<Graph> {
    return this._request("PUT", `/graphs/${id}`, graph);
  }

  deleteGraph(id: GraphID): Promise<void> {
    return this._request("DELETE", `/graphs/${id}`);
  }

  setGraphActiveVersion(id: GraphID, version: number): Promise<Graph> {
    return this._request("PUT", `/graphs/${id}/versions/active`, {
      active_graph_version: version,
    });
  }

  executeGraph(
    id: GraphID,
    version: number,
    inputData: { [key: string]: any } = {},
  ): Promise<{ graph_exec_id: GraphExecutionID }> {
    return this._request("POST", `/graphs/${id}/execute/${version}`, inputData);
  }

  getExecutions(): Promise<GraphExecutionMeta[]> {
    return this._get(`/executions`).then((results) =>
      results.map(parseGraphExecutionTimestamps),
    );
  }

  getGraphExecutions(graphID: GraphID): Promise<GraphExecutionMeta[]> {
    return this._get(`/graphs/${graphID}/executions`).then((results) =>
      results.map(parseGraphExecutionTimestamps),
    );
  }

  async getGraphExecutionInfo(
    graphID: GraphID,
    runID: GraphExecutionID,
  ): Promise<GraphExecution> {
    const result = await this._get(`/graphs/${graphID}/executions/${runID}`);
    return parseGraphExecutionTimestamps<GraphExecution>(result);
  }

  async stopGraphExecution(
    graphID: GraphID,
    runID: GraphExecutionID,
  ): Promise<GraphExecution> {
    const result = await this._request(
      "POST",
      `/graphs/${graphID}/executions/${runID}/stop`,
    );
    return parseGraphExecutionTimestamps<GraphExecution>(result);
  }

  async deleteGraphExecution(runID: GraphExecutionID): Promise<void> {
    await this._request("DELETE", `/executions/${runID}`);
  }

  oAuthLogin(
    provider: string,
    scopes?: string[],
  ): Promise<{ login_url: string; state_token: string }> {
    const query = scopes ? { scopes: scopes.join(",") } : undefined;
    return this._get(`/integrations/${provider}/login`, query);
  }

  oAuthCallback(
    provider: string,
    code: string,
    state_token: string,
  ): Promise<CredentialsMetaResponse> {
    return this._request("POST", `/integrations/${provider}/callback`, {
      code,
      state_token,
    });
  }

  createAPIKeyCredentials(
    credentials: Omit<APIKeyCredentials, "id" | "type">,
  ): Promise<APIKeyCredentials> {
    return this._request(
      "POST",
      `/integrations/${credentials.provider}/credentials`,
      { ...credentials, type: "api_key" },
    );
  }

  createUserPasswordCredentials(
    credentials: Omit<UserPasswordCredentials, "id" | "type">,
  ): Promise<UserPasswordCredentials> {
    return this._request(
      "POST",
      `/integrations/${credentials.provider}/credentials`,
      { ...credentials, type: "user_password" },
    );
  }

  listCredentials(provider?: string): Promise<CredentialsMetaResponse[]> {
    return this._get(
      provider
        ? `/integrations/${provider}/credentials`
        : "/integrations/credentials",
    );
  }

  getCredentials(provider: string, id: string): Promise<Credentials> {
    return this._get(`/integrations/${provider}/credentials/${id}`);
  }

  deleteCredentials(
    provider: string,
    id: string,
    force: boolean = true,
  ): Promise<
    CredentialsDeleteResponse | CredentialsDeleteNeedConfirmationResponse
  > {
    return this._request(
      "DELETE",
      `/integrations/${provider}/credentials/${id}`,
      force ? { force: true } : undefined,
    );
  }

  // API Key related requests
  async createAPIKey(
    name: string,
    permissions: APIKeyPermission[],
    description?: string,
  ): Promise<CreateAPIKeyResponse> {
    return this._request("POST", "/api-keys", {
      name,
      permissions,
      description,
    });
  }

  async listAPIKeys(): Promise<APIKey[]> {
    return this._get("/api-keys");
  }

  async revokeAPIKey(keyId: string): Promise<APIKey> {
    return this._request("DELETE", `/api-keys/${keyId}`);
  }

  async updateAPIKeyPermissions(
    keyId: string,
    permissions: APIKeyPermission[],
  ): Promise<APIKey> {
    return this._request("PUT", `/api-keys/${keyId}/permissions`, {
      permissions,
    });
  }

  /**
   * @returns `true` if a ping event was received, `false` if provider doesn't support pinging but the webhook exists.
   * @throws  `Error` if the webhook does not exist.
   * @throws  `Error` if the attempt to ping timed out.
   */
  async pingWebhook(webhook_id: string): Promise<boolean> {
    return this._request("POST", `/integrations/webhooks/${webhook_id}/ping`);
  }

  logMetric(metric: AnalyticsMetrics) {
    return this._request("POST", "/analytics/log_raw_metric", metric);
  }

  logAnalytic(analytic: AnalyticsDetails) {
    return this._request("POST", "/analytics/log_raw_analytics", analytic);
  }

  ////////////////////////////////////////
  ///////////// V2 STORE API /////////////
  ////////////////////////////////////////

  getStoreProfile(): Promise<ProfileDetails | null> {
    try {
      const result = this._get("/store/profile");
      return result;
    } catch (error) {
      console.error("Error fetching store profile:", error);
      return Promise.resolve(null);
    }
  }

  getStoreAgents(params?: {
    featured?: boolean;
    creator?: string;
    sorted_by?: string;
    search_query?: string;
    category?: string;
    page?: number;
    page_size?: number;
  }): Promise<StoreAgentsResponse> {
    return this._get("/store/agents", params);
  }

  getStoreAgent(
    username: string,
    agentName: string,
  ): Promise<StoreAgentDetails> {
    return this._get(
      `/store/agents/${encodeURIComponent(username)}/${encodeURIComponent(
        agentName,
      )}`,
    );
  }

  getAgentMetaByStoreListingVersionId(
    storeListingVersionID: string,
  ): Promise<GraphMeta> {
    return this._get(`/store/graph/${storeListingVersionID}`);
  }

  getStoreAgentByVersionId(
    storeListingVersionID: string,
  ): Promise<StoreAgentDetails> {
    return this._get(`/store/agents/${storeListingVersionID}`);
  }

  getStoreCreators(params?: {
    featured?: boolean;
    search_query?: string;
    sorted_by?: string;
    page?: number;
    page_size?: number;
  }): Promise<CreatorsResponse> {
    return this._get("/store/creators", params);
  }

  getStoreCreator(username: string): Promise<CreatorDetails> {
    return this._get(`/store/creator/${encodeURIComponent(username)}`);
  }

  getStoreSubmissions(params?: {
    page?: number;
    page_size?: number;
  }): Promise<StoreSubmissionsResponse> {
    return this._get("/store/submissions", params);
  }

  createStoreSubmission(
    submission: StoreSubmissionRequest,
  ): Promise<StoreSubmission> {
    return this._request("POST", "/store/submissions", submission);
  }

  generateStoreSubmissionImage(
    agent_id: string,
  ): Promise<{ image_url: string }> {
    return this._request(
      "POST",
      "/store/submissions/generate_image?agent_id=" + agent_id,
    );
  }

  deleteStoreSubmission(submission_id: string): Promise<boolean> {
    return this._request("DELETE", `/store/submissions/${submission_id}`);
  }

  uploadStoreSubmissionMedia(file: File): Promise<string> {
    const formData = new FormData();
    formData.append("file", file);
    return this._uploadFile("/store/submissions/media", file);
  }

  updateStoreProfile(profile: ProfileDetails): Promise<ProfileDetails> {
    return this._request("POST", "/store/profile", profile);
  }

  reviewAgent(
    username: string,
    agentName: string,
    review: StoreReviewCreate,
  ): Promise<StoreReview> {
    return this._request(
      "POST",
      `/store/agents/${encodeURIComponent(username)}/${encodeURIComponent(
        agentName,
      )}/review`,
      review,
    );
  }

  getMyAgents(params?: {
    page?: number;
    page_size?: number;
  }): Promise<MyAgentsResponse> {
    return this._get("/store/myagents", params);
  }

  downloadStoreAgent(
    storeListingVersionId: string,
    version?: number,
  ): Promise<BlobPart> {
    const url = version
      ? `/store/download/agents/${storeListingVersionId}?version=${version}`
      : `/store/download/agents/${storeListingVersionId}`;

    return this._get(url);
  }

<<<<<<< HEAD
  /////////////////////////////////////////
  /////////// Admin API ///////////////////
  /////////////////////////////////////////
=======
  ////////////////////////////////////////
  ////////////// Admin API ///////////////
  ////////////////////////////////////////
>>>>>>> 8e912a01

  getAdminListingsWithVersions(params?: {
    status?: SubmissionStatus;
    search?: string;
    page?: number;
    page_size?: number;
  }): Promise<StoreListingsWithVersionsResponse> {
    return this._get("/store/admin/listings", params);
  }

  reviewSubmissionAdmin(
    storeListingVersionId: string,
    review: ReviewSubmissionRequest,
  ): Promise<StoreSubmission> {
    return this._request(
      "POST",
      `/store/admin/submissions/${storeListingVersionId}/review`,
      review,
    );
  }

<<<<<<< HEAD
  addUserCredits(
    user_id: string,
    amount: number,
    comments: string,
  ): Promise<AddUserCreditsResponse> {
    return this._request("POST", "/credits/admin/add_credits", {
      user_id,
      amount,
      comments,
    });
  }

  getUsersHistory(params?: {
    search?: string;
    page?: number;
    page_size?: number;
  }): Promise<UsersBalanceHistoryResponse> {
    return this._get("/credits/admin/users_history", params);
  }

  /////////////////////////////////////////
  /////////// V2 LIBRARY API //////////////
  /////////////////////////////////////////
=======
  ////////////////////////////////////////
  //////////// V2 LIBRARY API ////////////
  ////////////////////////////////////////
>>>>>>> 8e912a01

  listLibraryAgents(params?: {
    search_term?: string;
    sort_by?: LibraryAgentSortEnum;
    page?: number;
    page_size?: number;
  }): Promise<LibraryAgentResponse> {
    return this._get("/library/agents", params);
  }

  getLibraryAgent(id: LibraryAgentID): Promise<LibraryAgent> {
    return this._get(`/library/agents/${id}`);
  }

  addMarketplaceAgentToLibrary(
    storeListingVersionID: string,
  ): Promise<LibraryAgent> {
    return this._request("POST", "/library/agents", {
      store_listing_version_id: storeListingVersionID,
    });
  }

  async updateLibraryAgent(
    libraryAgentId: LibraryAgentID,
    params: {
      auto_update_version?: boolean;
      is_favorite?: boolean;
      is_archived?: boolean;
      is_deleted?: boolean;
    },
  ): Promise<void> {
    await this._request("PUT", `/library/agents/${libraryAgentId}`, params);
  }

  listLibraryAgentPresets(params?: {
    page?: number;
    page_size?: number;
  }): Promise<LibraryAgentPresetResponse> {
    return this._get("/library/presets", params);
  }

  getLibraryAgentPreset(presetId: string): Promise<LibraryAgentPreset> {
    return this._get(`/library/presets/${presetId}`);
  }

  createLibraryAgentPreset(
    preset: CreateLibraryAgentPresetRequest,
  ): Promise<LibraryAgentPreset> {
    return this._request("POST", "/library/presets", preset);
  }

  updateLibraryAgentPreset(
    presetId: string,
    preset: CreateLibraryAgentPresetRequest,
  ): Promise<LibraryAgentPreset> {
    return this._request("PUT", `/library/presets/${presetId}`, preset);
  }

  async deleteLibraryAgentPreset(presetId: string): Promise<void> {
    await this._request("DELETE", `/library/presets/${presetId}`);
  }

  executeLibraryAgentPreset(
    presetId: string,
    graphId: GraphID,
    graphVersion: number,
    nodeInput: { [key: string]: any },
  ): Promise<{ id: string }> {
    return this._request("POST", `/library/presets/${presetId}/execute`, {
      graph_id: graphId,
      graph_version: graphVersion,
      node_input: nodeInput,
    });
  }

  //////////////////////////////////
  /////////// SCHEDULES ////////////
  //////////////////////////////////

  async createSchedule(schedule: ScheduleCreatable): Promise<Schedule> {
    return this._request("POST", `/schedules`, schedule).then(
      parseScheduleTimestamp,
    );
  }

  async deleteSchedule(scheduleId: ScheduleID): Promise<{ id: string }> {
    return this._request("DELETE", `/schedules/${scheduleId}`);
  }

  async listSchedules(): Promise<Schedule[]> {
    return this._get(`/schedules`).then((schedules) =>
      schedules.map(parseScheduleTimestamp),
    );
  }

  ////////////////////////////////////////
  ////////// INTERNAL FUNCTIONS //////////
  ////////////////////////////////////////

  private _get(path: string, query?: Record<string, any>) {
    return this._request("GET", path, query);
  }

  async askOtto(query: OttoQuery): Promise<OttoResponse> {
    return this._request("POST", "/otto/ask", query);
  }

  private async _uploadFile(path: string, file: File): Promise<string> {
    // Get session with retry logic
    let token = "no-token-found";
    let retryCount = 0;
    const maxRetries = 3;

    while (retryCount < maxRetries) {
      const {
        data: { session },
      } = (await this.supabaseClient?.auth.getSession()) || {
        data: { session: null },
      };

      if (session?.access_token) {
        token = session.access_token;
        break;
      }

      retryCount++;
      if (retryCount < maxRetries) {
        await new Promise((resolve) => setTimeout(resolve, 100 * retryCount));
      }
    }

    // Create a FormData object and append the file
    const formData = new FormData();
    formData.append("file", file);

    const response = await fetch(this.baseUrl + path, {
      method: "POST",
      headers: {
        ...(token && { Authorization: `Bearer ${token}` }),
      },
      body: formData,
    });

    if (!response.ok) {
      throw new Error(`Error uploading file: ${response.statusText}`);
    }

    // Parse the response appropriately
    const media_url = await response.text();
    return media_url;
  }

  private async _request(
    method: "GET" | "POST" | "PUT" | "PATCH" | "DELETE",
    path: string,
    payload?: Record<string, any>,
  ) {
    if (method !== "GET") {
      console.debug(`${method} ${path} payload:`, payload);
    }

    // Get session with retry logic
    let token = "no-token-found";
    let retryCount = 0;
    const maxRetries = 3;

    while (retryCount < maxRetries) {
      const {
        data: { session },
      } = (await this.supabaseClient?.auth.getSession()) || {
        data: { session: null },
      };

      if (session?.access_token) {
        token = session.access_token;
        break;
      }

      retryCount++;
      if (retryCount < maxRetries) {
        await new Promise((resolve) => setTimeout(resolve, 100 * retryCount));
      }
    }

    let url = this.baseUrl + path;
    const payloadAsQuery = ["GET", "DELETE"].includes(method);
    if (payloadAsQuery && payload) {
      // For GET requests, use payload as query
      const queryParams = new URLSearchParams(payload);
      url += `?${queryParams.toString()}`;
    }

    const hasRequestBody = !payloadAsQuery && payload !== undefined;
    const response = await fetch(url, {
      method,
      headers: {
        ...(hasRequestBody && { "Content-Type": "application/json" }),
        ...(token && { Authorization: `Bearer ${token}` }),
      },
      body: hasRequestBody ? JSON.stringify(payload) : undefined,
    });

    if (!response.ok) {
      console.warn(`${method} ${path} returned non-OK response:`, response);

      // console.warn("baseClient is attempting to redirect by changing window location")
      // if (
      //   response.status === 403 &&
      //   response.statusText === "Not authenticated" &&
      //   typeof window !== "undefined" // Check if in browser environment
      // ) {
      //   window.location.href = "/login";
      // }

      let errorDetail;
      try {
        const errorData = await response.json();
        if (
          Array.isArray(errorData.detail) &&
          errorData.detail.length > 0 &&
          errorData.detail[0].loc
        ) {
          // This appears to be a Pydantic validation error
          const errors = errorData.detail.map(
            (err: _PydanticValidationError) => {
              const location = err.loc.join(" -> ");
              return `${location}: ${err.msg}`;
            },
          );
          errorDetail = errors.join("\n");
        } else {
          errorDetail = errorData.detail || response.statusText;
        }
      } catch (e) {
        errorDetail = response.statusText;
      }

      throw new Error(errorDetail);
    }

    // Handle responses with no content (like DELETE requests)
    if (
      response.status === 204 ||
      response.headers.get("Content-Length") === "0"
    ) {
      return null;
    }

    try {
      return await response.json();
    } catch (e) {
      if (e instanceof SyntaxError) {
        console.warn(`${method} ${path} returned invalid JSON:`, e);
        return null;
      }
      throw e;
    }
  }

  ////////////////////////////////////////
  ////////////// WEBSOCKETS //////////////
  ////////////////////////////////////////

  subscribeToGraphExecution(graphExecID: GraphExecutionID): Promise<void> {
    return this.sendWebSocketMessage("subscribe_graph_execution", {
      graph_exec_id: graphExecID,
    });
  }

  subscribeToGraphExecutions(graphID: GraphID): Promise<void> {
    return this.sendWebSocketMessage("subscribe_graph_executions", {
      graph_id: graphID,
    });
  }

  async sendWebSocketMessage<M extends keyof WebsocketMessageTypeMap>(
    method: M,
    data: WebsocketMessageTypeMap[M],
    callCount = 0,
    callCountLimit = 4,
  ): Promise<void> {
    if (this.webSocket && this.webSocket.readyState === WebSocket.OPEN) {
      this.webSocket.send(JSON.stringify({ method, data }));
      return;
    }
    if (callCount >= callCountLimit) {
      throw new Error(
        `WebSocket connection not open after ${callCountLimit} attempts`,
      );
    }
    await this.connectWebSocket();
    if (callCount === 0) {
      return this.sendWebSocketMessage(method, data, callCount + 1);
    }
    const delayMs = 2 ** (callCount - 1) * 1000;
    await new Promise((res) => setTimeout(res, delayMs));
    return this.sendWebSocketMessage(method, data, callCount + 1);
  }

  onWebSocketMessage<M extends keyof WebsocketMessageTypeMap>(
    method: M,
    handler: (data: WebsocketMessageTypeMap[M]) => void,
  ): () => void {
    this.wsMessageHandlers[method] ??= new Set();
    this.wsMessageHandlers[method].add(handler);

    // Return detacher
    return () => this.wsMessageHandlers[method].delete(handler);
  }

  async connectWebSocket(): Promise<void> {
    this.wsConnecting ??= new Promise(async (resolve, reject) => {
      try {
        const token =
          (await this.supabaseClient?.auth.getSession())?.data.session
            ?.access_token || "";
        const wsUrlWithToken = `${this.wsUrl}?token=${token}`;
        this.webSocket = new WebSocket(wsUrlWithToken);

        this.webSocket.onopen = () => {
          this._startWSHeartbeat(); // Start heartbeat when connection opens
          resolve();
        };

        this.webSocket.onclose = (event) => {
          console.warn("WebSocket connection closed", event);
          this._stopWSHeartbeat(); // Stop heartbeat when connection closes
          this.wsConnecting = null;
          // Attempt to reconnect after a delay
          setTimeout(() => this.connectWebSocket(), 1000);
        };

        this.webSocket.onerror = (error) => {
          console.error("WebSocket error:", error);
          this._stopWSHeartbeat(); // Stop heartbeat on error
          this.wsConnecting = null;
          reject(error);
        };

        this.webSocket.onmessage = (event) => {
          const message: WebsocketMessage = JSON.parse(event.data);

          // Handle heartbeat response
          if (message.method === "heartbeat" && message.data === "pong") {
            this._handleWSHeartbeatResponse();
            return;
          }

          if (message.method === "node_execution_event") {
            message.data = parseNodeExecutionResultTimestamps(message.data);
          } else if (message.method == "graph_execution_event") {
            message.data = parseGraphExecutionTimestamps(message.data);
          }
          this.wsMessageHandlers[message.method]?.forEach((handler) =>
            handler(message.data),
          );
        };
      } catch (error) {
        console.error("Error connecting to WebSocket:", error);
        reject(error);
      }
    });
    return this.wsConnecting;
  }

  disconnectWebSocket() {
    this._stopWSHeartbeat(); // Stop heartbeat when disconnecting
    if (this.webSocket && this.webSocket.readyState === WebSocket.OPEN) {
      this.webSocket.close();
    }
  }

  _startWSHeartbeat() {
    this._stopWSHeartbeat();
    this.heartbeatInterval = window.setInterval(() => {
      if (this.webSocket?.readyState === WebSocket.OPEN) {
        this.webSocket.send(
          JSON.stringify({
            method: "heartbeat",
            data: "ping",
            success: true,
          }),
        );

        this.heartbeatTimeoutId = window.setTimeout(() => {
          console.warn("Heartbeat timeout - reconnecting");
          this.webSocket?.close();
          this.connectWebSocket();
        }, this.HEARTBEAT_TIMEOUT);
      }
    }, this.HEARTBEAT_INTERVAL);
  }

  _stopWSHeartbeat() {
    if (this.heartbeatInterval) {
      clearInterval(this.heartbeatInterval);
      this.heartbeatInterval = null;
    }
    if (this.heartbeatTimeoutId) {
      clearTimeout(this.heartbeatTimeoutId);
      this.heartbeatTimeoutId = null;
    }
  }

  _handleWSHeartbeatResponse() {
    if (this.heartbeatTimeoutId) {
      clearTimeout(this.heartbeatTimeoutId);
      this.heartbeatTimeoutId = null;
    }
  }
}

/* *** UTILITY TYPES *** */

type GraphCreateRequestBody = {
  graph: GraphCreatable;
};

type WebsocketMessageTypeMap = {
  subscribe_graph_execution: { graph_exec_id: GraphExecutionID };
  subscribe_graph_executions: { graph_id: GraphID };
  graph_execution_event: GraphExecution;
  node_execution_event: NodeExecutionResult;
  heartbeat: "ping" | "pong";
};

type WebsocketMessage = {
  [M in keyof WebsocketMessageTypeMap]: {
    method: M;
    data: WebsocketMessageTypeMap[M];
  };
}[keyof WebsocketMessageTypeMap];

type _PydanticValidationError = {
  type: string;
  loc: string[];
  msg: string;
  input: any;
};

/* *** HELPER FUNCTIONS *** */

function parseGraphExecutionTimestamps<
  T extends GraphExecutionMeta | GraphExecution,
>(result: any): T {
  const fixed = _parseObjectTimestamps<T>(result, ["started_at", "ended_at"]);
  if ("node_executions" in fixed && fixed.node_executions) {
    fixed.node_executions = fixed.node_executions.map(
      parseNodeExecutionResultTimestamps,
    );
  }
  return fixed;
}

function parseNodeExecutionResultTimestamps(result: any): NodeExecutionResult {
  return _parseObjectTimestamps<NodeExecutionResult>(result, [
    "add_time",
    "queue_time",
    "start_time",
    "end_time",
  ]);
}

function parseScheduleTimestamp(result: any): Schedule {
  return _parseObjectTimestamps<Schedule>(result, ["next_run_time"]);
}

function _parseObjectTimestamps<T>(obj: any, keys: (keyof T)[]): T {
  const result = { ...obj };
  keys.forEach(
    (key) => (result[key] = result[key] ? new Date(result[key]) : undefined),
  );
  return result;
}<|MERGE_RESOLUTION|>--- conflicted
+++ resolved
@@ -53,11 +53,8 @@
   UserOnboarding,
   ReviewSubmissionRequest,
   SubmissionStatus,
-<<<<<<< HEAD
   AddUserCreditsResponse,
   UsersBalanceHistoryResponse,
-=======
->>>>>>> 8e912a01
 } from "./types";
 import { createBrowserClient } from "@supabase/ssr";
 import getServerSupabase from "../supabase/getServerSupabase";
@@ -535,15 +532,9 @@
     return this._get(url);
   }
 
-<<<<<<< HEAD
   /////////////////////////////////////////
   /////////// Admin API ///////////////////
   /////////////////////////////////////////
-=======
-  ////////////////////////////////////////
-  ////////////// Admin API ///////////////
-  ////////////////////////////////////////
->>>>>>> 8e912a01
 
   getAdminListingsWithVersions(params?: {
     status?: SubmissionStatus;
@@ -565,7 +556,6 @@
     );
   }
 
-<<<<<<< HEAD
   addUserCredits(
     user_id: string,
     amount: number,
@@ -589,11 +579,6 @@
   /////////////////////////////////////////
   /////////// V2 LIBRARY API //////////////
   /////////////////////////////////////////
-=======
-  ////////////////////////////////////////
-  //////////// V2 LIBRARY API ////////////
-  ////////////////////////////////////////
->>>>>>> 8e912a01
 
   listLibraryAgents(params?: {
     search_term?: string;
