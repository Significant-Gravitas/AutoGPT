import { getWebSocketToken } from "@/lib/supabase/actions";
import { getServerSupabase } from "@/lib/supabase/server/getServerSupabase";
import { createBrowserClient } from "@supabase/ssr";
import type { SupabaseClient } from "@supabase/supabase-js";
import type {
  AddUserCreditsResponse,
  AnalyticsDetails,
  AnalyticsMetrics,
  APIKey,
  APIKeyCredentials,
  APIKeyPermission,
  Block,
  CreateAPIKeyResponse,
  CreatorDetails,
  CreatorsResponse,
  Credentials,
  CredentialsDeleteNeedConfirmationResponse,
  CredentialsDeleteResponse,
  CredentialsMetaInput,
  CredentialsMetaResponse,
  Graph,
  GraphCreatable,
  GraphExecution,
  GraphExecutionID,
  GraphExecutionMeta,
  GraphID,
  GraphMeta,
  GraphUpdateable,
  HostScopedCredentials,
  LibraryAgent,
  LibraryAgentID,
  LibraryAgentPreset,
  LibraryAgentPresetCreatable,
  LibraryAgentPresetCreatableFromGraphExecution,
  LibraryAgentPresetID,
  LibraryAgentPresetResponse,
  LibraryAgentPresetUpdatable,
  LibraryAgentResponse,
  LibraryAgentSortEnum,
  MyAgentsResponse,
  NodeExecutionResult,
  NotificationPreference,
  NotificationPreferenceDTO,
  OttoQuery,
  OttoResponse,
  ProfileDetails,
  RefundRequest,
  ReviewSubmissionRequest,
  Schedule,
  ScheduleCreatable,
  ScheduleID,
  StoreAgentDetails,
  StoreAgentsResponse,
  StoreListingsWithVersionsResponse,
  StoreReview,
  StoreReviewCreate,
  StoreSubmission,
  StoreSubmissionRequest,
  StoreSubmissionsResponse,
  SubmissionStatus,
  TransactionHistory,
  User,
  UserOnboarding,
  UserPasswordCredentials,
  UsersBalanceHistoryResponse,
} from "./types";

const isClient = typeof window !== "undefined";

export default class BackendAPI {
  private baseUrl: string;
  private wsUrl: string;
  private webSocket: WebSocket | null = null;
  private wsConnecting: Promise<void> | null = null;
  private wsOnConnectHandlers: Set<() => void> = new Set();
  private wsOnDisconnectHandlers: Set<() => void> = new Set();
  private wsMessageHandlers: Record<string, Set<(data: any) => void>> = {};
  private isIntentionallyDisconnected: boolean = false;

  readonly HEARTBEAT_INTERVAL = 100_000; // 100 seconds
  readonly HEARTBEAT_TIMEOUT = 10_000; // 10 seconds
  heartbeatIntervalID: number | null = null;
  heartbeatTimeoutID: number | null = null;

  constructor(
    baseUrl: string = process.env.NEXT_PUBLIC_AGPT_SERVER_URL ||
      "http://localhost:8006/api",
    wsUrl: string = process.env.NEXT_PUBLIC_AGPT_WS_SERVER_URL ||
      "ws://localhost:8001/ws",
  ) {
    this.baseUrl = baseUrl;
    this.wsUrl = wsUrl;
  }

  private async getSupabaseClient(): Promise<SupabaseClient | null> {
    return isClient
      ? createBrowserClient(
          process.env.NEXT_PUBLIC_SUPABASE_URL!,
          process.env.NEXT_PUBLIC_SUPABASE_ANON_KEY!,
          { isSingleton: true },
        )
      : await getServerSupabase();
  }

  async isAuthenticated(): Promise<boolean> {
    const supabaseClient = await this.getSupabaseClient();
    if (!supabaseClient) return false;
    const {
      data: { session },
    } = await supabaseClient.auth.getSession();
    return session != null;
  }

  createUser(): Promise<User> {
    return this._request("POST", "/auth/user", {});
  }

  updateUserEmail(email: string): Promise<{ email: string }> {
    return this._request("POST", "/auth/user/email", { email });
  }

  ////////////////////////////////////////
  /////////////// CREDITS ////////////////
  ////////////////////////////////////////

  getUserCredit(): Promise<{ credits: number }> {
    try {
      return this._get("/credits");
    } catch {
      return Promise.resolve({ credits: 0 });
    }
  }

  getUserPreferences(): Promise<NotificationPreferenceDTO> {
    return this._get("/auth/user/preferences");
  }

  updateUserPreferences(
    preferences: NotificationPreferenceDTO,
  ): Promise<NotificationPreference> {
    return this._request("POST", "/auth/user/preferences", preferences);
  }

  getAutoTopUpConfig(): Promise<{ amount: number; threshold: number }> {
    return this._get("/credits/auto-top-up");
  }

  setAutoTopUpConfig(config: {
    amount: number;
    threshold: number;
  }): Promise<{ amount: number; threshold: number }> {
    return this._request("POST", "/credits/auto-top-up", config);
  }

  getTransactionHistory(
    lastTransction: Date | null = null,
    countLimit: number | null = null,
    transactionType: string | null = null,
  ): Promise<TransactionHistory> {
    const filters: Record<string, any> = {};
    if (lastTransction) filters.transaction_time = lastTransction;
    if (countLimit) filters.transaction_count_limit = countLimit;
    if (transactionType) filters.transaction_type = transactionType;
    return this._get(`/credits/transactions`, filters);
  }

  getRefundRequests(): Promise<RefundRequest[]> {
    return this._get(`/credits/refunds`);
  }

  requestTopUp(credit_amount: number): Promise<{ checkout_url: string }> {
    return this._request("POST", "/credits", { credit_amount });
  }

  refundTopUp(transaction_key: string, reason: string): Promise<number> {
    return this._request("POST", `/credits/${transaction_key}/refund`, {
      reason,
    });
  }

  getUserPaymentPortalLink(): Promise<{ url: string }> {
    return this._get("/credits/manage");
  }

  fulfillCheckout(): Promise<void> {
    return this._request("PATCH", "/credits");
  }

  ////////////////////////////////////////
  ////////////// ONBOARDING //////////////
  ////////////////////////////////////////

  getUserOnboarding(): Promise<UserOnboarding> {
    return this._get("/onboarding");
  }

  updateUserOnboarding(
    onboarding: Omit<Partial<UserOnboarding>, "rewardedFor">,
  ): Promise<void> {
    return this._request("PATCH", "/onboarding", onboarding);
  }

  getOnboardingAgents(): Promise<StoreAgentDetails[]> {
    return this._get("/onboarding/agents");
  }

  /** Check if onboarding is enabled not if user finished it or not. */
  isOnboardingEnabled(): Promise<boolean> {
    return this._get("/onboarding/enabled");
  }

  ////////////////////////////////////////
  //////////////// GRAPHS ////////////////
  ////////////////////////////////////////

  getBlocks(): Promise<Block[]> {
    return this._get("/blocks");
  }

  listGraphs(): Promise<GraphMeta[]> {
    return this._get(`/graphs`);
  }

  async getGraph(
    id: GraphID,
    version?: number,
    for_export?: boolean,
  ): Promise<Graph> {
    const query: Record<string, any> = {};
    if (version !== undefined) {
      query["version"] = version;
    }
    if (for_export !== undefined) {
      query["for_export"] = for_export;
    }
    const graph = await this._get(`/graphs/${id}`, query);
    if (for_export) delete graph.user_id;
    return graph;
  }

  getGraphAllVersions(id: GraphID): Promise<Graph[]> {
    return this._get(`/graphs/${id}/versions`);
  }

  createGraph(graph: GraphCreatable): Promise<Graph> {
    const requestBody = { graph } as GraphCreateRequestBody;

    return this._request("POST", "/graphs", requestBody);
  }

  updateGraph(id: GraphID, graph: GraphUpdateable): Promise<Graph> {
    return this._request("PUT", `/graphs/${id}`, graph);
  }

  deleteGraph(id: GraphID): Promise<void> {
    return this._request("DELETE", `/graphs/${id}`);
  }

  setGraphActiveVersion(id: GraphID, version: number): Promise<Graph> {
    return this._request("PUT", `/graphs/${id}/versions/active`, {
      active_graph_version: version,
    });
  }

  executeGraph(
    id: GraphID,
    version: number,
    inputs: { [key: string]: any } = {},
    credentials_inputs: { [key: string]: CredentialsMetaInput } = {},
  ): Promise<{ graph_exec_id: GraphExecutionID }> {
    return this._request("POST", `/graphs/${id}/execute/${version}`, {
      inputs,
      credentials_inputs,
    });
  }

  getExecutions(): Promise<GraphExecutionMeta[]> {
    return this._get(`/executions`).then((results) =>
      results.map(parseGraphExecutionTimestamps),
    );
  }

  getGraphExecutions(graphID: GraphID): Promise<GraphExecutionMeta[]> {
    return this._get(`/graphs/${graphID}/executions`).then((results) =>
      results.map(parseGraphExecutionTimestamps),
    );
  }

  async getGraphExecutionInfo(
    graphID: GraphID,
    runID: GraphExecutionID,
  ): Promise<GraphExecution> {
    const result = await this._get(`/graphs/${graphID}/executions/${runID}`);
    return parseGraphExecutionTimestamps<GraphExecution>(result);
  }

  async stopGraphExecution(
    graphID: GraphID,
    runID: GraphExecutionID,
  ): Promise<GraphExecution> {
    const result = await this._request(
      "POST",
      `/graphs/${graphID}/executions/${runID}/stop`,
    );
    return parseGraphExecutionTimestamps<GraphExecution>(result);
  }

  async deleteGraphExecution(runID: GraphExecutionID): Promise<void> {
    await this._request("DELETE", `/executions/${runID}`);
  }

  oAuthLogin(
    provider: string,
    scopes?: string[],
  ): Promise<{ login_url: string; state_token: string }> {
    const query = scopes ? { scopes: scopes.join(",") } : undefined;
    return this._get(`/integrations/${provider}/login`, query);
  }

  oAuthCallback(
    provider: string,
    code: string,
    state_token: string,
  ): Promise<CredentialsMetaResponse> {
    return this._request("POST", `/integrations/${provider}/callback`, {
      code,
      state_token,
    });
  }

  createAPIKeyCredentials(
    credentials: Omit<APIKeyCredentials, "id" | "type">,
  ): Promise<APIKeyCredentials> {
    return this._request(
      "POST",
      `/integrations/${credentials.provider}/credentials`,
      { ...credentials, type: "api_key" },
    );
  }

  createUserPasswordCredentials(
    credentials: Omit<UserPasswordCredentials, "id" | "type">,
  ): Promise<UserPasswordCredentials> {
    return this._request(
      "POST",
      `/integrations/${credentials.provider}/credentials`,
      { ...credentials, type: "user_password" },
    );
  }

  createHostScopedCredentials(
    credentials: Omit<HostScopedCredentials, "id" | "type">,
  ): Promise<HostScopedCredentials> {
    return this._request(
      "POST",
      `/integrations/${credentials.provider}/credentials`,
      { ...credentials, type: "host_scoped" },
    );
  }

  listProviders(): Promise<string[]> {
    return this._get("/integrations/providers");
  }

  listCredentials(provider?: string): Promise<CredentialsMetaResponse[]> {
    return this._get(
      provider
        ? `/integrations/${provider}/credentials`
        : "/integrations/credentials",
    );
  }

  getCredentials(provider: string, id: string): Promise<Credentials> {
    return this._get(`/integrations/${provider}/credentials/${id}`);
  }

  deleteCredentials(
    provider: string,
    id: string,
    force: boolean = true,
  ): Promise<
    CredentialsDeleteResponse | CredentialsDeleteNeedConfirmationResponse
  > {
    return this._request(
      "DELETE",
      `/integrations/${provider}/credentials/${id}`,
      force ? { force: true } : undefined,
    );
  }

  // API Key related requests
  async createAPIKey(
    name: string,
    permissions: APIKeyPermission[],
    description?: string,
  ): Promise<CreateAPIKeyResponse> {
    return this._request("POST", "/api-keys", {
      name,
      permissions,
      description,
    });
  }

  async listAPIKeys(): Promise<APIKey[]> {
    return this._get("/api-keys");
  }

  async revokeAPIKey(keyId: string): Promise<APIKey> {
    return this._request("DELETE", `/api-keys/${keyId}`);
  }

  async updateAPIKeyPermissions(
    keyId: string,
    permissions: APIKeyPermission[],
  ): Promise<APIKey> {
    return this._request("PUT", `/api-keys/${keyId}/permissions`, {
      permissions,
    });
  }

  /**
   * @returns `true` if a ping event was received, `false` if provider doesn't support pinging but the webhook exists.
   * @throws  `Error` if the webhook does not exist.
   * @throws  `Error` if the attempt to ping timed out.
   */
  async pingWebhook(webhook_id: string): Promise<boolean> {
    return this._request("POST", `/integrations/webhooks/${webhook_id}/ping`);
  }

  logMetric(metric: AnalyticsMetrics) {
    return this._request("POST", "/analytics/log_raw_metric", metric);
  }

  logAnalytic(analytic: AnalyticsDetails) {
    return this._request("POST", "/analytics/log_raw_analytics", analytic);
  }

  ////////////////////////////////////////
  ///////////// V2 STORE API /////////////
  ////////////////////////////////////////

  getStoreProfile(): Promise<ProfileDetails | null> {
    try {
      const result = this._get("/store/profile");
      return result;
    } catch (error) {
      console.error("Error fetching store profile:", error);
      return Promise.resolve(null);
    }
  }

  getStoreAgents(params?: {
    featured?: boolean;
    creator?: string;
    sorted_by?: string;
    search_query?: string;
    category?: string;
    page?: number;
    page_size?: number;
  }): Promise<StoreAgentsResponse> {
    return this._get("/store/agents", params);
  }

  getStoreAgent(
    username: string,
    agentName: string,
  ): Promise<StoreAgentDetails> {
    return this._get(
      `/store/agents/${encodeURIComponent(username)}/${encodeURIComponent(
        agentName,
      )}`,
    );
  }

  getGraphMetaByStoreListingVersionID(
    storeListingVersionID: string,
  ): Promise<GraphMeta> {
    return this._get(`/store/graph/${storeListingVersionID}`);
  }

  getStoreAgentByVersionId(
    storeListingVersionID: string,
  ): Promise<StoreAgentDetails> {
    return this._get(`/store/agents/${storeListingVersionID}`);
  }

  getStoreCreators(params?: {
    featured?: boolean;
    search_query?: string;
    sorted_by?: string;
    page?: number;
    page_size?: number;
  }): Promise<CreatorsResponse> {
    return this._get("/store/creators", params);
  }

  getStoreCreator(username: string): Promise<CreatorDetails> {
    return this._get(`/store/creator/${encodeURIComponent(username)}`);
  }

  getStoreSubmissions(params?: {
    page?: number;
    page_size?: number;
  }): Promise<StoreSubmissionsResponse> {
    return this._get("/store/submissions", params);
  }

  createStoreSubmission(
    submission: StoreSubmissionRequest,
  ): Promise<StoreSubmission> {
    return this._request("POST", "/store/submissions", submission);
  }

  generateStoreSubmissionImage(
    agent_id: string,
  ): Promise<{ image_url: string }> {
    return this._request(
      "POST",
      "/store/submissions/generate_image?agent_id=" + agent_id,
    );
  }

  deleteStoreSubmission(submission_id: string): Promise<boolean> {
    return this._request("DELETE", `/store/submissions/${submission_id}`);
  }

  uploadStoreSubmissionMedia(file: File): Promise<string> {
    return this._uploadFile("/store/submissions/media", file);
  }

  uploadFile(
    file: File,
    provider: string = "gcs",
    expiration_hours: number = 24,
    onProgress?: (progress: number) => void,
  ): Promise<{
    file_uri: string;
    file_name: string;
    size: number;
    content_type: string;
    expires_in_hours: number;
  }> {
    return this._uploadFileWithProgress(
      "/files/upload",
      file,
      {
        provider,
        expiration_hours,
      },
      onProgress,
    ).then((response) => {
      if (typeof response === "string") {
        return JSON.parse(response);
      }
      return response;
    });
  }

  updateStoreProfile(profile: ProfileDetails): Promise<ProfileDetails> {
    return this._request("POST", "/store/profile", profile);
  }

  reviewAgent(
    username: string,
    agentName: string,
    review: StoreReviewCreate,
  ): Promise<StoreReview> {
    return this._request(
      "POST",
      `/store/agents/${encodeURIComponent(username)}/${encodeURIComponent(
        agentName,
      )}/review`,
      review,
    );
  }

  getMyAgents(params?: {
    page?: number;
    page_size?: number;
  }): Promise<MyAgentsResponse> {
    return this._get("/store/myagents", params);
  }

  downloadStoreAgent(
    storeListingVersionId: string,
    version?: number,
  ): Promise<BlobPart> {
    const url = version
      ? `/store/download/agents/${storeListingVersionId}?version=${version}`
      : `/store/download/agents/${storeListingVersionId}`;

    return this._get(url);
  }

  /////////////////////////////////////////
  /////////// Admin API ///////////////////
  /////////////////////////////////////////

  getAdminListingsWithVersions(params?: {
    status?: SubmissionStatus;
    search?: string;
    page?: number;
    page_size?: number;
  }): Promise<StoreListingsWithVersionsResponse> {
    return this._get("/store/admin/listings", params);
  }

  reviewSubmissionAdmin(
    storeListingVersionId: string,
    review: ReviewSubmissionRequest,
  ): Promise<StoreSubmission> {
    return this._request(
      "POST",
      `/store/admin/submissions/${storeListingVersionId}/review`,
      review,
    );
  }

  addUserCredits(
    user_id: string,
    amount: number,
    comments: string,
  ): Promise<AddUserCreditsResponse> {
    return this._request("POST", "/credits/admin/add_credits", {
      user_id,
      amount,
      comments,
    });
  }

  getUsersHistory(params?: {
    search?: string;
    page?: number;
    page_size?: number;
  }): Promise<UsersBalanceHistoryResponse> {
    return this._get("/credits/admin/users_history", params);
  }

  downloadStoreAgentAdmin(storeListingVersionId: string): Promise<BlobPart> {
    const url = `/store/admin/submissions/download/${storeListingVersionId}`;

    return this._get(url);
  }

  ////////////////////////////////////////
  //////////// V2 LIBRARY API ////////////
  ////////////////////////////////////////

  listLibraryAgents(params?: {
    search_term?: string;
    sort_by?: LibraryAgentSortEnum;
    page?: number;
    page_size?: number;
  }): Promise<LibraryAgentResponse> {
    return this._get("/library/agents", params);
  }

  getLibraryAgent(id: LibraryAgentID): Promise<LibraryAgent> {
    return this._get(`/library/agents/${id}`);
  }

  getLibraryAgentByStoreListingVersionID(
    storeListingVersionId: string,
  ): Promise<LibraryAgent | null> {
    return this._get(`/library/agents/marketplace/${storeListingVersionId}`);
  }

  getLibraryAgentByGraphID(
    graphID: GraphID,
    graphVersion?: number,
  ): Promise<LibraryAgent> {
    return this._get(`/library/agents/by-graph/${graphID}`, {
      version: graphVersion,
    });
  }

  addMarketplaceAgentToLibrary(
    storeListingVersionID: string,
  ): Promise<LibraryAgent> {
    return this._request("POST", "/library/agents", {
      store_listing_version_id: storeListingVersionID,
    });
  }

  updateLibraryAgent(
    libraryAgentId: LibraryAgentID,
    params: {
      auto_update_version?: boolean;
      is_favorite?: boolean;
      is_archived?: boolean;
    },
  ): Promise<LibraryAgent> {
    return this._request("PATCH", `/library/agents/${libraryAgentId}`, params);
  }

  async deleteLibraryAgent(libraryAgentId: LibraryAgentID): Promise<void> {
    await this._request("DELETE", `/library/agents/${libraryAgentId}`);
  }

  forkLibraryAgent(libraryAgentId: LibraryAgentID): Promise<LibraryAgent> {
    return this._request("POST", `/library/agents/${libraryAgentId}/fork`);
  }

  async setupAgentTrigger(params: {
    name: string;
    description?: string;
    graph_id: GraphID;
    graph_version: number;
    trigger_config: Record<string, any>;
    agent_credentials: Record<string, CredentialsMetaInput>;
  }): Promise<LibraryAgentPreset> {
    return parseLibraryAgentPresetTimestamp(
      await this._request("POST", `/library/presets/setup-trigger`, params),
    );
  }

  async listLibraryAgentPresets(params?: {
    graph_id?: GraphID;
    page?: number;
    page_size?: number;
  }): Promise<LibraryAgentPresetResponse> {
    const response: LibraryAgentPresetResponse = await this._get(
      "/library/presets",
      params,
    );
    return {
      ...response,
      presets: response.presets.map(parseLibraryAgentPresetTimestamp),
    };
  }

  async getLibraryAgentPreset(
    presetID: LibraryAgentPresetID,
  ): Promise<LibraryAgentPreset> {
    const preset = await this._get(`/library/presets/${presetID}`);
    return parseLibraryAgentPresetTimestamp(preset);
  }

  async createLibraryAgentPreset(
    params:
      | LibraryAgentPresetCreatable
      | LibraryAgentPresetCreatableFromGraphExecution,
  ): Promise<LibraryAgentPreset> {
    const new_preset = await this._request("POST", "/library/presets", params);
    return parseLibraryAgentPresetTimestamp(new_preset);
  }

  async updateLibraryAgentPreset(
    presetID: LibraryAgentPresetID,
    partial_preset: LibraryAgentPresetUpdatable,
  ): Promise<LibraryAgentPreset> {
    const updated_preset = await this._request(
      "PATCH",
      `/library/presets/${presetID}`,
      partial_preset,
    );
    return parseLibraryAgentPresetTimestamp(updated_preset);
  }

  async deleteLibraryAgentPreset(
    presetID: LibraryAgentPresetID,
  ): Promise<void> {
    await this._request("DELETE", `/library/presets/${presetID}`);
  }

  executeLibraryAgentPreset(
    presetID: LibraryAgentPresetID,
    inputs?: { [key: string]: any },
  ): Promise<{ id: GraphExecutionID }> {
    return this._request("POST", `/library/presets/${presetID}/execute`, {
      inputs,
    });
  }

  //////////////////////////////////
  /////////// SCHEDULES ////////////
  //////////////////////////////////

  async createGraphExecutionSchedule(
    params: ScheduleCreatable,
  ): Promise<Schedule> {
    return this._request(
      "POST",
      `/graphs/${params.graph_id}/schedules`,
      params,
    ).then(parseScheduleTimestamp);
  }

  async listGraphExecutionSchedules(graphID: GraphID): Promise<Schedule[]> {
    return this._get(`/graphs/${graphID}/schedules`).then((schedules) =>
      schedules.map(parseScheduleTimestamp),
    );
  }

  /** @deprecated only used in legacy `Monitor` */
  async listAllGraphsExecutionSchedules(): Promise<Schedule[]> {
    return this._get(`/schedules`).then((schedules) =>
      schedules.map(parseScheduleTimestamp),
    );
  }

  async deleteGraphExecutionSchedule(
    scheduleID: ScheduleID,
  ): Promise<{ id: ScheduleID }> {
    return this._request("DELETE", `/schedules/${scheduleID}`);
  }

  //////////////////////////////////
  ////////////// OTTO //////////////
  //////////////////////////////////

  async askOtto(query: OttoQuery): Promise<OttoResponse> {
    return this._request("POST", "/otto/ask", query);
  }

  ////////////////////////////////////////
  ////////// INTERNAL FUNCTIONS //////////
  ////////////////////////////////////////

  private _get(path: string, query?: Record<string, any>) {
    return this._request("GET", path, query);
  }

  private async getAuthToken(): Promise<string> {
    // Only try client-side session (for WebSocket connections)
    // This will return "no-token-found" with httpOnly cookies, which is expected
    const supabaseClient = await this.getSupabaseClient();
    const {
      data: { session },
    } = (await supabaseClient?.auth.getSession()) || {
      data: { session: null },
    };

    return session?.access_token || "no-token-found";
  }

  private async _uploadFile(path: string, file: File): Promise<string> {
    const formData = new FormData();
    formData.append("file", file);

    if (isClient) {
      return this._makeClientFileUpload(path, formData);
    } else {
      return this._makeServerFileUpload(path, formData);
    }
  }

  private async _uploadFileWithProgress(
    path: string,
    file: File,
    params?: Record<string, any>,
    onProgress?: (progress: number) => void,
  ): Promise<string> {
    const formData = new FormData();
    formData.append("file", file);

    if (isClient) {
      return this._makeClientFileUploadWithProgress(
        path,
        formData,
        params,
        onProgress,
      );
    } else {
      return this._makeServerFileUploadWithProgress(path, formData, params);
    }
  }

  private async _makeClientFileUpload(
    path: string,
    formData: FormData,
  ): Promise<string> {
    // Dynamic import is required even for client-only functions because helpers.ts
    // has server-only imports (like getServerSupabase) at the top level. Static imports
    // would bundle server-only code into the client bundle, causing runtime errors.
    const { buildClientUrl, parseErrorResponse, handleFetchError } =
      await import("./helpers");

    const uploadUrl = buildClientUrl(path);

    const response = await fetch(uploadUrl, {
      method: "POST",
      body: formData,
      credentials: "include",
    });

    if (!response.ok) {
      const errorData = await parseErrorResponse(response);
      throw handleFetchError(response, errorData);
    }

    return await response.json();
  }

  private async _makeServerFileUpload(
    path: string,
    formData: FormData,
  ): Promise<string> {
    const { makeAuthenticatedFileUpload, buildServerUrl } = await import(
      "./helpers"
    );
    const url = buildServerUrl(path);
    return await makeAuthenticatedFileUpload(url, formData);
  }

  private async _makeClientFileUploadWithProgress(
    path: string,
    formData: FormData,
    params?: Record<string, any>,
    onProgress?: (progress: number) => void,
  ): Promise<any> {
    const { buildClientUrl, buildUrlWithQuery } = await import("./helpers");

    let url = buildClientUrl(path);
    if (params) {
      url = buildUrlWithQuery(url, params);
    }

    return new Promise((resolve, reject) => {
      const xhr = new XMLHttpRequest();

      if (onProgress) {
        xhr.upload.addEventListener("progress", (e) => {
          if (e.lengthComputable) {
            const progress = (e.loaded / e.total) * 100;
            onProgress(progress);
          }
        });
      }

      xhr.addEventListener("load", () => {
        if (xhr.status >= 200 && xhr.status < 300) {
          try {
            const response = JSON.parse(xhr.responseText);
            resolve(response);
          } catch (_error) {
            reject(new Error("Invalid JSON response"));
          }
        } else {
          reject(new Error(`HTTP ${xhr.status}: ${xhr.statusText}`));
        }
      });

      xhr.addEventListener("error", () => {
        reject(new Error("Network error"));
      });

      xhr.open("POST", url);
      xhr.withCredentials = true;
      xhr.send(formData);
    });
  }

  private async _makeServerFileUploadWithProgress(
    path: string,
    formData: FormData,
    params?: Record<string, any>,
  ): Promise<string> {
    const { makeAuthenticatedFileUpload, buildServerUrl, buildUrlWithQuery } =
      await import("./helpers");

    let url = buildServerUrl(path);
    if (params) {
      url = buildUrlWithQuery(url, params);
    }

    return await makeAuthenticatedFileUpload(url, formData);
  }

  private async _request(
    method: "GET" | "POST" | "PUT" | "PATCH" | "DELETE",
    path: string,
    payload?: Record<string, any>,
  ) {
    if (method !== "GET") {
      console.debug(`${method} ${path} payload:`, payload);
    }

    if (isClient) {
      return this._makeClientRequest(method, path, payload);
    } else {
      return this._makeServerRequest(method, path, payload);
    }
  }

  private async _makeClientRequest(
    method: string,
    path: string,
    payload?: Record<string, any>,
  ) {
    // Dynamic import is required even for client-only functions because helpers.ts
    // has server-only imports (like getServerSupabase) at the top level. Static imports
    // would bundle server-only code into the client bundle, causing runtime errors.
    const {
      buildClientUrl,
      buildUrlWithQuery,
      parseErrorResponse,
      handleFetchError,
    } = await import("./helpers");

    const payloadAsQuery = ["GET", "DELETE"].includes(method);
    let url = buildClientUrl(path);

    if (payloadAsQuery && payload) {
      url = buildUrlWithQuery(url, payload);
    }

    const response = await fetch(url, {
      method,
      headers: {
        "Content-Type": "application/json",
      },
      body: !payloadAsQuery && payload ? JSON.stringify(payload) : undefined,
      credentials: "include",
    });

    if (!response.ok) {
      const errorData = await parseErrorResponse(response);
      throw handleFetchError(response, errorData);
    }

    return await response.json();
  }

  private async _makeServerRequest(
    method: string,
    path: string,
    payload?: Record<string, any>,
  ) {
    const { makeAuthenticatedRequest, buildServerUrl } = await import(
      "./helpers"
    );
    const url = buildServerUrl(path);
    return await makeAuthenticatedRequest(method, url, payload);
  }

  ////////////////////////////////////////
  ////////////// WEBSOCKETS //////////////
  ////////////////////////////////////////

  subscribeToGraphExecution(graphExecID: GraphExecutionID): Promise<void> {
    return this.sendWebSocketMessage("subscribe_graph_execution", {
      graph_exec_id: graphExecID,
    });
  }

  subscribeToGraphExecutions(graphID: GraphID): Promise<void> {
    return this.sendWebSocketMessage("subscribe_graph_executions", {
      graph_id: graphID,
    });
  }

  async sendWebSocketMessage<M extends keyof WebsocketMessageTypeMap>(
    method: M,
    data: WebsocketMessageTypeMap[M],
    callCount = 0,
    callCountLimit = 4,
  ): Promise<void> {
    if (this.webSocket && this.webSocket.readyState === WebSocket.OPEN) {
      this.webSocket.send(JSON.stringify({ method, data }));
      return;
    }
    if (callCount >= callCountLimit) {
      throw new Error(
        `WebSocket connection not open after ${callCountLimit} attempts`,
      );
    }
    await this.connectWebSocket();
    if (callCount === 0) {
      return this.sendWebSocketMessage(method, data, callCount + 1);
    }
    const delayMs = 2 ** (callCount - 1) * 1000;
    await new Promise((res) => setTimeout(res, delayMs));
    return this.sendWebSocketMessage(method, data, callCount + 1);
  }

  onWebSocketMessage<M extends keyof WebsocketMessageTypeMap>(
    method: M,
    handler: (data: WebsocketMessageTypeMap[M]) => void,
  ): () => void {
    this.wsMessageHandlers[method] ??= new Set();
    this.wsMessageHandlers[method].add(handler);

    // Return detacher
    return () => this.wsMessageHandlers[method].delete(handler);
  }

  /**
   * All handlers are invoked when the WebSocket (re)connects. If it's already connected
   * when this function is called, the passed handler is invoked immediately.
   *
   * Use this hook to subscribe to topics and refresh state,
   * to ensure re-subscription and re-sync on re-connect.
   *
   * @returns a detacher for the passed handler.
   */
  onWebSocketConnect(handler: () => void): () => void {
    this.wsOnConnectHandlers.add(handler);

    this.connectWebSocket();
    if (this.webSocket?.readyState == WebSocket.OPEN) handler();

    // Return detacher
    return () => this.wsOnConnectHandlers.delete(handler);
  }

  /**
   * All handlers are invoked when the WebSocket disconnects.
   *
   * @returns a detacher for the passed handler.
   */
  onWebSocketDisconnect(handler: () => void): () => void {
    this.wsOnDisconnectHandlers.add(handler);

    // Return detacher
    return () => this.wsOnDisconnectHandlers.delete(handler);
  }

  async connectWebSocket(): Promise<void> {
    this.isIntentionallyDisconnected = false;
    return (this.wsConnecting ??= new Promise(async (resolve, reject) => {
      try {
        let token = "";
        try {
          const { token: serverToken, error } = await getWebSocketToken();
          if (serverToken && !error) {
            token = serverToken;
          } else if (error) {
            console.warn("Failed to get WebSocket token from server:", error);
          }
        } catch (error) {
          console.warn("Failed to get token for WebSocket connection:", error);
          // Continue with empty token, connection might still work
        }

        const wsUrlWithToken = `${this.wsUrl}?token=${token}`;
        this.webSocket = new WebSocket(wsUrlWithToken);
        this.webSocket.state = "connecting";

        this.webSocket.onopen = () => {
          this.webSocket!.state = "connected";
          console.info("[BackendAPI] WebSocket connected to", this.wsUrl);
          this._startWSHeartbeat(); // Start heartbeat when connection opens
          this.wsOnConnectHandlers.forEach((handler) => handler());
          resolve();
        };

        this.webSocket.onclose = (event) => {
          if (this.webSocket?.state == "connecting") {
            console.error(
              `[BackendAPI] WebSocket failed to connect: ${event.reason}`,
              event,
            );
          } else if (this.webSocket?.state == "connected") {
            console.warn(
              `[BackendAPI] WebSocket connection closed: ${event.reason}`,
              event,
            );
          }
          this.webSocket!.state = "closed";

          this._stopWSHeartbeat(); // Stop heartbeat when connection closes
          this.wsConnecting = null;
<<<<<<< HEAD

          // Only call disconnect handlers if this wasn't an intentional disconnection
          const wasIntentional =
            this.isIntentionallyDisconnected || this._isRecentLogoutEvent();
          if (!wasIntentional) {
            this.wsOnDisconnectHandlers.forEach((handler) => handler());
          }

          // Only attempt to reconnect if this wasn't an intentional disconnection
          if (!wasIntentional) {
=======
          this.wsOnDisconnectHandlers.forEach((handler) => handler());

          // Only attempt to reconnect if this wasn't an intentional disconnection
          if (!this.isIntentionallyDisconnected) {
>>>>>>> b0e81316
            setTimeout(() => this.connectWebSocket().then(resolve), 1000);
          }
        };

        this.webSocket.onerror = (error) => {
          if (this.webSocket?.state == "connected") {
            console.error("[BackendAPI] WebSocket error:", error);
          }
        };

        this.webSocket.onmessage = (event) => this._handleWSMessage(event);
      } catch (error) {
        console.error("[BackendAPI] Error connecting to WebSocket:", error);
        reject(error);
      }
    }));
  }

  disconnectWebSocket() {
    this.isIntentionallyDisconnected = true;
    this._stopWSHeartbeat(); // Stop heartbeat when disconnecting
    if (this.webSocket && this.webSocket.readyState === WebSocket.OPEN) {
      this.webSocket.close();
    }
  }

  private _isRecentLogoutEvent(): boolean {
    if (!isClient) return false;

    try {
      const logoutTimestamp = localStorage.getItem("supabase-logout");
      if (!logoutTimestamp) return false;

      const logoutTime = parseInt(logoutTimestamp, 10);
      const now = Date.now();

      // Consider logout recent if it happened within the last 5 seconds
      return now - logoutTime < 5000;
    } catch {
      return false;
    }
  }

  private _handleWSMessage(event: MessageEvent): void {
    const message: WebsocketMessage = JSON.parse(event.data);

    // Handle heartbeat response
    if (message.method === "heartbeat" && message.data === "pong") {
      this._handleWSHeartbeatResponse();
      return;
    }

    if (message.method === "node_execution_event") {
      message.data = parseNodeExecutionResultTimestamps(message.data);
    } else if (message.method == "graph_execution_event") {
      message.data = parseGraphExecutionTimestamps(message.data);
    }
    this.wsMessageHandlers[message.method]?.forEach((handler) =>
      handler(message.data),
    );
  }

  private _startWSHeartbeat() {
    this._stopWSHeartbeat();
    this.heartbeatIntervalID = window.setInterval(() => {
      if (this.webSocket?.readyState === WebSocket.OPEN) {
        this.webSocket.send(
          JSON.stringify({
            method: "heartbeat",
            data: "ping",
            success: true,
          }),
        );

        this.heartbeatTimeoutID = window.setTimeout(() => {
          console.warn("Heartbeat timeout - reconnecting");
          this.webSocket?.close();
          this.connectWebSocket();
        }, this.HEARTBEAT_TIMEOUT);
      }
    }, this.HEARTBEAT_INTERVAL);
  }

  private _stopWSHeartbeat() {
    if (this.heartbeatIntervalID) {
      clearInterval(this.heartbeatIntervalID);
      this.heartbeatIntervalID = null;
    }
    if (this.heartbeatTimeoutID) {
      clearTimeout(this.heartbeatTimeoutID);
      this.heartbeatTimeoutID = null;
    }
  }

  private _handleWSHeartbeatResponse() {
    if (this.heartbeatTimeoutID) {
      clearTimeout(this.heartbeatTimeoutID);
      this.heartbeatTimeoutID = null;
    }
  }
}

declare global {
  interface WebSocket {
    state: "connecting" | "connected" | "closed";
  }
}

/* *** UTILITY TYPES *** */

type GraphCreateRequestBody = {
  graph: GraphCreatable;
};

type WebsocketMessageTypeMap = {
  subscribe_graph_execution: { graph_exec_id: GraphExecutionID };
  subscribe_graph_executions: { graph_id: GraphID };
  graph_execution_event: GraphExecution;
  node_execution_event: NodeExecutionResult;
  heartbeat: "ping" | "pong";
};

type WebsocketMessage = {
  [M in keyof WebsocketMessageTypeMap]: {
    method: M;
    data: WebsocketMessageTypeMap[M];
  };
}[keyof WebsocketMessageTypeMap];

type _PydanticValidationError = {
  type: string;
  loc: string[];
  msg: string;
  input: any;
};

/* *** HELPER FUNCTIONS *** */

function parseGraphExecutionTimestamps<
  T extends GraphExecutionMeta | GraphExecution,
>(result: any): T {
  const fixed = _parseObjectTimestamps<T>(result, ["started_at", "ended_at"]);
  if ("node_executions" in fixed && fixed.node_executions) {
    fixed.node_executions = fixed.node_executions.map(
      parseNodeExecutionResultTimestamps,
    );
  }
  return fixed;
}

function parseNodeExecutionResultTimestamps(result: any): NodeExecutionResult {
  return _parseObjectTimestamps<NodeExecutionResult>(result, [
    "add_time",
    "queue_time",
    "start_time",
    "end_time",
  ]);
}

function parseScheduleTimestamp(result: any): Schedule {
  return _parseObjectTimestamps<Schedule>(result, ["next_run_time"]);
}

function parseLibraryAgentPresetTimestamp(result: any): LibraryAgentPreset {
  return _parseObjectTimestamps<LibraryAgentPreset>(result, ["updated_at"]);
}

function _parseObjectTimestamps<T>(obj: any, keys: (keyof T)[]): T {
  const result = { ...obj };
  keys.forEach(
    (key) => (result[key] = result[key] ? new Date(result[key]) : undefined),
  );
  return result;
}<|MERGE_RESOLUTION|>--- conflicted
+++ resolved
@@ -1161,7 +1161,6 @@
 
           this._stopWSHeartbeat(); // Stop heartbeat when connection closes
           this.wsConnecting = null;
-<<<<<<< HEAD
 
           // Only call disconnect handlers if this wasn't an intentional disconnection
           const wasIntentional =
@@ -1169,18 +1168,6 @@
           if (!wasIntentional) {
             this.wsOnDisconnectHandlers.forEach((handler) => handler());
           }
-
-          // Only attempt to reconnect if this wasn't an intentional disconnection
-          if (!wasIntentional) {
-=======
-          this.wsOnDisconnectHandlers.forEach((handler) => handler());
-
-          // Only attempt to reconnect if this wasn't an intentional disconnection
-          if (!this.isIntentionallyDisconnected) {
->>>>>>> b0e81316
-            setTimeout(() => this.connectWebSocket().then(resolve), 1000);
-          }
-        };
 
         this.webSocket.onerror = (error) => {
           if (this.webSocket?.state == "connected") {
