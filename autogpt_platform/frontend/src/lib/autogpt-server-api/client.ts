--- conflicted
+++ resolved
@@ -465,19 +465,6 @@
         await new Promise((resolve) => setTimeout(resolve, 100 * retryCount));
       }
     }
-<<<<<<< HEAD
-    console.debug("Request: ", method, path, "from: ", page);
-    if (token === "no-token-found") {
-      console.warn(
-        "No auth token found after retries. This may indicate a session sync issue between client and server.",
-      );
-      console.debug("Last session attempt:", retryCount);
-    } else {
-      console.log("Auth token found");
-    }
-    console.log("--------------------------------");
-=======
->>>>>>> 8f1a0659
 
     let url = this.baseUrl + path;
     const payloadAsQuery = ["GET", "DELETE"].includes(method);
