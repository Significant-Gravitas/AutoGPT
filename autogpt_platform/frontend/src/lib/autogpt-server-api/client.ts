import { SupabaseClient } from "@supabase/supabase-js";
import {
  AnalyticsDetails,
  AnalyticsMetrics,
  APIKey,
  APIKeyCredentials,
  APIKeyPermission,
  Block,
  CreateAPIKeyResponse,
  CreateLibraryAgentPresetRequest,
  CreatorDetails,
  CreatorsResponse,
  Credentials,
  CredentialsDeleteNeedConfirmationResponse,
  CredentialsDeleteResponse,
  CredentialsMetaResponse,
  Graph,
  GraphCreatable,
  GraphExecution,
  GraphExecutionID,
  GraphExecutionMeta,
  GraphID,
  GraphMeta,
  GraphUpdateable,
  LibraryAgent,
  LibraryAgentID,
  LibraryAgentPreset,
  LibraryAgentPresetResponse,
  LibraryAgentResponse,
  LibraryAgentSortEnum,
  MyAgentsResponse,
  NodeExecutionResult,
  NotificationPreference,
  NotificationPreferenceDTO,
  ProfileDetails,
  RefundRequest,
  Schedule,
  ScheduleCreatable,
  ScheduleID,
  StoreAgentDetails,
  StoreAgentsResponse,
  StoreListingsWithVersionsResponse,
  StoreReview,
  StoreReviewCreate,
  StoreSubmission,
  StoreSubmissionRequest,
  StoreSubmissionsResponse,
  TransactionHistory,
  User,
  UserPasswordCredentials,
  OttoQuery,
  OttoResponse,
  UserOnboarding,
  ReviewSubmissionRequest,
  SubmissionStatus,
  AddUserCreditsResponse,
  UsersBalanceHistoryResponse,
  CredentialsMetaInput,
} from "./types";
import { createBrowserClient } from "@supabase/ssr";
import getServerSupabase from "../supabase/getServerSupabase";

const isClient = typeof window !== "undefined";

export default class BackendAPI {
  private baseUrl: string;
  private wsUrl: string;
  private webSocket: WebSocket | null = null;
  private wsConnecting: Promise<void> | null = null;
  private wsMessageHandlers: Record<string, Set<(data: any) => void>> = {};
  heartbeatInterval: number | null = null;
  readonly HEARTBEAT_INTERVAL = 10_0000; // 100 seconds
  readonly HEARTBEAT_TIMEOUT = 10_000; // 10 seconds
  heartbeatTimeoutId: number | null = null;

  constructor(
    baseUrl: string = process.env.NEXT_PUBLIC_AGPT_SERVER_URL ||
      "http://localhost:8006/api",
    wsUrl: string = process.env.NEXT_PUBLIC_AGPT_WS_SERVER_URL ||
      "ws://localhost:8001/ws",
  ) {
    this.baseUrl = baseUrl;
    this.wsUrl = wsUrl;
  }

  private get supabaseClient(): SupabaseClient | null {
    return isClient
      ? createBrowserClient(
          process.env.NEXT_PUBLIC_SUPABASE_URL!,
          process.env.NEXT_PUBLIC_SUPABASE_ANON_KEY!,
        )
      : getServerSupabase();
  }

  async isAuthenticated(): Promise<boolean> {
    if (!this.supabaseClient) return false;
    const {
      data: { user },
    } = await this.supabaseClient?.auth.getUser();
    return user != null;
  }

  createUser(): Promise<User> {
    return this._request("POST", "/auth/user", {});
  }

  updateUserEmail(email: string): Promise<{ email: string }> {
    return this._request("POST", "/auth/user/email", { email });
  }

  ////////////////////////////////////////
  /////////////// CREDITS ////////////////
  ////////////////////////////////////////

  getUserCredit(): Promise<{ credits: number }> {
    try {
      return this._get("/credits");
    } catch (error) {
      return Promise.resolve({ credits: 0 });
    }
  }

  getUserPreferences(): Promise<NotificationPreferenceDTO> {
    return this._get("/auth/user/preferences");
  }

  updateUserPreferences(
    preferences: NotificationPreferenceDTO,
  ): Promise<NotificationPreference> {
    return this._request("POST", "/auth/user/preferences", preferences);
  }

  getAutoTopUpConfig(): Promise<{ amount: number; threshold: number }> {
    return this._get("/credits/auto-top-up");
  }

  setAutoTopUpConfig(config: {
    amount: number;
    threshold: number;
  }): Promise<{ amount: number; threshold: number }> {
    return this._request("POST", "/credits/auto-top-up", config);
  }

  getTransactionHistory(
    lastTransction: Date | null = null,
    countLimit: number | null = null,
    transactionType: string | null = null,
  ): Promise<TransactionHistory> {
    const filters: Record<string, any> = {};
    if (lastTransction) filters.transaction_time = lastTransction;
    if (countLimit) filters.transaction_count_limit = countLimit;
    if (transactionType) filters.transaction_type = transactionType;
    return this._get(`/credits/transactions`, filters);
  }

  getRefundRequests(): Promise<RefundRequest[]> {
    return this._get(`/credits/refunds`);
  }

  requestTopUp(credit_amount: number): Promise<{ checkout_url: string }> {
    return this._request("POST", "/credits", { credit_amount });
  }

  refundTopUp(transaction_key: string, reason: string): Promise<number> {
    return this._request("POST", `/credits/${transaction_key}/refund`, {
      reason,
    });
  }

  getUserPaymentPortalLink(): Promise<{ url: string }> {
    return this._get("/credits/manage");
  }

  fulfillCheckout(): Promise<void> {
    return this._request("PATCH", "/credits");
  }

  ////////////////////////////////////////
  ////////////// ONBOARDING //////////////
  ////////////////////////////////////////

  getUserOnboarding(): Promise<UserOnboarding> {
    return this._get("/onboarding");
  }

  updateUserOnboarding(
    onboarding: Omit<Partial<UserOnboarding>, "rewardedFor">,
  ): Promise<void> {
    return this._request("PATCH", "/onboarding", onboarding);
  }

  getOnboardingAgents(): Promise<StoreAgentDetails[]> {
    return this._get("/onboarding/agents");
  }

  /** Check if onboarding is enabled not if user finished it or not. */
  isOnboardingEnabled(): Promise<boolean> {
    return this._get("/onboarding/enabled");
  }

  ////////////////////////////////////////
  //////////////// GRAPHS ////////////////
  ////////////////////////////////////////

  getBlocks(): Promise<Block[]> {
    return this._get("/blocks");
  }

  listGraphs(): Promise<GraphMeta[]> {
    return this._get(`/graphs`);
  }

  async getGraph(
    id: GraphID,
    version?: number,
    for_export?: boolean,
  ): Promise<Graph> {
    let query: Record<string, any> = {};
    if (version !== undefined) {
      query["version"] = version;
    }
    if (for_export !== undefined) {
      query["for_export"] = for_export;
    }
    const graph = await this._get(`/graphs/${id}`, query);
    if (for_export) delete graph.user_id;
    return graph;
  }

  getGraphAllVersions(id: GraphID): Promise<Graph[]> {
    return this._get(`/graphs/${id}/versions`);
  }

  createGraph(graph: GraphCreatable): Promise<Graph> {
    let requestBody = { graph } as GraphCreateRequestBody;

    return this._request("POST", "/graphs", requestBody);
  }

  updateGraph(id: GraphID, graph: GraphUpdateable): Promise<Graph> {
    return this._request("PUT", `/graphs/${id}`, graph);
  }

  deleteGraph(id: GraphID): Promise<void> {
    return this._request("DELETE", `/graphs/${id}`);
  }

  setGraphActiveVersion(id: GraphID, version: number): Promise<Graph> {
    return this._request("PUT", `/graphs/${id}/versions/active`, {
      active_graph_version: version,
    });
  }

  executeGraph(
    id: GraphID,
    version: number,
    inputs: { [key: string]: any } = {},
    credentials_inputs: { [key: string]: CredentialsMetaInput } = {},
  ): Promise<{ graph_exec_id: GraphExecutionID }> {
    return this._request("POST", `/graphs/${id}/execute/${version}`, {
      inputs,
      credentials_inputs,
    });
  }

  getExecutions(): Promise<GraphExecutionMeta[]> {
    return this._get(`/executions`).then((results) =>
      results.map(parseGraphExecutionTimestamps),
    );
  }

  getGraphExecutions(graphID: GraphID): Promise<GraphExecutionMeta[]> {
    return this._get(`/graphs/${graphID}/executions`).then((results) =>
      results.map(parseGraphExecutionTimestamps),
    );
  }

  async getGraphExecutionInfo(
    graphID: GraphID,
    runID: GraphExecutionID,
  ): Promise<GraphExecution> {
    const result = await this._get(`/graphs/${graphID}/executions/${runID}`);
    return parseGraphExecutionTimestamps<GraphExecution>(result);
  }

  async stopGraphExecution(
    graphID: GraphID,
    runID: GraphExecutionID,
  ): Promise<GraphExecution> {
    const result = await this._request(
      "POST",
      `/graphs/${graphID}/executions/${runID}/stop`,
    );
    return parseGraphExecutionTimestamps<GraphExecution>(result);
  }

  async deleteGraphExecution(runID: GraphExecutionID): Promise<void> {
    await this._request("DELETE", `/executions/${runID}`);
  }

  oAuthLogin(
    provider: string,
    scopes?: string[],
  ): Promise<{ login_url: string; state_token: string }> {
    const query = scopes ? { scopes: scopes.join(",") } : undefined;
    return this._get(`/integrations/${provider}/login`, query);
  }

  oAuthCallback(
    provider: string,
    code: string,
    state_token: string,
  ): Promise<CredentialsMetaResponse> {
    return this._request("POST", `/integrations/${provider}/callback`, {
      code,
      state_token,
    });
  }

  createAPIKeyCredentials(
    credentials: Omit<APIKeyCredentials, "id" | "type">,
  ): Promise<APIKeyCredentials> {
    return this._request(
      "POST",
      `/integrations/${credentials.provider}/credentials`,
      { ...credentials, type: "api_key" },
    );
  }

  createUserPasswordCredentials(
    credentials: Omit<UserPasswordCredentials, "id" | "type">,
  ): Promise<UserPasswordCredentials> {
    return this._request(
      "POST",
      `/integrations/${credentials.provider}/credentials`,
      { ...credentials, type: "user_password" },
    );
  }

  listCredentials(provider?: string): Promise<CredentialsMetaResponse[]> {
    return this._get(
      provider
        ? `/integrations/${provider}/credentials`
        : "/integrations/credentials",
    );
  }

  getCredentials(provider: string, id: string): Promise<Credentials> {
    return this._get(`/integrations/${provider}/credentials/${id}`);
  }

  deleteCredentials(
    provider: string,
    id: string,
    force: boolean = true,
  ): Promise<
    CredentialsDeleteResponse | CredentialsDeleteNeedConfirmationResponse
  > {
    return this._request(
      "DELETE",
      `/integrations/${provider}/credentials/${id}`,
      force ? { force: true } : undefined,
    );
  }

  // API Key related requests
  async createAPIKey(
    name: string,
    permissions: APIKeyPermission[],
    description?: string,
  ): Promise<CreateAPIKeyResponse> {
    return this._request("POST", "/api-keys", {
      name,
      permissions,
      description,
    });
  }

  async listAPIKeys(): Promise<APIKey[]> {
    return this._get("/api-keys");
  }

  async revokeAPIKey(keyId: string): Promise<APIKey> {
    return this._request("DELETE", `/api-keys/${keyId}`);
  }

  async updateAPIKeyPermissions(
    keyId: string,
    permissions: APIKeyPermission[],
  ): Promise<APIKey> {
    return this._request("PUT", `/api-keys/${keyId}/permissions`, {
      permissions,
    });
  }

  /**
   * @returns `true` if a ping event was received, `false` if provider doesn't support pinging but the webhook exists.
   * @throws  `Error` if the webhook does not exist.
   * @throws  `Error` if the attempt to ping timed out.
   */
  async pingWebhook(webhook_id: string): Promise<boolean> {
    return this._request("POST", `/integrations/webhooks/${webhook_id}/ping`);
  }

  logMetric(metric: AnalyticsMetrics) {
    return this._request("POST", "/analytics/log_raw_metric", metric);
  }

  logAnalytic(analytic: AnalyticsDetails) {
    return this._request("POST", "/analytics/log_raw_analytics", analytic);
  }

  ////////////////////////////////////////
  ///////////// V2 STORE API /////////////
  ////////////////////////////////////////

  getStoreProfile(): Promise<ProfileDetails | null> {
    try {
      const result = this._get("/store/profile");
      return result;
    } catch (error) {
      console.error("Error fetching store profile:", error);
      return Promise.resolve(null);
    }
  }

  getStoreAgents(params?: {
    featured?: boolean;
    creator?: string;
    sorted_by?: string;
    search_query?: string;
    category?: string;
    page?: number;
    page_size?: number;
  }): Promise<StoreAgentsResponse> {
    return this._get("/store/agents", params);
  }

  getStoreAgent(
    username: string,
    agentName: string,
  ): Promise<StoreAgentDetails> {
    return this._get(
      `/store/agents/${encodeURIComponent(username)}/${encodeURIComponent(
        agentName,
      )}`,
    );
  }

  getAgentMetaByStoreListingVersionId(
    storeListingVersionID: string,
  ): Promise<GraphMeta> {
    return this._get(`/store/graph/${storeListingVersionID}`);
  }

  getStoreAgentByVersionId(
    storeListingVersionID: string,
  ): Promise<StoreAgentDetails> {
    return this._get(`/store/agents/${storeListingVersionID}`);
  }

  getStoreCreators(params?: {
    featured?: boolean;
    search_query?: string;
    sorted_by?: string;
    page?: number;
    page_size?: number;
  }): Promise<CreatorsResponse> {
    return this._get("/store/creators", params);
  }

  getStoreCreator(username: string): Promise<CreatorDetails> {
    return this._get(`/store/creator/${encodeURIComponent(username)}`);
  }

  getStoreSubmissions(params?: {
    page?: number;
    page_size?: number;
  }): Promise<StoreSubmissionsResponse> {
    return this._get("/store/submissions", params);
  }

  createStoreSubmission(
    submission: StoreSubmissionRequest,
  ): Promise<StoreSubmission> {
    return this._request("POST", "/store/submissions", submission);
  }

  generateStoreSubmissionImage(
    agent_id: string,
  ): Promise<{ image_url: string }> {
    return this._request(
      "POST",
      "/store/submissions/generate_image?agent_id=" + agent_id,
    );
  }

  deleteStoreSubmission(submission_id: string): Promise<boolean> {
    return this._request("DELETE", `/store/submissions/${submission_id}`);
  }

  uploadStoreSubmissionMedia(file: File): Promise<string> {
    const formData = new FormData();
    formData.append("file", file);
    return this._uploadFile("/store/submissions/media", file);
  }

  updateStoreProfile(profile: ProfileDetails): Promise<ProfileDetails> {
    return this._request("POST", "/store/profile", profile);
  }

  reviewAgent(
    username: string,
    agentName: string,
    review: StoreReviewCreate,
  ): Promise<StoreReview> {
    return this._request(
      "POST",
      `/store/agents/${encodeURIComponent(username)}/${encodeURIComponent(
        agentName,
      )}/review`,
      review,
    );
  }

  getMyAgents(params?: {
    page?: number;
    page_size?: number;
  }): Promise<MyAgentsResponse> {
    return this._get("/store/myagents", params);
  }

  downloadStoreAgent(
    storeListingVersionId: string,
    version?: number,
  ): Promise<BlobPart> {
    const url = version
      ? `/store/download/agents/${storeListingVersionId}?version=${version}`
      : `/store/download/agents/${storeListingVersionId}`;

    return this._get(url);
  }

  /////////////////////////////////////////
  /////////// Admin API ///////////////////
  /////////////////////////////////////////

  getAdminListingsWithVersions(params?: {
    status?: SubmissionStatus;
    search?: string;
    page?: number;
    page_size?: number;
  }): Promise<StoreListingsWithVersionsResponse> {
    return this._get("/store/admin/listings", params);
  }

  reviewSubmissionAdmin(
    storeListingVersionId: string,
    review: ReviewSubmissionRequest,
  ): Promise<StoreSubmission> {
    return this._request(
      "POST",
      `/store/admin/submissions/${storeListingVersionId}/review`,
      review,
    );
  }

<<<<<<< HEAD
  addUserCredits(
    user_id: string,
    amount: number,
    comments: string,
  ): Promise<AddUserCreditsResponse> {
    return this._request("POST", "/credits/admin/add_credits", {
      user_id,
      amount,
      comments,
    });
  }

  getUsersHistory(params?: {
    search?: string;
    page?: number;
    page_size?: number;
  }): Promise<UsersBalanceHistoryResponse> {
    return this._get("/credits/admin/users_history", params);
  }

  /////////////////////////////////////////
  /////////// V2 LIBRARY API //////////////
  /////////////////////////////////////////
=======
  downloadStoreAgentAdmin(storeListingVersionId: string): Promise<BlobPart> {
    const url = `/store/admin/submissions/download/${storeListingVersionId}`;

    return this._get(url);
  }

  ////////////////////////////////////////
  //////////// V2 LIBRARY API ////////////
  ////////////////////////////////////////
>>>>>>> 8fdfd75c

  listLibraryAgents(params?: {
    search_term?: string;
    sort_by?: LibraryAgentSortEnum;
    page?: number;
    page_size?: number;
  }): Promise<LibraryAgentResponse> {
    return this._get("/library/agents", params);
  }

  getLibraryAgent(id: LibraryAgentID): Promise<LibraryAgent> {
    return this._get(`/library/agents/${id}`);
  }

  addMarketplaceAgentToLibrary(
    storeListingVersionID: string,
  ): Promise<LibraryAgent> {
    return this._request("POST", "/library/agents", {
      store_listing_version_id: storeListingVersionID,
    });
  }

  async updateLibraryAgent(
    libraryAgentId: LibraryAgentID,
    params: {
      auto_update_version?: boolean;
      is_favorite?: boolean;
      is_archived?: boolean;
      is_deleted?: boolean;
    },
  ): Promise<void> {
    await this._request("PUT", `/library/agents/${libraryAgentId}`, params);
  }

  forkLibraryAgent(libraryAgentId: LibraryAgentID): Promise<LibraryAgent> {
    return this._request("POST", `/library/agents/${libraryAgentId}/fork`);
  }

  listLibraryAgentPresets(params?: {
    page?: number;
    page_size?: number;
  }): Promise<LibraryAgentPresetResponse> {
    return this._get("/library/presets", params);
  }

  getLibraryAgentPreset(presetId: string): Promise<LibraryAgentPreset> {
    return this._get(`/library/presets/${presetId}`);
  }

  createLibraryAgentPreset(
    preset: CreateLibraryAgentPresetRequest,
  ): Promise<LibraryAgentPreset> {
    return this._request("POST", "/library/presets", preset);
  }

  updateLibraryAgentPreset(
    presetId: string,
    preset: CreateLibraryAgentPresetRequest,
  ): Promise<LibraryAgentPreset> {
    return this._request("PUT", `/library/presets/${presetId}`, preset);
  }

  async deleteLibraryAgentPreset(presetId: string): Promise<void> {
    await this._request("DELETE", `/library/presets/${presetId}`);
  }

  executeLibraryAgentPreset(
    presetId: string,
    graphId: GraphID,
    graphVersion: number,
    nodeInput: { [key: string]: any },
  ): Promise<{ id: string }> {
    return this._request("POST", `/library/presets/${presetId}/execute`, {
      graph_id: graphId,
      graph_version: graphVersion,
      node_input: nodeInput,
    });
  }

  //////////////////////////////////
  /////////// SCHEDULES ////////////
  //////////////////////////////////

  async createSchedule(schedule: ScheduleCreatable): Promise<Schedule> {
    return this._request("POST", `/schedules`, schedule).then(
      parseScheduleTimestamp,
    );
  }

  async deleteSchedule(scheduleId: ScheduleID): Promise<{ id: string }> {
    return this._request("DELETE", `/schedules/${scheduleId}`);
  }

  async listSchedules(): Promise<Schedule[]> {
    return this._get(`/schedules`).then((schedules) =>
      schedules.map(parseScheduleTimestamp),
    );
  }

  ////////////////////////////////////////
  ////////// INTERNAL FUNCTIONS //////////
  ////////////////////////////////////////

  private _get(path: string, query?: Record<string, any>) {
    return this._request("GET", path, query);
  }

  async askOtto(query: OttoQuery): Promise<OttoResponse> {
    return this._request("POST", "/otto/ask", query);
  }

  private async _uploadFile(path: string, file: File): Promise<string> {
    // Get session with retry logic
    let token = "no-token-found";
    let retryCount = 0;
    const maxRetries = 3;

    while (retryCount < maxRetries) {
      const {
        data: { session },
      } = (await this.supabaseClient?.auth.getSession()) || {
        data: { session: null },
      };

      if (session?.access_token) {
        token = session.access_token;
        break;
      }

      retryCount++;
      if (retryCount < maxRetries) {
        await new Promise((resolve) => setTimeout(resolve, 100 * retryCount));
      }
    }

    // Create a FormData object and append the file
    const formData = new FormData();
    formData.append("file", file);

    const response = await fetch(this.baseUrl + path, {
      method: "POST",
      headers: {
        ...(token && { Authorization: `Bearer ${token}` }),
      },
      body: formData,
    });

    if (!response.ok) {
      throw new Error(`Error uploading file: ${response.statusText}`);
    }

    // Parse the response appropriately
    const media_url = await response.text();
    return media_url;
  }

  private async _request(
    method: "GET" | "POST" | "PUT" | "PATCH" | "DELETE",
    path: string,
    payload?: Record<string, any>,
  ) {
    if (method !== "GET") {
      console.debug(`${method} ${path} payload:`, payload);
    }

    // Get session with retry logic
    let token = "no-token-found";
    let retryCount = 0;
    const maxRetries = 3;

    while (retryCount < maxRetries) {
      const {
        data: { session },
      } = (await this.supabaseClient?.auth.getSession()) || {
        data: { session: null },
      };

      if (session?.access_token) {
        token = session.access_token;
        break;
      }

      retryCount++;
      if (retryCount < maxRetries) {
        await new Promise((resolve) => setTimeout(resolve, 100 * retryCount));
      }
    }

    let url = this.baseUrl + path;
    const payloadAsQuery = ["GET", "DELETE"].includes(method);
    if (payloadAsQuery && payload) {
      // For GET requests, use payload as query
      const queryParams = new URLSearchParams(payload);
      url += `?${queryParams.toString()}`;
    }

    const hasRequestBody = !payloadAsQuery && payload !== undefined;
    const response = await fetch(url, {
      method,
      headers: {
        ...(hasRequestBody && { "Content-Type": "application/json" }),
        ...(token && { Authorization: `Bearer ${token}` }),
      },
      body: hasRequestBody ? JSON.stringify(payload) : undefined,
    });

    if (!response.ok) {
      console.warn(`${method} ${path} returned non-OK response:`, response);

      // console.warn("baseClient is attempting to redirect by changing window location")
      // if (
      //   response.status === 403 &&
      //   response.statusText === "Not authenticated" &&
      //   typeof window !== "undefined" // Check if in browser environment
      // ) {
      //   window.location.href = "/login";
      // }

      let errorDetail;
      try {
        const errorData = await response.json();
        if (
          Array.isArray(errorData.detail) &&
          errorData.detail.length > 0 &&
          errorData.detail[0].loc
        ) {
          // This appears to be a Pydantic validation error
          const errors = errorData.detail.map(
            (err: _PydanticValidationError) => {
              const location = err.loc.join(" -> ");
              return `${location}: ${err.msg}`;
            },
          );
          errorDetail = errors.join("\n");
        } else {
          errorDetail = errorData.detail || response.statusText;
        }
      } catch (e) {
        errorDetail = response.statusText;
      }

      throw new Error(errorDetail);
    }

    // Handle responses with no content (like DELETE requests)
    if (
      response.status === 204 ||
      response.headers.get("Content-Length") === "0"
    ) {
      return null;
    }

    try {
      return await response.json();
    } catch (e) {
      if (e instanceof SyntaxError) {
        console.warn(`${method} ${path} returned invalid JSON:`, e);
        return null;
      }
      throw e;
    }
  }

  ////////////////////////////////////////
  ////////////// WEBSOCKETS //////////////
  ////////////////////////////////////////

  subscribeToGraphExecution(graphExecID: GraphExecutionID): Promise<void> {
    return this.sendWebSocketMessage("subscribe_graph_execution", {
      graph_exec_id: graphExecID,
    });
  }

  subscribeToGraphExecutions(graphID: GraphID): Promise<void> {
    return this.sendWebSocketMessage("subscribe_graph_executions", {
      graph_id: graphID,
    });
  }

  async sendWebSocketMessage<M extends keyof WebsocketMessageTypeMap>(
    method: M,
    data: WebsocketMessageTypeMap[M],
    callCount = 0,
    callCountLimit = 4,
  ): Promise<void> {
    if (this.webSocket && this.webSocket.readyState === WebSocket.OPEN) {
      this.webSocket.send(JSON.stringify({ method, data }));
      return;
    }
    if (callCount >= callCountLimit) {
      throw new Error(
        `WebSocket connection not open after ${callCountLimit} attempts`,
      );
    }
    await this.connectWebSocket();
    if (callCount === 0) {
      return this.sendWebSocketMessage(method, data, callCount + 1);
    }
    const delayMs = 2 ** (callCount - 1) * 1000;
    await new Promise((res) => setTimeout(res, delayMs));
    return this.sendWebSocketMessage(method, data, callCount + 1);
  }

  onWebSocketMessage<M extends keyof WebsocketMessageTypeMap>(
    method: M,
    handler: (data: WebsocketMessageTypeMap[M]) => void,
  ): () => void {
    this.wsMessageHandlers[method] ??= new Set();
    this.wsMessageHandlers[method].add(handler);

    // Return detacher
    return () => this.wsMessageHandlers[method].delete(handler);
  }

  async connectWebSocket(): Promise<void> {
    this.wsConnecting ??= new Promise(async (resolve, reject) => {
      try {
        const token =
          (await this.supabaseClient?.auth.getSession())?.data.session
            ?.access_token || "";
        const wsUrlWithToken = `${this.wsUrl}?token=${token}`;
        this.webSocket = new WebSocket(wsUrlWithToken);

        this.webSocket.onopen = () => {
          this._startWSHeartbeat(); // Start heartbeat when connection opens
          resolve();
        };

        this.webSocket.onclose = (event) => {
          console.warn("WebSocket connection closed", event);
          this._stopWSHeartbeat(); // Stop heartbeat when connection closes
          this.wsConnecting = null;
          // Attempt to reconnect after a delay
          setTimeout(() => this.connectWebSocket(), 1000);
        };

        this.webSocket.onerror = (error) => {
          console.error("WebSocket error:", error);
          this._stopWSHeartbeat(); // Stop heartbeat on error
          this.wsConnecting = null;
          reject(error);
        };

        this.webSocket.onmessage = (event) => {
          const message: WebsocketMessage = JSON.parse(event.data);

          // Handle heartbeat response
          if (message.method === "heartbeat" && message.data === "pong") {
            this._handleWSHeartbeatResponse();
            return;
          }

          if (message.method === "node_execution_event") {
            message.data = parseNodeExecutionResultTimestamps(message.data);
          } else if (message.method == "graph_execution_event") {
            message.data = parseGraphExecutionTimestamps(message.data);
          }
          this.wsMessageHandlers[message.method]?.forEach((handler) =>
            handler(message.data),
          );
        };
      } catch (error) {
        console.error("Error connecting to WebSocket:", error);
        reject(error);
      }
    });
    return this.wsConnecting;
  }

  disconnectWebSocket() {
    this._stopWSHeartbeat(); // Stop heartbeat when disconnecting
    if (this.webSocket && this.webSocket.readyState === WebSocket.OPEN) {
      this.webSocket.close();
    }
  }

  _startWSHeartbeat() {
    this._stopWSHeartbeat();
    this.heartbeatInterval = window.setInterval(() => {
      if (this.webSocket?.readyState === WebSocket.OPEN) {
        this.webSocket.send(
          JSON.stringify({
            method: "heartbeat",
            data: "ping",
            success: true,
          }),
        );

        this.heartbeatTimeoutId = window.setTimeout(() => {
          console.warn("Heartbeat timeout - reconnecting");
          this.webSocket?.close();
          this.connectWebSocket();
        }, this.HEARTBEAT_TIMEOUT);
      }
    }, this.HEARTBEAT_INTERVAL);
  }

  _stopWSHeartbeat() {
    if (this.heartbeatInterval) {
      clearInterval(this.heartbeatInterval);
      this.heartbeatInterval = null;
    }
    if (this.heartbeatTimeoutId) {
      clearTimeout(this.heartbeatTimeoutId);
      this.heartbeatTimeoutId = null;
    }
  }

  _handleWSHeartbeatResponse() {
    if (this.heartbeatTimeoutId) {
      clearTimeout(this.heartbeatTimeoutId);
      this.heartbeatTimeoutId = null;
    }
  }
}

/* *** UTILITY TYPES *** */

type GraphCreateRequestBody = {
  graph: GraphCreatable;
};

type WebsocketMessageTypeMap = {
  subscribe_graph_execution: { graph_exec_id: GraphExecutionID };
  subscribe_graph_executions: { graph_id: GraphID };
  graph_execution_event: GraphExecution;
  node_execution_event: NodeExecutionResult;
  heartbeat: "ping" | "pong";
};

type WebsocketMessage = {
  [M in keyof WebsocketMessageTypeMap]: {
    method: M;
    data: WebsocketMessageTypeMap[M];
  };
}[keyof WebsocketMessageTypeMap];

type _PydanticValidationError = {
  type: string;
  loc: string[];
  msg: string;
  input: any;
};

/* *** HELPER FUNCTIONS *** */

function parseGraphExecutionTimestamps<
  T extends GraphExecutionMeta | GraphExecution,
>(result: any): T {
  const fixed = _parseObjectTimestamps<T>(result, ["started_at", "ended_at"]);
  if ("node_executions" in fixed && fixed.node_executions) {
    fixed.node_executions = fixed.node_executions.map(
      parseNodeExecutionResultTimestamps,
    );
  }
  return fixed;
}

function parseNodeExecutionResultTimestamps(result: any): NodeExecutionResult {
  return _parseObjectTimestamps<NodeExecutionResult>(result, [
    "add_time",
    "queue_time",
    "start_time",
    "end_time",
  ]);
}

function parseScheduleTimestamp(result: any): Schedule {
  return _parseObjectTimestamps<Schedule>(result, ["next_run_time"]);
}

function _parseObjectTimestamps<T>(obj: any, keys: (keyof T)[]): T {
  const result = { ...obj };
  keys.forEach(
    (key) => (result[key] = result[key] ? new Date(result[key]) : undefined),
  );
  return result;
}<|MERGE_RESOLUTION|>--- conflicted
+++ resolved
@@ -565,7 +565,6 @@
     );
   }
 
-<<<<<<< HEAD
   addUserCredits(
     user_id: string,
     amount: number,
@@ -586,10 +585,6 @@
     return this._get("/credits/admin/users_history", params);
   }
 
-  /////////////////////////////////////////
-  /////////// V2 LIBRARY API //////////////
-  /////////////////////////////////////////
-=======
   downloadStoreAgentAdmin(storeListingVersionId: string): Promise<BlobPart> {
     const url = `/store/admin/submissions/download/${storeListingVersionId}`;
 
@@ -599,7 +594,6 @@
   ////////////////////////////////////////
   //////////// V2 LIBRARY API ////////////
   ////////////////////////////////////////
->>>>>>> 8fdfd75c
 
   listLibraryAgents(params?: {
     search_term?: string;
