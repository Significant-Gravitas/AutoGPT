--- conflicted
+++ resolved
@@ -307,19 +307,13 @@
 
 export type GraphUpdateable = Omit<
   Graph,
-<<<<<<< HEAD
-=======
   | "user_id"
->>>>>>> 698af4e1
   | "version"
   | "is_active"
   | "links"
   | "input_schema"
   | "output_schema"
-<<<<<<< HEAD
   | "has_webhook_trigger"
-=======
->>>>>>> 698af4e1
 > & {
   version?: number;
   is_active?: boolean;
