--- conflicted
+++ resolved
@@ -658,7 +658,18 @@
   next_transaction_time: Date | null;
 }
 
-<<<<<<< HEAD
+export interface RefundRequest {
+  id: string;
+  user_id: string;
+  transaction_key: string;
+  amount: number;
+  reason: string;
+  result: string | null;
+  status: string;
+  created_at: Date;
+  updated_at: Date;
+}
+
 export interface UserOnboarding {
   step: number;
   usageReason?: string;
@@ -668,23 +679,10 @@
   agentInput?: { [key: string]: string };
   isCompleted: boolean;
 }
-=======
-export interface RefundRequest {
-  id: string;
-  user_id: string;
-  transaction_key: string;
-  amount: number;
-  reason: string;
-  result: string | null;
-  status: string;
-  created_at: Date;
-  updated_at: Date;
-}
 
 /* *** UTILITIES *** */
 
 /** Use branded types for IDs -> deny mixing IDs between different object classes */
 export type Brand<T, Brand extends string> = T & {
   readonly [B in Brand as `__${B}_brand`]: never;
-};
->>>>>>> bfcc0c93
+};