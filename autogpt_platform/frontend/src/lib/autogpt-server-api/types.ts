--- conflicted
+++ resolved
@@ -282,24 +282,6 @@
   end_time?: Date;
 };
 
-/* Mirror of backend/server/v2/library/model.py:LibraryAgent */
-export type LibraryAgent = {
-  id: LibraryAgentID;
-  agent_id: GraphID;
-  agent_version: number;
-  preset_id: string | null;
-  updated_at: Date;
-  name: string;
-  description: string;
-  input_schema: BlockIOObjectSubSchema;
-  output_schema: BlockIOObjectSubSchema;
-  is_favorite: boolean;
-  is_created_by_user: boolean;
-  is_latest_version: boolean;
-};
-
-export type LibraryAgentID = Brand<string, "LibraryAgentID">;
-
 /* Mirror of backend/server/integrations/router.py:CredentialsMetaResponse */
 export type CredentialsMetaResponse = {
   id: string;
@@ -611,17 +593,12 @@
   next_transaction_time: Date | null;
 }
 
-<<<<<<< HEAD
-export enum AgentStatus {
-  COMPLETED = "COMPLETED",
-  HEALTHY = "HEALTHY",
-  WAITING = "WAITING",
-  ERROR = "ERROR",
-}
-
-export interface LibraryAgent {
-  id: string;
-  agent_id: string;
+/* *** LIBRARY *** */
+
+/* Mirror of backend/server/v2/library/model.py:LibraryAgent */
+export type LibraryAgent = {
+  id: LibraryAgentID;
+  agent_id: GraphID;
   agent_version: number;
   image_url: string;
   creator_name: string;
@@ -630,10 +607,19 @@
   updated_at: Date;
   name: string;
   description: string;
-  input_schema: { [key: string]: any };
+  input_schema: BlockIOObjectSubSchema;
   new_output: boolean;
   can_access_graph: boolean;
   is_latest_version: boolean;
+}
+
+export type LibraryAgentID = Brand<string, "LibraryAgentID">;
+
+export enum AgentStatus {
+  COMPLETED = "COMPLETED",
+  HEALTHY = "HEALTHY",
+  WAITING = "WAITING",
+  ERROR = "ERROR",
 }
 
 export interface LibraryAgentResponse {
@@ -675,12 +661,11 @@
   is_active: boolean;
 }
 
-// Types for v2 Library
 export enum LibraryAgentSortEnum {
   CREATED_AT = "createdAt",
   UPDATED_AT = "updatedAt",
 }
-=======
+
 export interface RefundRequest {
   id: string;
   user_id: string;
@@ -698,5 +683,4 @@
 /** Use branded types for IDs -> deny mixing IDs between different object classes */
 export type Brand<T, Brand extends string> = T & {
   readonly [B in Brand as `__${B}_brand`]: never;
-};
->>>>>>> d1832ce1
+};