"use client";

import * as React from "react";
import { IconPlay, StarRatingIcons } from "@/components/ui/icons";
import { Separator } from "@/components/ui/separator";
import BackendAPI from "@/lib/autogpt-server-api";
import { useRouter } from "next/navigation";
import Link from "next/link";
import { useToast } from "@/components/ui/use-toast";

import useSupabase from "@/hooks/useSupabase";
import { DownloadIcon, LoaderIcon } from "lucide-react";
interface AgentInfoProps {
  name: string;
  creator: string;
  shortDescription: string;
  longDescription: string;
  rating: number;
  runs: number;
  categories: string[];
  lastUpdated: string;
  version: string;
  storeListingVersionId: string;
}

export const AgentInfo: React.FC<AgentInfoProps> = ({
  name,
  creator,
  shortDescription,
  longDescription,
  rating,
  runs,
  categories,
  lastUpdated,
  version,
  storeListingVersionId,
}) => {
  const router = useRouter();
  const api = React.useMemo(() => new BackendAPI(), []);
  const { user } = useSupabase();
  const { toast } = useToast();

  const [downloading, setDownloading] = React.useState(false);

  const handleAddToLibrary = async () => {
    try {
      const newLibraryAgent = await api.addMarketplaceAgentToLibrary(
        storeListingVersionId,
      );
<<<<<<< HEAD
      console.log("Agent added to library successfully");
      router.push(`/library/agents/${newLibraryAgent.graph_id}`);
=======
      router.push(`/library/agents/${newLibraryAgent.id}`);
>>>>>>> 2e5a770f
    } catch (error) {
      console.error("Failed to add agent to library:", error);
    }
  };

  const handleDownloadToLibrary = async () => {
    const downloadAgent = async (): Promise<void> => {
      setDownloading(true);
      try {
        const file = await api.downloadStoreAgent(storeListingVersionId);

        // Similar to Marketplace v1
        const jsonData = JSON.stringify(file, null, 2);
        // Create a Blob from the file content
        const blob = new Blob([jsonData], { type: "application/json" });

        // Create a temporary URL for the Blob
        const url = window.URL.createObjectURL(blob);

        // Create a temporary anchor element
        const a = document.createElement("a");
        a.href = url;
        a.download = `agent_${storeListingVersionId}.json`; // Set the filename

        // Append the anchor to the body, click it, and remove it
        document.body.appendChild(a);
        a.click();
        document.body.removeChild(a);

        // Revoke the temporary URL
        window.URL.revokeObjectURL(url);

        toast({
          title: "Download Complete",
          description: "Your agent has been successfully downloaded.",
        });
      } catch (error) {
        console.error(`Error downloading agent:`, error);
        throw error;
      }
    };
    await downloadAgent();
    setDownloading(false);
  };

  return (
    <div className="w-full max-w-[396px] px-4 sm:px-6 lg:w-[396px] lg:px-0">
      {/* Title */}
      <div className="mb-3 w-full font-poppins text-2xl font-medium leading-normal text-neutral-900 dark:text-neutral-100 sm:text-3xl lg:mb-4 lg:text-[35px] lg:leading-10">
        {name}
      </div>

      {/* Creator */}
      <div className="mb-3 flex w-full items-center gap-1.5 lg:mb-4">
        <div className="font-geist text-base font-normal text-neutral-800 dark:text-neutral-200 sm:text-lg lg:text-xl">
          by
        </div>
        <Link
          href={`/marketplace/creator/${encodeURIComponent(creator)}`}
          className="font-geist text-base font-medium text-neutral-800 hover:underline dark:text-neutral-200 sm:text-lg lg:text-xl"
        >
          {creator}
        </Link>
      </div>

      {/* Short Description */}
      <div className="font-geist mb-4 line-clamp-2 w-full text-base font-normal leading-normal text-neutral-600 dark:text-neutral-300 sm:text-lg lg:mb-6 lg:text-xl lg:leading-7">
        {shortDescription}
      </div>

      {/* Run Agent Button */}
      <div className="mb-4 w-full lg:mb-[60px]">
        {user ? (
          <button
            onClick={handleAddToLibrary}
            className="inline-flex w-full items-center justify-center gap-2 rounded-[38px] bg-violet-600 px-4 py-3 transition-colors hover:bg-violet-700 sm:w-auto sm:gap-2.5 sm:px-5 sm:py-3.5 lg:px-6 lg:py-4"
          >
            <IconPlay className="h-5 w-5 text-white sm:h-5 sm:w-5 lg:h-6 lg:w-6" />
            <span className="font-poppins text-base font-medium text-neutral-50 sm:text-lg">
              Add To Library
            </span>
          </button>
        ) : (
          <button
            onClick={handleDownloadToLibrary}
            className={`inline-flex w-full items-center justify-center gap-2 rounded-[38px] px-4 py-3 transition-colors sm:w-auto sm:gap-2.5 sm:px-5 sm:py-3.5 lg:px-6 lg:py-4 ${
              downloading
                ? "bg-neutral-400"
                : "bg-violet-600 hover:bg-violet-700"
            }`}
            disabled={downloading}
          >
            {downloading ? (
              <LoaderIcon className="h-5 w-5 animate-spin text-white sm:h-5 sm:w-5 lg:h-6 lg:w-6" />
            ) : (
              <DownloadIcon className="h-5 w-5 text-white sm:h-5 sm:w-5 lg:h-6 lg:w-6" />
            )}
            <span className="font-poppins text-base font-medium text-neutral-50 sm:text-lg">
              {downloading ? "Downloading..." : "Download Agent as File"}
            </span>
          </button>
        )}
      </div>

      {/* Rating and Runs */}
      <div className="mb-4 flex w-full items-center justify-between lg:mb-[44px]">
        <div className="flex items-center gap-1.5 sm:gap-2">
          <span className="font-geist whitespace-nowrap text-base font-semibold text-neutral-800 dark:text-neutral-200 sm:text-lg">
            {rating.toFixed(1)}
          </span>
          <div className="flex gap-0.5">{StarRatingIcons(rating)}</div>
        </div>
        <div className="font-geist whitespace-nowrap text-base font-semibold text-neutral-800 dark:text-neutral-200 sm:text-lg">
          {runs.toLocaleString()} runs
        </div>
      </div>

      {/* Separator */}
      <Separator className="mb-4 lg:mb-[44px]" />

      {/* Description Section */}
      <div className="mb-4 w-full lg:mb-[36px]">
        <div className="font-geist decoration-skip-ink-none mb-1.5 text-base font-medium leading-6 text-neutral-800 dark:text-neutral-200 sm:mb-2">
          Description
        </div>
        <div className="font-geist decoration-skip-ink-none text-base font-normal leading-6 text-neutral-600 underline-offset-[from-font] dark:text-neutral-400">
          {longDescription}
        </div>
      </div>

      {/* Categories */}
      <div className="mb-4 flex w-full flex-col gap-1.5 sm:gap-2 lg:mb-[36px]">
        <div className="font-geist decoration-skip-ink-none mb-1.5 text-base font-medium leading-6 text-neutral-800 dark:text-neutral-200 sm:mb-2">
          Categories
        </div>
        <div className="flex flex-wrap gap-1.5 sm:gap-2">
          {categories.map((category, index) => (
            <div
              key={index}
              className="font-geist decoration-skip-ink-none whitespace-nowrap rounded-full border border-neutral-600 bg-white px-2 py-0.5 text-base font-normal leading-6 text-neutral-800 underline-offset-[from-font] dark:border-neutral-700 dark:bg-neutral-800 dark:text-neutral-200 sm:px-[16px] sm:py-[10px]"
            >
              {category}
            </div>
          ))}
        </div>
      </div>

      {/* Version History */}
      <div className="flex w-full flex-col gap-0.5 sm:gap-1">
        <div className="font-geist decoration-skip-ink-none mb-1.5 text-base font-medium leading-6 text-neutral-800 dark:text-neutral-200 sm:mb-2">
          Version history
        </div>
        <div className="font-geist decoration-skip-ink-none text-base font-normal leading-6 text-neutral-600 underline-offset-[from-font] dark:text-neutral-400">
          Last updated {lastUpdated}
        </div>
        <div className="text-xs text-neutral-600 dark:text-neutral-400 sm:text-sm">
          Version {version}
        </div>
      </div>
    </div>
  );
};<|MERGE_RESOLUTION|>--- conflicted
+++ resolved
@@ -47,12 +47,7 @@
       const newLibraryAgent = await api.addMarketplaceAgentToLibrary(
         storeListingVersionId,
       );
-<<<<<<< HEAD
-      console.log("Agent added to library successfully");
-      router.push(`/library/agents/${newLibraryAgent.graph_id}`);
-=======
       router.push(`/library/agents/${newLibraryAgent.id}`);
->>>>>>> 2e5a770f
     } catch (error) {
       console.error("Failed to add agent to library:", error);
     }
