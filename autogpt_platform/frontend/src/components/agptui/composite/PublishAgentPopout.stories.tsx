--- conflicted
+++ resolved
@@ -1,10 +1,6 @@
 import type { Meta, StoryObj } from "@storybook/nextjs";
 import { PublishAgentPopout } from "@/components/agptui/composite/PublishAgentPopout";
-<<<<<<< HEAD
-import { userEvent, within, expect } from "storybook/test";
-=======
-import { userEvent, within } from "@storybook/test";
->>>>>>> 86361fc1
+import { userEvent, within } from "storybook/test";
 
 const meta = {
   title: "Legacy/Composite/Publish Agent Popout",
