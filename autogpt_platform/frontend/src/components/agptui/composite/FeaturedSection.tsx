--- conflicted
+++ resolved
@@ -46,11 +46,7 @@
   };
 
   return (
-<<<<<<< HEAD
-    <section className="mx-auto w-full max-w-7xl px-4">
-=======
     <section className="w-full pb-16">
->>>>>>> 70890dee
       <h2 className="mb-8 font-poppins text-2xl font-semibold leading-7 text-neutral-800 dark:text-neutral-200">
         Featured agents
       </h2>
