--- conflicted
+++ resolved
@@ -28,15 +28,10 @@
         sm: "h-8 px-3 py-1.5 rounded-full text-xs",
         lg: "h-12 px-5 py-2.5 rounded-full text-lg",
         primary:
-<<<<<<< HEAD
-          "h-10 w-28 sm:h-12 sm:w-32 md:h-[4.375rem] md:w-[11rem] lg:h-[3.125rem] lg:w-[7rem]",
-        icon: "h-10 w-10 sm:h-12 sm:w-12 md:h-14 md:w-14 lg:h-[4.375rem] lg:w-[4.375rem]",
-        library: "py-2 px-[14px] h-10 text-[14px] font-medium leading-6 ",
-=======
           "h-10 w-28 rounded-full sm:h-12 sm:w-32 md:h-[4.375rem] md:w-[11rem] lg:h-[3.125rem] lg:w-[7rem]",
         icon: "h-10 w-10",
         card: "h-12 p-5 agpt-rounded-card justify-center text-lg",
->>>>>>> 4ae01660
+        library: "py-2 px-[14px] h-10 text-[14px] font-medium leading-6 ",
       },
     },
     defaultVariants: {
@@ -56,16 +51,11 @@
     | "outline"
     | "secondary"
     | "ghost"
-<<<<<<< HEAD
     | "link"
     | "library_outline"
     | "library_primary";
 
-  size?: "default" | "sm" | "lg" | "primary" | "icon" | "library";
-=======
-    | "link";
-  size?: "default" | "sm" | "lg" | "primary" | "icon" | "card";
->>>>>>> 4ae01660
+  size?: "default" | "sm" | "lg" | "primary" | "icon" | "card" | "library";
 }
 
 const Button = React.forwardRef<HTMLButtonElement, ButtonProps>(
