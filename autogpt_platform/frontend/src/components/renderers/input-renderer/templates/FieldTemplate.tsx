--- conflicted
+++ resolved
@@ -127,28 +127,6 @@
               side="left"
             />
           )}
-<<<<<<< HEAD
-          {!fromAnyOf && (
-            <Text
-              variant="body"
-              className={cn(
-                "line-clamp-1",
-                isCredential && !shouldShowHandle && "ml-3",
-                size == "large" && "ml-0",
-              )}
-              unmask={false}
-            >
-              {isCredential && credentialProvider
-                ? toDisplayName(credentialProvider) + " credentials"
-                : label}
-            </Text>
-          )}
-          {!fromAnyOf && (
-            <Text variant="small" className={colorClass} unmask={false}>
-              ({displayType})
-            </Text>
-          )}
-=======
           <Text
             variant={formContext.size === "small" ? "body" : "body-medium"}
             className={cn(
@@ -162,15 +140,15 @@
               uiType === BlockUIType.WEBHOOK && "ml-3",
               uiType === BlockUIType.WEBHOOK_MANUAL && "ml-3",
             )}
+            unmask={false}
           >
             {isCredential && credentialProvider
               ? toDisplayName(credentialProvider) + " credentials"
               : schema.title || label}
           </Text>
-          <Text variant="small" className={colorClass}>
+          <Text variant="small" className={colorClass} unmask={false}>
             ({displayType})
           </Text>
->>>>>>> b76b5a37
           {required && <span style={{ color: "red" }}>*</span>}
           {description?.props?.description && (
             <TooltipProvider>
