--- conflicted
+++ resolved
@@ -40,12 +40,9 @@
   open_router: "Open Router",
   pinecone: "Pinecone",
   slant3d: "Slant3D",
-<<<<<<< HEAD
   screenshotone: "ScreenshotOne",
-=======
   smtp: "SMTP",
   reddit: "Reddit",
->>>>>>> ac8a466c
   replicate: "Replicate",
   revid: "Rev.ID",
   twitter: "Twitter",
