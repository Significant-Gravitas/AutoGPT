import { z } from "zod";
import { cn } from "@/lib/utils";
import { useForm } from "react-hook-form";
import { Input } from "@/components/ui/input";
import { Button } from "@/components/ui/button";
import useCredentials from "@/hooks/useCredentials";
import { zodResolver } from "@hookform/resolvers/zod";
import AutoGPTServerAPI from "@/lib/autogpt-server-api";
import { NotionLogoIcon } from "@radix-ui/react-icons";
import { FaGithub, FaGoogle, FaKey } from "react-icons/fa";
import { FC, useMemo, useState } from "react";
import { CredentialsMetaInput } from "@/lib/autogpt-server-api/types";
import { IconKey, IconKeyPlus, IconUserPlus } from "@/components/ui/icons";
import {
  Dialog,
  DialogContent,
  DialogDescription,
  DialogHeader,
  DialogTitle,
} from "@/components/ui/dialog";
import {
  Form,
  FormControl,
  FormDescription,
  FormField,
  FormItem,
  FormLabel,
  FormMessage,
} from "@/components/ui/form";
import {
  Select,
  SelectContent,
  SelectItem,
  SelectSeparator,
  SelectTrigger,
  SelectValue,
} from "@/components/ui/select";

// --8<-- [start:ProviderIconsEmbed]
export const providerIcons: Record<string, React.FC<{ className?: string }>> = {
  github: FaGithub,
  google: FaGoogle,
  notion: NotionLogoIcon,
<<<<<<< HEAD
  jina: FaKey, // Use a generic icon for now as there is no specific icon for Jina AI
=======
  jina: FaKey,
  pinecone: FaKey,
>>>>>>> e2df6019
};
// --8<-- [end:ProviderIconsEmbed]

export type OAuthPopupResultMessage = { message_type: "oauth_popup_result" } & (
  | {
      success: true;
      code: string;
      state: string;
    }
  | {
      success: false;
      message: string;
    }
);

export const CredentialsInput: FC<{
  className?: string;
  selectedCredentials?: CredentialsMetaInput;
  onSelectCredentials: (newValue: CredentialsMetaInput) => void;
}> = ({ className, selectedCredentials, onSelectCredentials }) => {
  const api = useMemo(() => new AutoGPTServerAPI(), []);
  const credentials = useCredentials();
  const [isAPICredentialsModalOpen, setAPICredentialsModalOpen] =
    useState(false);
  const [isOAuth2FlowInProgress, setOAuth2FlowInProgress] = useState(false);
  const [oAuthPopupController, setOAuthPopupController] =
    useState<AbortController | null>(null);
  const [oAuthError, setOAuthError] = useState<string | null>(null);

  if (!credentials) {
    return null;
  }

  if (credentials.isLoading) {
    return <div>Loading...</div>;
  }

  const {
    schema,
    provider,
    providerName,
    supportsApiKey,
    supportsOAuth2,
    savedApiKeys,
    savedOAuthCredentials,
    oAuthCallback,
  } = credentials;

  async function handleOAuthLogin() {
    setOAuthError(null);
    const { login_url, state_token } = await api.oAuthLogin(
      provider,
      schema.credentials_scopes,
    );
    setOAuth2FlowInProgress(true);
    const popup = window.open(login_url, "_blank", "popup=true");

    if (!popup) {
      throw new Error(
        "Failed to open popup window. Please allow popups for this site.",
      );
    }

    const controller = new AbortController();
    setOAuthPopupController(controller);
    controller.signal.onabort = () => {
      console.debug("OAuth flow aborted");
      setOAuth2FlowInProgress(false);
      popup.close();
    };

    const handleMessage = async (e: MessageEvent<OAuthPopupResultMessage>) => {
      console.debug("Message received:", e.data);
      if (
        typeof e.data != "object" ||
        !("message_type" in e.data) ||
        e.data.message_type !== "oauth_popup_result"
      ) {
        console.debug("Ignoring irrelevant message");
        return;
      }

      if (!e.data.success) {
        console.error("OAuth flow failed:", e.data.message);
        setOAuthError(`OAuth flow failed: ${e.data.message}`);
        setOAuth2FlowInProgress(false);
        return;
      }

      if (e.data.state !== state_token) {
        console.error("Invalid state token received");
        setOAuthError("Invalid state token received");
        setOAuth2FlowInProgress(false);
        return;
      }

      try {
        console.debug("Processing OAuth callback");
        const credentials = await oAuthCallback(e.data.code, e.data.state);
        console.debug("OAuth callback processed successfully");
        onSelectCredentials({
          id: credentials.id,
          type: "oauth2",
          title: credentials.title,
          provider,
        });
      } catch (error) {
        console.error("Error in OAuth callback:", error);
        setOAuthError(
          // type of error is unkown so we need to use String(error)
          `Error in OAuth callback: ${
            error instanceof Error ? error.message : String(error)
          }`,
        );
      } finally {
        console.debug("Finalizing OAuth flow");
        setOAuth2FlowInProgress(false);
        controller.abort("success");
      }
    };

    console.debug("Adding message event listener");
    window.addEventListener("message", handleMessage, {
      signal: controller.signal,
    });

    setTimeout(
      () => {
        console.debug("OAuth flow timed out");
        controller.abort("timeout");
        setOAuth2FlowInProgress(false);
        setOAuthError("OAuth flow timed out");
      },
      5 * 60 * 1000,
    );
  }

  const ProviderIcon = providerIcons[provider];
  const modals = (
    <>
      {supportsApiKey && (
        <APIKeyCredentialsModal
          open={isAPICredentialsModalOpen}
          onClose={() => setAPICredentialsModalOpen(false)}
          onCredentialsCreate={(credsMeta) => {
            onSelectCredentials(credsMeta);
            setAPICredentialsModalOpen(false);
          }}
        />
      )}
      {supportsOAuth2 && (
        <OAuth2FlowWaitingModal
          open={isOAuth2FlowInProgress}
          onClose={() => oAuthPopupController?.abort("canceled")}
          providerName={providerName}
        />
      )}
    </>
  );

  // No saved credentials yet
  if (savedApiKeys.length === 0 && savedOAuthCredentials.length === 0) {
    return (
      <>
        <div className={cn("flex flex-row space-x-2", className)}>
          {supportsOAuth2 && (
            <Button onClick={handleOAuthLogin}>
              <ProviderIcon className="mr-2 h-4 w-4" />
              {"Sign in with " + providerName}
            </Button>
          )}
          {supportsApiKey && (
            <Button onClick={() => setAPICredentialsModalOpen(true)}>
              <ProviderIcon className="mr-2 h-4 w-4" />
              Enter API key
            </Button>
          )}
        </div>
        {modals}
        {oAuthError && (
          <div className="mt-2 text-red-500">Error: {oAuthError}</div>
        )}
      </>
    );
  }

  function handleValueChange(newValue: string) {
    if (newValue === "sign-in") {
      // Trigger OAuth2 sign in flow
      handleOAuthLogin();
    } else if (newValue === "add-api-key") {
      // Open API key dialog
      setAPICredentialsModalOpen(true);
    } else {
      const selectedCreds = savedApiKeys
        .concat(savedOAuthCredentials)
        .find((c) => c.id == newValue)!;

      onSelectCredentials({
        id: selectedCreds.id,
        type: selectedCreds.type,
        provider: schema.credentials_provider,
        // title: customTitle, // TODO: add input for title
      });
    }
  }

  // Saved credentials exist
  return (
    <>
      <Select value={selectedCredentials?.id} onValueChange={handleValueChange}>
        <SelectTrigger>
          <SelectValue placeholder={schema.placeholder} />
        </SelectTrigger>
        <SelectContent className="nodrag">
          {savedOAuthCredentials.map((credentials, index) => (
            <SelectItem key={index} value={credentials.id}>
              <ProviderIcon className="mr-2 inline h-4 w-4" />
              {credentials.username}
            </SelectItem>
          ))}
          {savedApiKeys.map((credentials, index) => (
            <SelectItem key={index} value={credentials.id}>
              <ProviderIcon className="mr-2 inline h-4 w-4" />
              <IconKey className="mr-1.5 inline" />
              {credentials.title}
            </SelectItem>
          ))}
          <SelectSeparator />
          {supportsOAuth2 && (
            <SelectItem value="sign-in">
              <IconUserPlus className="mr-1.5 inline" />
              Sign in with {providerName}
            </SelectItem>
          )}
          {supportsApiKey && (
            <SelectItem value="add-api-key">
              <IconKeyPlus className="mr-1.5 inline" />
              Add new API key
            </SelectItem>
          )}
        </SelectContent>
      </Select>
      {modals}
      {oAuthError && (
        <div className="mt-2 text-red-500">Error: {oAuthError}</div>
      )}
    </>
  );
};

export const APIKeyCredentialsModal: FC<{
  open: boolean;
  onClose: () => void;
  onCredentialsCreate: (creds: CredentialsMetaInput) => void;
}> = ({ open, onClose, onCredentialsCreate }) => {
  const credentials = useCredentials();

  const formSchema = z.object({
    apiKey: z.string().min(1, "API Key is required"),
    title: z.string().min(1, "Name is required"),
    expiresAt: z.string().optional(),
  });

  const form = useForm<z.infer<typeof formSchema>>({
    resolver: zodResolver(formSchema),
    defaultValues: {
      apiKey: "",
      title: "",
      expiresAt: "",
    },
  });

  if (!credentials || credentials.isLoading || !credentials.supportsApiKey) {
    return null;
  }

  const { schema, provider, providerName, createAPIKeyCredentials } =
    credentials;

  async function onSubmit(values: z.infer<typeof formSchema>) {
    const expiresAt = values.expiresAt
      ? new Date(values.expiresAt).getTime() / 1000
      : undefined;
    const newCredentials = await createAPIKeyCredentials({
      api_key: values.apiKey,
      title: values.title,
      expires_at: expiresAt,
    });
    onCredentialsCreate({
      provider,
      id: newCredentials.id,
      type: "api_key",
      title: newCredentials.title,
    });
  }

  return (
    <Dialog
      open={open}
      onOpenChange={(open) => {
        if (!open) onClose();
      }}
    >
      <DialogContent>
        <DialogHeader>
          <DialogTitle>Add new API key for {providerName}</DialogTitle>
          {schema.description && (
            <DialogDescription>{schema.description}</DialogDescription>
          )}
        </DialogHeader>

        <Form {...form}>
          <form onSubmit={form.handleSubmit(onSubmit)} className="space-y-4">
            <FormField
              control={form.control}
              name="apiKey"
              render={({ field }) => (
                <FormItem>
                  <FormLabel>API Key</FormLabel>
                  {schema.credentials_scopes && (
                    <FormDescription>
                      Required scope(s) for this block:{" "}
                      {schema.credentials_scopes?.map((s, i, a) => (
                        <span key={i}>
                          <code>{s}</code>
                          {i < a.length - 1 && ", "}
                        </span>
                      ))}
                    </FormDescription>
                  )}
                  <FormControl>
                    <Input
                      type="password"
                      placeholder="Enter API key..."
                      {...field}
                    />
                  </FormControl>
                  <FormMessage />
                </FormItem>
              )}
            />
            <FormField
              control={form.control}
              name="title"
              render={({ field }) => (
                <FormItem>
                  <FormLabel>Name</FormLabel>
                  <FormControl>
                    <Input
                      type="text"
                      placeholder="Enter a name for this API key..."
                      {...field}
                    />
                  </FormControl>
                  <FormMessage />
                </FormItem>
              )}
            />
            <FormField
              control={form.control}
              name="expiresAt"
              render={({ field }) => (
                <FormItem>
                  <FormLabel>Expiration Date (Optional)</FormLabel>
                  <FormControl>
                    <Input
                      type="datetime-local"
                      placeholder="Select expiration date..."
                      {...field}
                    />
                  </FormControl>
                  <FormMessage />
                </FormItem>
              )}
            />
            <Button type="submit" className="w-full">
              Save & use this API key
            </Button>
          </form>
        </Form>
      </DialogContent>
    </Dialog>
  );
};

export const OAuth2FlowWaitingModal: FC<{
  open: boolean;
  onClose: () => void;
  providerName: string;
}> = ({ open, onClose, providerName }) => {
  return (
    <Dialog
      open={open}
      onOpenChange={(open) => {
        if (!open) onClose();
      }}
    >
      <DialogContent>
        <DialogHeader>
          <DialogTitle>
            Waiting on {providerName} sign-in process...
          </DialogTitle>
          <DialogDescription>
            Complete the sign-in process in the pop-up window.
            <br />
            Closing this dialog will cancel the sign-in process.
          </DialogDescription>
        </DialogHeader>
      </DialogContent>
    </Dialog>
  );
};<|MERGE_RESOLUTION|>--- conflicted
+++ resolved
@@ -41,12 +41,8 @@
   github: FaGithub,
   google: FaGoogle,
   notion: NotionLogoIcon,
-<<<<<<< HEAD
-  jina: FaKey, // Use a generic icon for now as there is no specific icon for Jina AI
-=======
   jina: FaKey,
   pinecone: FaKey,
->>>>>>> e2df6019
 };
 // --8<-- [end:ProviderIconsEmbed]
 
