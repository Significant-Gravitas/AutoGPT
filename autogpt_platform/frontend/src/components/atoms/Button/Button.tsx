import {
  Tooltip,
  TooltipContent,
  TooltipTrigger,
} from "@/components/atoms/Tooltip/BaseTooltip";
import { cn } from "@/lib/utils";
import { CircleNotchIcon } from "@phosphor-icons/react/dist/ssr";
import NextLink, { type LinkProps } from "next/link";
import React from "react";
import { ButtonProps, extendedButtonVariants } from "./helpers";

export function Button(props: ButtonProps) {
  const {
    className,
    variant,
    size,
    loading = false,
    withTooltip = true,
    leftIcon,
    rightIcon,
    children,
    as = "button",
    unmask = true,
    ...restProps
  } = props;

  const disabled = "disabled" in props ? props.disabled : false;
  const isDisabled = disabled;

<<<<<<< HEAD
  const applyUnmask = (...classes: Array<string | false | null | undefined>) =>
    cn(...classes, unmask && "sentry-unmask");
=======
  // Extract aria-label for tooltip on icon variant
  const ariaLabel =
    "aria-label" in restProps ? restProps["aria-label"] : undefined;

  const shouldShowTooltip =
    variant === "icon" && ariaLabel && !loading && withTooltip;

  // Helper to wrap button with tooltip if needed
  const wrapWithTooltip = (buttonElement: React.ReactElement) => {
    if (shouldShowTooltip) {
      return (
        <Tooltip>
          <TooltipTrigger asChild>{buttonElement}</TooltipTrigger>
          <TooltipContent>{ariaLabel}</TooltipContent>
        </Tooltip>
      );
    }
    return buttonElement;
  };
>>>>>>> b76b5a37

  const buttonContent = (
    <>
      {loading && (
        <CircleNotchIcon className="h-4 w-4 animate-spin" weight="bold" />
      )}
      {!loading && leftIcon}
      {children}
      {!loading && rightIcon}
    </>
  );

  if (variant === "link") {
    const buttonRest = { ...(restProps as Record<string, unknown>) };

    if ("href" in buttonRest) {
      delete buttonRest.href;
    }

    const linkButton = (
      <button
        className={cn(
          extendedButtonVariants({ variant: "link", className }),
          loading && "pointer-events-none opacity-60",
          isDisabled && "pointer-events-none opacity-50",
        )}
        disabled={isDisabled || loading}
        {...(buttonRest as React.ButtonHTMLAttributes<HTMLButtonElement>)}
      >
        {buttonContent}
      </button>
    );

    return wrapWithTooltip(linkButton);
  }

  if (loading) {
    const loadingClassName =
      variant === "ghost"
        ? applyUnmask(
            extendedButtonVariants({ variant, size, className }),
            "pointer-events-none",
          )
        : applyUnmask(
            extendedButtonVariants({ variant: "primary", size, className }),
            "pointer-events-none border-zinc-500 bg-zinc-500 text-white",
          );

    if (as === "NextLink") {
      return (
        <NextLink
          {...(restProps as LinkProps)}
          className={loadingClassName}
          aria-disabled="true"
        >
          <CircleNotchIcon className="h-4 w-4 animate-spin" weight="bold" />
          {children}
        </NextLink>
      );
    }

    const loadingButton = (
      <button className={loadingClassName} disabled>
        <CircleNotchIcon className="h-4 w-4 animate-spin" weight="bold" />
        {children}
      </button>
    );

    return wrapWithTooltip(loadingButton);
  }

  if (as === "NextLink") {
    const nextLinkButton = (
      <NextLink
        {...(restProps as LinkProps)}
        className={applyUnmask(
          extendedButtonVariants({ variant, size, className }),
          loading && "pointer-events-none",
          isDisabled && "pointer-events-none opacity-50",
        )}
        aria-disabled={isDisabled}
      >
        {buttonContent}
      </NextLink>
    );

    return wrapWithTooltip(nextLinkButton);
  }

  const regularButton = (
    <button
      className={applyUnmask(
        extendedButtonVariants({ variant, size, className }),
        loading && "pointer-events-none",
      )}
      disabled={isDisabled}
      {...(restProps as React.ButtonHTMLAttributes<HTMLButtonElement>)}
    >
      {buttonContent}
    </button>
  );

  return wrapWithTooltip(regularButton);
}<|MERGE_RESOLUTION|>--- conflicted
+++ resolved
@@ -27,10 +27,9 @@
   const disabled = "disabled" in props ? props.disabled : false;
   const isDisabled = disabled;
 
-<<<<<<< HEAD
   const applyUnmask = (...classes: Array<string | false | null | undefined>) =>
     cn(...classes, unmask && "sentry-unmask");
-=======
+
   // Extract aria-label for tooltip on icon variant
   const ariaLabel =
     "aria-label" in restProps ? restProps["aria-label"] : undefined;
@@ -50,7 +49,6 @@
     }
     return buttonElement;
   };
->>>>>>> b76b5a37
 
   const buttonContent = (
     <>
