--- conflicted
+++ resolved
@@ -58,17 +58,14 @@
 import useCredits from "@/hooks/useCredits";
 import { getV1GetAyrshareSsoUrl } from "@/app/api/__generated__/endpoints/integrations/integrations";
 import { toast } from "@/components/molecules/Toast/use-toast";
-<<<<<<< HEAD
+import { Input } from "@/components/ui/input";
 import { Switch } from "./atoms/Switch/Switch";
-=======
-import { Input } from "@/components/ui/input";
 import {
   Tooltip,
   TooltipContent,
   TooltipProvider,
   TooltipTrigger,
 } from "@/components/ui/tooltip";
->>>>>>> b23cb14e
 
 export type ConnectionData = Array<{
   edge_id: string;
