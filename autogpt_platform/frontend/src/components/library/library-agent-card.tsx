import Link from "next/link";
import Image from "next/image";
import { LibraryAgent } from "@/lib/autogpt-server-api";
import { Avatar, AvatarFallback, AvatarImage } from "@/components/ui/avatar";

export default function LibraryAgentCard({
  agent: {
    id,
    name,
    description,
    graph_id,
    can_access_graph,
    creator_image_url,
    image_url,
  },
}: {
  agent: LibraryAgent;
}): React.ReactNode {
  return (
    <div className="inline-flex w-full max-w-[434px] flex-col items-start justify-start gap-2.5 rounded-[26px] bg-white transition-all duration-300 hover:shadow-lg dark:bg-transparent dark:hover:shadow-gray-700">
      <Link
        href={`/library/agents/${id}`}
        className="relative h-[200px] w-full overflow-hidden rounded-[20px]"
      >
        {!image_url ? (
          <div
            className={`h-full w-full ${
              [
                "bg-gradient-to-r from-green-200 to-blue-200",
                "bg-gradient-to-r from-pink-200 to-purple-200",
                "bg-gradient-to-r from-yellow-200 to-orange-200",
                "bg-gradient-to-r from-blue-200 to-cyan-200",
                "bg-gradient-to-r from-indigo-200 to-purple-200",
              ][parseInt(id.slice(0, 8), 16) % 5]
            }`}
            style={{
              backgroundSize: "200% 200%",
              animation: "gradient 15s ease infinite",
            }}
          />
        ) : (
          <Image
            src={image_url}
            alt={`${name} preview image`}
            fill
            className="object-cover"
            priority
          />
        )}
        <div className="absolute bottom-4 left-4">
          <Avatar className="h-16 w-16">
            <AvatarImage
              src={
                creator_image_url
                  ? creator_image_url
                  : "/avatar-placeholder.png"
              }
              alt={`${name} creator avatar`}
            />
            <AvatarFallback size={64}>{name.charAt(0)}</AvatarFallback>
          </Avatar>
        </div>
      </Link>

      <div className="flex w-full flex-1 flex-col px-4 py-4">
        <Link href={`/library/agents/${id}`}>
          <h3 className="mb-2 line-clamp-2 font-poppins text-2xl font-semibold leading-tight text-[#272727] dark:text-neutral-100">
            {name}
          </h3>

          <p className="line-clamp-3 flex-1 text-sm text-gray-600 dark:text-gray-400">
            {description}
          </p>
        </Link>

        <div className="flex-grow" />
        {/* Spacer */}

        <div className="items-between mt-4 flex w-full justify-between gap-3">
          <Link
            href={`/library/agents/${id}`}
            className="text-lg font-semibold text-neutral-800 hover:underline dark:text-neutral-200"
          >
            See runs
          </Link>

          {can_access_graph && (
            <Link
<<<<<<< HEAD
              href={`/build?flowID=${graph_id}`}
              className="font-geist text-lg font-semibold text-neutral-800 hover:underline dark:text-neutral-200"
=======
              href={`/build?flowID=${agent_id}`}
              className="text-lg font-semibold text-neutral-800 hover:underline dark:text-neutral-200"
>>>>>>> 7d10dc4e
            >
              Open in builder
            </Link>
          )}
        </div>
      </div>
    </div>
  );
}<|MERGE_RESOLUTION|>--- conflicted
+++ resolved
@@ -86,13 +86,8 @@
 
           {can_access_graph && (
             <Link
-<<<<<<< HEAD
               href={`/build?flowID=${graph_id}`}
-              className="font-geist text-lg font-semibold text-neutral-800 hover:underline dark:text-neutral-200"
-=======
-              href={`/build?flowID=${agent_id}`}
               className="text-lg font-semibold text-neutral-800 hover:underline dark:text-neutral-200"
->>>>>>> 7d10dc4e
             >
               Open in builder
             </Link>
