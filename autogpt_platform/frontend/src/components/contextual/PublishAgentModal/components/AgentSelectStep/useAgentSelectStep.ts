import * as React from "react";
import { useGetV2GetMyAgents } from "@/app/api/__generated__/endpoints/store/store";
import { MyAgentsResponse } from "@/app/api/__generated__/models/myAgentsResponse";

export interface Agent {
  name: string;
  id: string;
  version: number;
  lastEdited: string;
  imageSrc: string;
  description: string;
}

interface UseAgentSelectStepProps {
  onSelect: (agentId: string, agentVersion: number) => void;
  onNext: (
    agentId: string,
    agentVersion: number,
    agentData: { name: string; description: string; imageSrc: string },
  ) => void;
}

export function useAgentSelectStep({
  onSelect,
  onNext,
}: UseAgentSelectStepProps) {
  const [selectedAgentId, setSelectedAgentId] = React.useState<string | null>(
    null,
  );
  const [selectedAgentVersion, setSelectedAgentVersion] = React.useState<
    number | null
  >(null);

  const {
    data: myAgents,
    isLoading,
    error,
  } = useGetV2GetMyAgents(
    {},
    {
      query: {
        select: (x) => {
          return x.data as MyAgentsResponse;
        },
      },
    },
  );

  const agents: Agent[] =
<<<<<<< HEAD
    myAgents?.agents
      ?.map((agent) => ({
        name: agent.agent_name,
        id: agent.agent_id,
        version: agent.agent_version,
        lastEdited: agent.last_edited,
        imageSrc: agent.agent_image || "https://picsum.photos/300/200",
        description: agent.description || "",
      }))
      .sort(
        (a, b) =>
          new Date(b.lastEdited).getTime() - new Date(a.lastEdited).getTime(),
      ) || [];
=======
    (myAgents?.status === 200 &&
      myAgents?.data?.agents
        ?.map((agent) => ({
          name: agent.agent_name,
          id: agent.agent_id,
          version: agent.agent_version,
          lastEdited: agent.last_edited,
          imageSrc: agent.agent_image || "https://picsum.photos/300/200",
          description: agent.description || "",
        }))
        .sort(
          (a, b) =>
            new Date(b.lastEdited).getTime() - new Date(a.lastEdited).getTime(),
        )) ||
    [];
>>>>>>> 5d364e13

  const handleAgentClick = (
    _: string,
    agentId: string,
    agentVersion: number,
  ) => {
    setSelectedAgentId(agentId);
    setSelectedAgentVersion(agentVersion);
    onSelect(agentId, agentVersion);
  };

  const handleNext = () => {
    if (selectedAgentId && selectedAgentVersion) {
      const selectedAgent = agents.find(
        (agent) => agent.id === selectedAgentId,
      );
      if (selectedAgent) {
        onNext(selectedAgentId, selectedAgentVersion, {
          name: selectedAgent.name,
          description: selectedAgent.description,
          imageSrc: selectedAgent.imageSrc,
        });
      }
    }
  };

  return {
    // Data
    agents,
    isLoading,
    error,
    // State
    selectedAgentId,
    // Handlers
    handleAgentClick,
    handleNext,
    // Computed
    isNextDisabled: !selectedAgentId || !selectedAgentVersion,
  };
}<|MERGE_RESOLUTION|>--- conflicted
+++ resolved
@@ -47,21 +47,6 @@
   );
 
   const agents: Agent[] =
-<<<<<<< HEAD
-    myAgents?.agents
-      ?.map((agent) => ({
-        name: agent.agent_name,
-        id: agent.agent_id,
-        version: agent.agent_version,
-        lastEdited: agent.last_edited,
-        imageSrc: agent.agent_image || "https://picsum.photos/300/200",
-        description: agent.description || "",
-      }))
-      .sort(
-        (a, b) =>
-          new Date(b.lastEdited).getTime() - new Date(a.lastEdited).getTime(),
-      ) || [];
-=======
     (myAgents?.status === 200 &&
       myAgents?.data?.agents
         ?.map((agent) => ({
@@ -77,7 +62,6 @@
             new Date(b.lastEdited).getTime() - new Date(a.lastEdited).getTime(),
         )) ||
     [];
->>>>>>> 5d364e13
 
   const handleAgentClick = (
     _: string,
