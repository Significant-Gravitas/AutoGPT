--- conflicted
+++ resolved
@@ -34,18 +34,7 @@
 
   const agents: Agent[] =
     (myAgents?.status === 200 &&
-<<<<<<< HEAD
       myAgents.data.agents
-        ?.map((agent: any) => ({
-          name: agent.agent_name,
-          id: agent.agent_id,
-          version: agent.agent_version,
-          lastEdited: agent.last_edited,
-          imageSrc: agent.agent_image || "https://picsum.photos/300/200",
-          description: agent.description || "",
-        }))
-=======
-      myAgents.data?.agents
         .map(
           (agent): Agent => ({
             name: agent.agent_name,
@@ -56,7 +45,6 @@
             description: agent.description || "",
           }),
         )
->>>>>>> aa256f21
         .sort(
           (a: Agent, b: Agent) =>
             new Date(b.lastEdited).getTime() - new Date(a.lastEdited).getTime(),
