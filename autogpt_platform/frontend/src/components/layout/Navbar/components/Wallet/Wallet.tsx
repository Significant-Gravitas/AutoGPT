--- conflicted
+++ resolved
@@ -8,14 +8,10 @@
 import { ScrollArea } from "@/components/__legacy__/ui/scroll-area";
 import { Text } from "@/components/atoms/Text/Text";
 import useCredits from "@/hooks/useCredits";
-<<<<<<< HEAD
-import { OnboardingStep, WebSocketNotification } from "@/lib/autogpt-server-api";
-=======
 import {
   OnboardingStep,
   WebSocketNotification,
 } from "@/lib/autogpt-server-api";
->>>>>>> d3d78660
 import { cn } from "@/lib/utils";
 import { useOnboarding } from "@/providers/onboarding/onboarding-provider";
 import { useBackendAPI } from "@/lib/autogpt-server-api/context";
@@ -255,7 +251,6 @@
     [],
   );
 
-<<<<<<< HEAD
   // React to onboarding notifications emitted by the provider
   const api = useBackendAPI();
 
@@ -290,36 +285,7 @@
     [fetchCredits, fadeOut],
   );
 
-=======
-  // Confetti effect on the wallet button
-  const handleNotification = useCallback(
-    (notification: WebSocketNotification) => {
-      if (notification.type !== "onboarding") {
-        return;
-      }
-
-      if (walletRef.current) {
-        // Fix confetti appearing in the top left corner
-        const rect = walletRef.current.getBoundingClientRect();
-        if (rect.width === 0 || rect.height === 0) {
-          return;
-        }
-        fetchCredits();
-        party.confetti(walletRef.current!, {
-          count: 30,
-          spread: 120,
-          shapes: ["square", "circle"],
-          size: party.variation.range(1, 2),
-          speed: party.variation.range(200, 300),
-          modules: [fadeOut],
-        });
-      }
-    },
-    [],
-  );
-
   // WebSocket setup for onboarding notifications
->>>>>>> d3d78660
   useEffect(() => {
     const detachMessage = api.onWebSocketMessage(
       "notification",
