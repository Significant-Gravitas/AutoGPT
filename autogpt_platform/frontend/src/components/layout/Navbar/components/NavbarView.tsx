--- conflicted
+++ resolved
@@ -81,15 +81,9 @@
       </nav>
       {/* Mobile Navbar - Adjust positioning */}
       <>
-<<<<<<< HEAD
-        {isLoggedIn ? (
-          <div className="fixed right-0 top-2 z-50 flex items-center gap-0 md:hidden">
-            {profile && <Wallet />}
-=======
         {isLoggedIn && isSmallScreen ? (
           <div className="fixed right-0 top-2 z-50 flex items-center gap-0">
             <Wallet />
->>>>>>> 41403317
             <MobileNavBar
               userName={profile?.username}
               menuItemGroups={[
