<<<<<<< HEAD
import { IconAutoGPTLogo, IconType } from "@/components/ui/icons";
import Wallet from "../../agptui/Wallet";
import { AccountMenu } from "./components/AccountMenu/AccountMenu";
import { AgentActivityDropdown } from "./components/AgentActivityDropdown/AgentActivityDropdown";
import { LoginButton } from "./components/LoginButton";
import { MobileNavBar } from "./components/MobileNavbar/MobileNavBar";
import { NavbarLink } from "./components/NavbarLink";
import { accountMenuItems, loggedInLinks, loggedOutLinks } from "./helpers";
=======
import { NavbarView } from "./components/NavbarMainPage";
>>>>>>> e28eec6f
import { getNavbarAccountData } from "./data";

export async function Navbar() {
  const { isLoggedIn } = await getNavbarAccountData();

<<<<<<< HEAD
  return (
    <>
      <nav className="sticky top-0 z-40 hidden h-16 items-center rounded-bl-2xl rounded-br-2xl border border-white/50 bg-[#f3f4f6]/20 p-3 backdrop-blur-[26px] md:inline-flex">
        {/* Left section */}
        <div className="flex flex-1 items-center gap-5">
          {isLoggedIn
            ? loggedInLinks.map((link) => (
                <NavbarLink key={link.name} name={link.name} href={link.href} />
              ))
            : loggedOutLinks.map((link) => (
                <NavbarLink key={link.name} name={link.name} href={link.href} />
              ))}
        </div>

        {/* Centered logo */}
        <div className="absolute left-1/2 top-1/2 h-10 w-[88.87px] -translate-x-1/2 -translate-y-1/2">
          <IconAutoGPTLogo className="h-full w-full" />
        </div>

        {/* Right section */}
        <div className="flex flex-1 items-center justify-end gap-4">
          {isLoggedIn ? (
            <div className="flex items-center gap-4">
              <AgentActivityDropdown />
              {profile && <Wallet />}
              <AccountMenu
                userName={profile?.username}
                userEmail={profile?.name}
                avatarSrc={profile?.avatar_url ?? ""}
                menuItemGroups={accountMenuItems}
              />
            </div>
          ) : (
            <LoginButton />
          )}
          {/* <ThemeToggle /> */}
        </div>
      </nav>
      {/* Mobile Navbar - Adjust positioning */}
      <>
        {isLoggedIn ? (
          <div className="fixed right-4 top-4 z-50">
            <MobileNavBar
              userName={profile?.username}
              menuItemGroups={[
                {
                  groupName: "Navigation",
                  items: loggedInLinks.map((link) => ({
                    icon:
                      link.name === "Marketplace"
                        ? IconType.Marketplace
                        : link.name === "Library"
                          ? IconType.Library
                          : link.name === "Build"
                            ? IconType.Builder
                            : link.name === "Monitor"
                              ? IconType.Library
                              : IconType.LayoutDashboard,
                    text: link.name,
                    href: link.href,
                  })),
                },
                ...accountMenuItems,
              ]}
              userEmail={profile?.name}
              avatarSrc={profile?.avatar_url ?? ""}
            />
          </div>
        ) : null}
      </>
    </>
  );
=======
  return <NavbarView isLoggedIn={isLoggedIn} />;
>>>>>>> e28eec6f
}<|MERGE_RESOLUTION|>--- conflicted
+++ resolved
@@ -1,94 +1,8 @@
-<<<<<<< HEAD
-import { IconAutoGPTLogo, IconType } from "@/components/ui/icons";
-import Wallet from "../../agptui/Wallet";
-import { AccountMenu } from "./components/AccountMenu/AccountMenu";
-import { AgentActivityDropdown } from "./components/AgentActivityDropdown/AgentActivityDropdown";
-import { LoginButton } from "./components/LoginButton";
-import { MobileNavBar } from "./components/MobileNavbar/MobileNavBar";
-import { NavbarLink } from "./components/NavbarLink";
-import { accountMenuItems, loggedInLinks, loggedOutLinks } from "./helpers";
-=======
-import { NavbarView } from "./components/NavbarMainPage";
->>>>>>> e28eec6f
+import { NavbarView } from "./components/NavbarView";
 import { getNavbarAccountData } from "./data";
 
 export async function Navbar() {
   const { isLoggedIn } = await getNavbarAccountData();
 
-<<<<<<< HEAD
-  return (
-    <>
-      <nav className="sticky top-0 z-40 hidden h-16 items-center rounded-bl-2xl rounded-br-2xl border border-white/50 bg-[#f3f4f6]/20 p-3 backdrop-blur-[26px] md:inline-flex">
-        {/* Left section */}
-        <div className="flex flex-1 items-center gap-5">
-          {isLoggedIn
-            ? loggedInLinks.map((link) => (
-                <NavbarLink key={link.name} name={link.name} href={link.href} />
-              ))
-            : loggedOutLinks.map((link) => (
-                <NavbarLink key={link.name} name={link.name} href={link.href} />
-              ))}
-        </div>
-
-        {/* Centered logo */}
-        <div className="absolute left-1/2 top-1/2 h-10 w-[88.87px] -translate-x-1/2 -translate-y-1/2">
-          <IconAutoGPTLogo className="h-full w-full" />
-        </div>
-
-        {/* Right section */}
-        <div className="flex flex-1 items-center justify-end gap-4">
-          {isLoggedIn ? (
-            <div className="flex items-center gap-4">
-              <AgentActivityDropdown />
-              {profile && <Wallet />}
-              <AccountMenu
-                userName={profile?.username}
-                userEmail={profile?.name}
-                avatarSrc={profile?.avatar_url ?? ""}
-                menuItemGroups={accountMenuItems}
-              />
-            </div>
-          ) : (
-            <LoginButton />
-          )}
-          {/* <ThemeToggle /> */}
-        </div>
-      </nav>
-      {/* Mobile Navbar - Adjust positioning */}
-      <>
-        {isLoggedIn ? (
-          <div className="fixed right-4 top-4 z-50">
-            <MobileNavBar
-              userName={profile?.username}
-              menuItemGroups={[
-                {
-                  groupName: "Navigation",
-                  items: loggedInLinks.map((link) => ({
-                    icon:
-                      link.name === "Marketplace"
-                        ? IconType.Marketplace
-                        : link.name === "Library"
-                          ? IconType.Library
-                          : link.name === "Build"
-                            ? IconType.Builder
-                            : link.name === "Monitor"
-                              ? IconType.Library
-                              : IconType.LayoutDashboard,
-                    text: link.name,
-                    href: link.href,
-                  })),
-                },
-                ...accountMenuItems,
-              ]}
-              userEmail={profile?.name}
-              avatarSrc={profile?.avatar_url ?? ""}
-            />
-          </div>
-        ) : null}
-      </>
-    </>
-  );
-=======
   return <NavbarView isLoggedIn={isLoggedIn} />;
->>>>>>> e28eec6f
 }