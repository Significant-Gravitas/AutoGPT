"use client";
import React, { useCallback, useEffect, useMemo, useState } from "react";

import {
  CredentialsMetaInput,
  GraphExecutionID,
  LibraryAgent,
  LibraryAgentPreset,
  LibraryAgentPresetID,
  LibraryAgentPresetUpdatable,
  Schedule,
} from "@/lib/autogpt-server-api";
import { useBackendAPI } from "@/lib/autogpt-server-api/context";

import ActionButtonGroup from "@/components/agptui/action-button-group";
import type { ButtonAction } from "@/components/agptui/types";
import { CronSchedulerDialog } from "@/components/cron-scheduler-dialog";
import { CredentialsInput } from "@/components/integrations/credentials-input";
import { useOnboarding } from "@/components/onboarding/onboarding-provider";
import SchemaTooltip from "@/components/SchemaTooltip";
<<<<<<< HEAD
import { useToast } from "@/components/ui/use-toast";
import { isEmpty } from "@/lib/utils";
=======
import { TypeBasedInput } from "@/components/type-based-input";
import { Card, CardContent, CardHeader, CardTitle } from "@/components/ui/card";
import { IconCross, IconPlay, IconSave } from "@/components/ui/icons";
>>>>>>> 4bf73f63
import { Input } from "@/components/ui/input";
import { useToast, useToastOnFail } from "@/components/ui/use-toast";
import { isEmpty } from "lodash";
import { CalendarClockIcon, Trash2Icon } from "lucide-react";

export default function AgentRunDraftView({
  agent,
  agentPreset,
  onRun,
  onCreatePreset,
  onUpdatePreset,
  doDeletePreset,
  onCreateSchedule,
  agentActions,
}: {
  agent: LibraryAgent;
  agentActions: ButtonAction[];
  onRun: (runID: GraphExecutionID) => void;
  onCreateSchedule: (schedule: Schedule) => void;
} & (
  | {
      onCreatePreset: (preset: LibraryAgentPreset) => void;
      agentPreset?: never;
      onUpdatePreset?: never;
      doDeletePreset?: never;
    }
  | {
      onCreatePreset?: never;
      agentPreset: LibraryAgentPreset;
      onUpdatePreset: (preset: LibraryAgentPreset) => void;
      doDeletePreset: (presetID: LibraryAgentPresetID) => void;
    }
)): React.ReactNode {
  const api = useBackendAPI();
  const { toast } = useToast();
  const toastOnFail = useToastOnFail();

  const [inputValues, setInputValues] = useState<Record<string, any>>({});
  const [inputCredentials, setInputCredentials] = useState<
    Record<string, CredentialsMetaInput>
  >({});
  const [presetName, setPresetName] = useState<string>("");
  const [presetDescription, setPresetDescription] = useState<string>("");
  const [changedPresetAttributes, setChangedPresetAttributes] = useState<
    Set<keyof LibraryAgentPresetUpdatable>
  >(new Set());
  const { state: onboardingState, completeStep: completeOnboardingStep } =
    useOnboarding();
  const [cronScheduleDialogOpen, setCronScheduleDialogOpen] = useState(false);

  // Update values if agentPreset parameter is changed
  useEffect(() => {
    setInputValues(agentPreset?.inputs ?? {});
    setInputCredentials(agentPreset?.credentials ?? {});
    setPresetName(agentPreset?.name ?? "");
    setPresetDescription(agentPreset?.description ?? "");
    setChangedPresetAttributes(new Set());
  }, [agentPreset]);

  const agentInputSchema = useMemo(
    () =>
      agent.has_external_trigger
        ? agent.trigger_setup_info.config_schema
        : agent.input_schema,
    [agent],
  );
  const agentInputFields = useMemo(
    () =>
      Object.fromEntries(
        Object.entries(agentInputSchema.properties).filter(
          ([_, subSchema]) => !subSchema.hidden,
        ),
      ),
    [agentInputSchema],
  );
  const agentCredentialsInputFields = useMemo(
    () => agent.credentials_input_schema?.properties,
    [agent],
  );

  const [allRequiredInputsAreSet, missingInputs] = useMemo(() => {
    const nonEmptyInputs = new Set(
      Object.keys(inputValues).filter((k) => !isEmpty(inputValues[k])),
    );
    const requiredInputs = new Set(
      agentInputSchema.required as string[] | undefined,
    );
    return [
      nonEmptyInputs.isSupersetOf(requiredInputs),
      [...requiredInputs.difference(nonEmptyInputs)],
    ];
  }, [agentInputSchema.required, inputValues]);
  const [allCredentialsAreSet, missingCredentials] = useMemo(() => {
    const availableCredentials = new Set(Object.keys(inputCredentials));
    const allCredentials = new Set(Object.keys(agentCredentialsInputFields));
    return [
      availableCredentials.isSupersetOf(allCredentials),
      [...allCredentials.difference(availableCredentials)],
    ];
  }, [agentCredentialsInputFields, inputCredentials]);
  const notifyMissingInputs = useCallback(
    (needPresetName: boolean = true) => {
      const allMissingFields = (
        needPresetName && !presetName
          ? [agent.has_external_trigger ? "trigger_name" : "preset_name"]
          : []
      )
        .concat(missingInputs)
        .concat(missingCredentials);
      toast({
        title: "⚠️ Not all required inputs are set",
        description: `Please set ${allMissingFields.map((k) => `\`${k}\``).join(", ")}`,
      });
    },
    [missingInputs, missingCredentials],
  );

  const doRun = useCallback(() => {
    // Manually running webhook-triggered agents is not supported
    if (agent.has_external_trigger) return;

    if (!agentPreset || changedPresetAttributes.size > 0) {
      if (!allRequiredInputsAreSet || !allCredentialsAreSet) {
        notifyMissingInputs(false);
        return;
      }
      // TODO: on executing preset with changes, ask for confirmation and offer save+run
      api
        .executeGraph(
          agent.graph_id,
          agent.graph_version,
          inputValues,
          inputCredentials,
        )
        .then((newRun) => onRun(newRun.graph_exec_id))
        .catch(toastOnFail("execute agent"));
    } else {
      api
        .executeLibraryAgentPreset(agentPreset.id)
        .then((newRun) => onRun(newRun.id))
        .catch(toastOnFail("execute agent preset"));
    }
    // Mark run agent onboarding step as completed
    if (onboardingState?.completedSteps.includes("MARKETPLACE_ADD_AGENT")) {
      completeOnboardingStep("MARKETPLACE_RUN_AGENT");
    }
  }, [
    api,
    agent,
    inputValues,
    inputCredentials,
    onRun,
    toastOnFail,
    onboardingState,
    completeOnboardingStep,
  ]);

  const doCreatePreset = useCallback(() => {
    if (!onCreatePreset) return;

    if (!presetName || !allRequiredInputsAreSet || !allCredentialsAreSet) {
      notifyMissingInputs();
      return;
    }

    api
      .createLibraryAgentPreset({
        name: presetName,
        description: presetDescription,
        graph_id: agent.graph_id,
        graph_version: agent.graph_version,
        inputs: inputValues,
        credentials: inputCredentials,
      })
      .then((newPreset) => {
        onCreatePreset(newPreset);
        setChangedPresetAttributes(new Set()); // reset change tracker
      })
      .catch(toastOnFail("save agent preset"));
  }, [
    api,
    agent,
    presetName,
    presetDescription,
    inputValues,
    inputCredentials,
    onCreatePreset,
    toast,
    toastOnFail,
    onboardingState,
    completeOnboardingStep,
  ]);

  const doUpdatePreset = useCallback(() => {
    if (!agentPreset || changedPresetAttributes.size == 0) return;

    if (!presetName || !allRequiredInputsAreSet || !allCredentialsAreSet) {
      notifyMissingInputs();
      return;
    }

    const updatePreset: LibraryAgentPresetUpdatable = {};
    if (changedPresetAttributes.has("name")) updatePreset["name"] = presetName;
    if (changedPresetAttributes.has("description"))
      updatePreset["description"] = presetDescription;
    if (
      changedPresetAttributes.has("inputs") ||
      changedPresetAttributes.has("credentials")
    ) {
      updatePreset["inputs"] = inputValues;
      updatePreset["credentials"] = inputCredentials;
    }
    api
      .updateLibraryAgentPreset(agentPreset.id, updatePreset)
      .then((updatedPreset) => {
        onUpdatePreset(updatedPreset);
        setChangedPresetAttributes(new Set()); // reset change tracker
      })
      .catch(toastOnFail("update agent preset"));
  }, [
    api,
    agent,
    presetName,
    presetDescription,
    inputValues,
    inputCredentials,
    onUpdatePreset,
    toast,
    toastOnFail,
    onboardingState,
    completeOnboardingStep,
  ]);

  const doSetPresetActive = useCallback(
    async (active: boolean) => {
      if (!agentPreset) return;
      const updatedPreset = await api.updateLibraryAgentPreset(agentPreset.id, {
        is_active: active,
      });
      onUpdatePreset(updatedPreset);
    },
    [agentPreset, api, onUpdatePreset],
  );

  const doSetupTrigger = useCallback(() => {
    // Setting up a trigger for non-webhook-triggered agents is not supported
    if (!agent.has_external_trigger || !onCreatePreset) return;

    if (!presetName || !allRequiredInputsAreSet || !allCredentialsAreSet) {
      notifyMissingInputs();
      return;
    }

    const credentialsInputName =
      agent.trigger_setup_info.credentials_input_name;

    if (!credentialsInputName) {
      // FIXME: implement support for manual-setup webhooks
      toast({
        variant: "destructive",
        title: "🚧 Feature under construction",
        description: "Setting up non-auto-setup triggers is not yet supported.",
      });
      return;
    }

    api
      .setupAgentTrigger(agent.id, {
        name: presetName,
        description: presetDescription,
        trigger_config: inputValues,
        agent_credentials: inputCredentials,
      })
      .then((newPreset) => {
        onCreatePreset(newPreset);
        setChangedPresetAttributes(new Set()); // reset change tracker
      })
      .catch(toastOnFail("set up agent trigger"));

    // Mark run agent onboarding step as completed(?)
    if (onboardingState?.completedSteps.includes("MARKETPLACE_ADD_AGENT")) {
      completeOnboardingStep("MARKETPLACE_RUN_AGENT");
    }
  }, [
    api,
    agent,
    presetName,
    presetDescription,
    inputValues,
    inputCredentials,
    onCreatePreset,
    toast,
    toastOnFail,
    onboardingState,
    completeOnboardingStep,
  ]);

  const openScheduleDialog = useCallback(() => {
    // Scheduling is not supported for webhook-triggered agents
    if (agent.has_external_trigger) return;

    if (!allRequiredInputsAreSet || !allCredentialsAreSet) {
      notifyMissingInputs(false);
      return;
    }

    setCronScheduleDialogOpen(true);
  }, [
    agent,
    allRequiredInputsAreSet,
    allCredentialsAreSet,
    notifyMissingInputs,
  ]);

  const doSetupSchedule = useCallback(
    (cronExpression: string, scheduleName: string) => {
      // Scheduling is not supported for webhook-triggered agents
      if (agent.has_external_trigger) return;

      api
        .createGraphExecutionSchedule({
          graph_id: agent.graph_id,
          graph_version: agent.graph_version,
          name: scheduleName || agent.name,
          cron: cronExpression,
          inputs: inputValues,
          credentials: inputCredentials,
        })
        .then((schedule) => onCreateSchedule(schedule))
        .catch(toastOnFail("set up agent run schedule"));
    },
    [api, agent, inputValues, inputCredentials, onCreateSchedule, toastOnFail],
  );

  const runActions: ButtonAction[] = useMemo(
    () => [
      // "Regular" agent: [run] + [save as preset] buttons
      ...(!agent.has_external_trigger
        ? ([
            {
              label: (
                <>
                  <IconPlay className="mr-2 size-4" /> Run
                </>
              ),
              variant: "accent",
              callback: doRun,
            },
            {
              label: (
                <>
                  <CalendarClockIcon className="mr-2 size-4" /> Schedule
                </>
              ),
              callback: openScheduleDialog,
            },
            // {
            //   label: (
            //     <>
            //       <IconSave className="mr-2 size-4" /> Save as a preset
            //     </>
            //   ),
            //   callback: doCreatePreset,
            //   disabled: !(
            //     presetName &&
            //     allRequiredInputsAreSet &&
            //     allCredentialsAreSet
            //   ),
            // },
          ] satisfies ButtonAction[])
        : []),
      // Triggered agent: [setup] button
      ...(agent.has_external_trigger && !agentPreset?.webhook_id
        ? ([
            {
              label: (
                <>
                  <IconPlay className="mr-2 size-4" /> Set up trigger
                </>
              ),
              variant: "accent",
              callback: doSetupTrigger,
              disabled: !(
                presetName &&
                allRequiredInputsAreSet &&
                allCredentialsAreSet
              ),
            },
          ] satisfies ButtonAction[])
        : []),
      // Existing agent trigger: [enable]/[disable] button
      ...(agentPreset?.webhook_id
        ? ([
            agentPreset.is_active
              ? {
                  label: (
                    <>
                      <IconCross className="mr-2.5 size-3.5" /> Disable trigger
                    </>
                  ),
                  variant: "destructive",
                  callback: () => doSetPresetActive(false),
                }
              : {
                  label: (
                    <>
                      <IconPlay className="mr-2 size-4" /> Enable trigger
                    </>
                  ),
                  variant: "accent",
                  callback: () => doSetPresetActive(true),
                },
          ] satisfies ButtonAction[])
        : []),
      // Existing agent preset/trigger: [save] and [delete] buttons
      ...(agentPreset
        ? ([
            {
              label: (
                <>
                  <IconSave className="mr-2 size-4" /> Save changes
                </>
              ),
              callback: doUpdatePreset,
              disabled: !(
                changedPresetAttributes.size > 0 &&
                presetName &&
                allRequiredInputsAreSet &&
                allCredentialsAreSet
              ),
            },
            {
              label: (
                <>
                  <Trash2Icon className="mr-2 size-4" />
                  Delete {agent.has_external_trigger ? "trigger" : "preset"}
                </>
              ),
              callback: () => doDeletePreset(agentPreset.id),
            },
          ] satisfies ButtonAction[])
        : []),
    ],
    [
      agent.has_external_trigger,
      agentPreset,
      doRun,
      doSetupTrigger,
      doCreatePreset,
      doUpdatePreset,
      doDeletePreset,
      openScheduleDialog,
      changedPresetAttributes,
      presetName,
      allRequiredInputsAreSet,
      allCredentialsAreSet,
    ],
  );

  return (
    <div className="agpt-div flex gap-6">
      <div className="flex flex-1 flex-col gap-4">
        <Card className="agpt-box">
          <CardHeader>
            <CardTitle className="font-poppins text-lg">Input</CardTitle>
          </CardHeader>
          <CardContent className="flex flex-col gap-4">
            {(agentPreset || agent.has_external_trigger) && (
              <>
                {/* Preset name and description */}
                <div className="flex flex-col space-y-2">
                  <label className="flex items-center gap-1 text-sm font-medium">
                    {agent.has_external_trigger ? "Trigger" : "Preset"} Name
                    <SchemaTooltip
                      description={`Name of the ${agent.has_external_trigger ? "trigger" : "preset"} you are setting up`}
                    />
                  </label>
                  <Input
                    value={presetName}
                    placeholder={`Enter ${agent.has_external_trigger ? "trigger" : "preset"} name`}
                    onChange={(e) => {
                      setPresetName(e.target.value);
                      setChangedPresetAttributes((prev) => prev.add("name"));
                    }}
                  />
                </div>
                <div className="flex flex-col space-y-2">
                  <label className="flex items-center gap-1 text-sm font-medium">
                    {agent.has_external_trigger ? "Trigger" : "Preset"}{" "}
                    Description
                    <SchemaTooltip
                      description={`Description of the ${agent.has_external_trigger ? "trigger" : "preset"} you are setting up`}
                    />
                  </label>
                  <Input
                    value={presetDescription}
                    placeholder={`Enter ${agent.has_external_trigger ? "trigger" : "preset"} description`}
                    onChange={(e) => {
                      setPresetDescription(e.target.value);
                      setChangedPresetAttributes((prev) =>
                        prev.add("description"),
                      );
                    }}
                  />
                </div>
              </>
            )}

            {/* Credentials inputs */}
            {Object.entries(agentCredentialsInputFields).map(
              ([key, inputSubSchema]) => (
                <CredentialsInput
                  key={key}
                  schema={{ ...inputSubSchema, discriminator: undefined }}
                  selectedCredentials={
                    inputCredentials[key] ?? inputSubSchema.default
                  }
                  onSelectCredentials={(value) => {
                    setInputCredentials((obj) => {
                      const newObj = { ...obj };
                      if (value === undefined) {
                        delete newObj[key];
                        return newObj;
                      }
                      return {
                        ...obj,
                        [key]: value,
                      };
                    });
                    setChangedPresetAttributes((prev) =>
                      prev.add("credentials"),
                    );
                  }}
                  hideIfSingleCredentialAvailable={
                    !agentPreset && !agent.has_external_trigger
                  }
                />
              ),
            )}

            {/* Regular inputs */}
            {Object.entries(agentInputFields).map(([key, inputSubSchema]) => (
              <div key={key} className="flex flex-col space-y-2">
                <label className="flex items-center gap-1 text-sm font-medium">
                  {inputSubSchema.title || key}
                  <SchemaTooltip description={inputSubSchema.description} />
                </label>

                <TypeBasedInput
                  schema={inputSubSchema}
                  value={inputValues[key] ?? inputSubSchema.default}
                  placeholder={inputSubSchema.description}
                  onChange={(value) => {
                    setInputValues((obj) => ({
                      ...obj,
                      [key]: value,
                    }));
                    setChangedPresetAttributes((prev) => prev.add("inputs"));
                  }}
                />
              </div>
            ))}
          </CardContent>
        </Card>
      </div>

      {/* Actions */}
      <aside className="w-48 xl:w-56">
        <div className="flex flex-col gap-8">
          <ActionButtonGroup
            title={`${agent.has_external_trigger ? "Trigger" : agentPreset ? "Preset" : "Run"} actions`}
            actions={runActions}
          />
          <CronSchedulerDialog
            open={cronScheduleDialogOpen}
            setOpen={setCronScheduleDialogOpen}
            afterCronCreation={doSetupSchedule}
            defaultScheduleName={agent.name}
          />

          <ActionButtonGroup title="Agent actions" actions={agentActions} />
        </div>
      </aside>
    </div>
  );
}<|MERGE_RESOLUTION|>--- conflicted
+++ resolved
@@ -14,22 +14,17 @@
 
 import ActionButtonGroup from "@/components/agptui/action-button-group";
 import type { ButtonAction } from "@/components/agptui/types";
+import { Card, CardContent, CardHeader, CardTitle } from "@/components/ui/card";
+import { IconCross, IconPlay, IconSave } from "@/components/ui/icons";
+import { CalendarClockIcon, Trash2Icon } from "lucide-react";
+import { useToast, useToastOnFail } from "@/components/ui/use-toast";
 import { CronSchedulerDialog } from "@/components/cron-scheduler-dialog";
 import { CredentialsInput } from "@/components/integrations/credentials-input";
+import { TypeBasedInput } from "@/components/type-based-input";
 import { useOnboarding } from "@/components/onboarding/onboarding-provider";
 import SchemaTooltip from "@/components/SchemaTooltip";
-<<<<<<< HEAD
-import { useToast } from "@/components/ui/use-toast";
 import { isEmpty } from "@/lib/utils";
-=======
-import { TypeBasedInput } from "@/components/type-based-input";
-import { Card, CardContent, CardHeader, CardTitle } from "@/components/ui/card";
-import { IconCross, IconPlay, IconSave } from "@/components/ui/icons";
->>>>>>> 4bf73f63
 import { Input } from "@/components/ui/input";
-import { useToast, useToastOnFail } from "@/components/ui/use-toast";
-import { isEmpty } from "lodash";
-import { CalendarClockIcon, Trash2Icon } from "lucide-react";
 
 export default function AgentRunDraftView({
   agent,
