"use client";

import * as React from "react";
import {
  ChevronDownIcon,
  ChevronLeftIcon,
  ChevronRightIcon,
  ChevronUpIcon,
} from "@radix-ui/react-icons";
import { DayPicker, DropdownProps } from "react-day-picker";

import { cn } from "@/lib/utils";
import { buttonVariants } from "@/components/ui/button";
import {
  Select,
  SelectContent,
  SelectItem,
  SelectTrigger,
  SelectValue,
} from "./select";

export type CalendarProps = React.ComponentProps<typeof DayPicker>;

function Calendar({
  className,
  classNames,
  showOutsideDays = true,
  ...props
}: CalendarProps) {
  return (
    <DayPicker
      showOutsideDays={showOutsideDays}
      captionLayout={"dropdown"}
      endMonth={new Date(2100, 0)}
      startMonth={new Date(1900, 0)}
      className={cn("p-3", className)}
      classNames={{
        months: "flex flex-col sm:flex-row sm:space-x-4 sm:space-y-0",
        month: "space-y-4",
<<<<<<< HEAD
        month_caption: "flex justify-center relative items-center",
        caption_label: "text-sm font-medium",
        nav: "space-x-1 flex items-center",
        button_previous:
          "absolute z-10 top-4 left-4 center flex justify-center items-center bg-transparent opacity-50 hover:opacity-100",
        button_next:
          "absolute z-10 top-4 right-4 center flex justify-center items-center bg-transparent opacity-50 hover:opacity-100",
=======
        month_caption: "flex  items-center justify-center text-sm font-medium",
        dropdowns: "flex gap-2 ",
        caption_label: "hidden",
        nav: "hidden",
        button_previous:
          "h-7 w-7 bg-transparent p-0 opacity-50 hover:opacity-100 ",
        button_next: " h-7 w-7 bg-transparent p-0 opacity-50 hover:opacity-100",
>>>>>>> dbb85baf
        month_grid: "w-full border-collapse space-y-1",
        weekdays: "flex",
        weekday:
          "text-neutral-500 rounded-md w-8 font-normal text-[0.8rem] dark:text-neutral-400",
        week: "flex w-full mt-2",
        day: cn(
          "relative p-0 text-center text-sm focus-within:relative focus-within:z-20 [&:has([aria-selected])]:bg-neutral-100 [&:has([aria-selected].day-outside)]:bg-neutral-100/50 [&:has([aria-selected].day-range-end)]:rounded-r-md dark:[&:has([aria-selected])]:bg-neutral-800 dark:[&:has([aria-selected].day-outside)]:bg-neutral-800/50",
          props.mode === "range"
            ? "[&:has(>.day-range-end)]:rounded-r-md [&:has(>.day-range-start)]:rounded-l-md first:[&:has([aria-selected])]:rounded-l-md last:[&:has([aria-selected])]:rounded-r-md"
            : "[&:has([aria-selected])]:rounded-md",
        ),
        day_button: cn(
          buttonVariants({ variant: "ghost" }),
          "h-8 w-8 p-0 font-normal aria-selected:opacity-100",
        ),
        range_start: "range-start",
        range_end: "range-end",
        selected:
          "bg-neutral-900 text-neutral-100 hover:bg-neutral-900 hover:text-neutral-50 focus:bg-neutral-700 focus:text-neutral-50 dark:bg-neutral-50 dark:text-neutral-900 dark:hover:bg-neutral-50 dark:hover:text-neutral-900 dark:focus:bg-neutral-50 dark:focus:text-neutral-900",
        today:
          "bg-neutral-100 text-neutral-900 dark:bg-neutral-800 dark:text-neutral-50",
        outside:
          "day-outside text-neutral-500 opacity-50  aria-selected:bg-neutral-100/50 aria-selected:text-neutral-500 aria-selected:opacity-30 dark:text-neutral-400 dark:aria-selected:bg-neutral-800/50 dark:aria-selected:text-neutral-400",
        disabled: "text-neutral-500 opacity-50 dark:text-neutral-400",
        range_middle:
          "aria-selected:bg-neutral-100 aria-selected:text-neutral-900 dark:aria-selected:bg-neutral-800 dark:aria-selected:text-neutral-50",
        hidden: "invisible",
        ...classNames,
      }}
      components={{
        Chevron: (props) => {
          if (props.orientation === "left") {
            return <ChevronLeftIcon className="h-4 w-4" />;
          } else if (props.orientation === "right") {
            return <ChevronRightIcon className="h-4 w-4" />;
          } else if (props.orientation === "down") {
            return <ChevronDownIcon className="h-4 w-4" />;
          } else {
            return <ChevronUpIcon className="h-4 w-4" />;
          }
        },
        Dropdown: (props) => <CustomDropdown {...props} />,
      }}
      {...props}
    />
  );
}
Calendar.displayName = "Calendar";

const CustomDropdown = ({
  options,
  value,
  onChange,
  name,
  disabled,
}: DropdownProps) => {
  const handleValueChange = (newValue: string) => {
    if (onChange) {
      const syntheticEvent = {
        target: {
          name,
          value: newValue,
        },
      } as React.ChangeEvent<HTMLSelectElement>;
      onChange(syntheticEvent);
    }
  };

  return (
    <Select
      value={value?.toString()}
      onValueChange={handleValueChange}
      disabled={disabled}
    >
      <SelectTrigger className="w-[120px] space-x-2 bg-white text-sm">
        <SelectValue placeholder="Select" />
      </SelectTrigger>
      <SelectContent className="bg-white">
        {options?.map((option) => (
          <SelectItem
            key={option.value}
            value={option.value.toString()}
            disabled={option.disabled}
          >
            {option.label}
          </SelectItem>
        ))}
      </SelectContent>
    </Select>
  );
};

export { Calendar };<|MERGE_RESOLUTION|>--- conflicted
+++ resolved
@@ -37,23 +37,13 @@
       classNames={{
         months: "flex flex-col sm:flex-row sm:space-x-4 sm:space-y-0",
         month: "space-y-4",
-<<<<<<< HEAD
-        month_caption: "flex justify-center relative items-center",
-        caption_label: "text-sm font-medium",
-        nav: "space-x-1 flex items-center",
-        button_previous:
-          "absolute z-10 top-4 left-4 center flex justify-center items-center bg-transparent opacity-50 hover:opacity-100",
-        button_next:
-          "absolute z-10 top-4 right-4 center flex justify-center items-center bg-transparent opacity-50 hover:opacity-100",
-=======
         month_caption: "flex  items-center justify-center text-sm font-medium",
         dropdowns: "flex gap-2 ",
         caption_label: "hidden",
         nav: "hidden",
         button_previous:
-          "h-7 w-7 bg-transparent p-0 opacity-50 hover:opacity-100 ",
-        button_next: " h-7 w-7 bg-transparent p-0 opacity-50 hover:opacity-100",
->>>>>>> dbb85baf
+          "h-7 w-7 bg-transparent p-0 opacity-50 hover:opacity-100",
+        button_next: "h-7 w-7 bg-transparent p-0 opacity-50 hover:opacity-100",
         month_grid: "w-full border-collapse space-y-1",
         weekdays: "flex",
         weekday:
