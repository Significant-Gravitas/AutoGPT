--- conflicted
+++ resolved
@@ -20,11 +20,7 @@
 
   // workaround for #8788
   // sleep for 10 seconds to allow page to load due to bug in our system
-<<<<<<< HEAD
-  await page.waitForTimeout(10_000);
-=======
   await page.waitForTimeout(10000);
->>>>>>> e28eec6f
   await page.reload();
   await page.reload();
   await expect(profilePage.isLoaded()).resolves.toBeTruthy();
