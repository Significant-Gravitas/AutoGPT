// Note: all the comments with //(number)! are for the docs
//ignore them when reading the code, but if you change something,
//make sure to update the docs! Your autoformmater will break this page,
// so don't run it on this file.
// --8<-- [start:BuildPageExample]

import test from "@playwright/test";
import { BuildPage } from "./pages/build.page";
import { LoginPage } from "./pages/login.page";
import { getTestUser } from "./utils/auth";
<<<<<<< HEAD
=======
import { hasUrl } from "./utils/assertion";
>>>>>>> e28eec6f

// Reason Ignore: admonishment is in the wrong place visually with correct prettier rules
// prettier-ignore
test.describe("Build", () => { //(1)!
  test.setTimeout(120 * 1000);
  let buildPage: BuildPage; //(2)!

  // Reason Ignore: admonishment is in the wrong place visually with correct prettier rules
  // prettier-ignore
  test.beforeEach(async ({ page }) => { //(3)! ts-ignore
    const loginPage = new LoginPage(page);
    const testUser = await getTestUser();

    buildPage = new BuildPage(page);

    // Start each test with login using worker auth
    await page.goto("/login"); //(4)!
    await loginPage.login(testUser.email, testUser.password);
    await hasUrl(page, "/marketplace"); //(5)!
    await buildPage.navbar.clickBuildLink();
    await hasUrl(page, "/build");
    await buildPage.closeTutorial();
  });

  // Helper function to add blocks starting with a specific letter, split into parts for parallelization
  async function addBlocksStartingWithSplit(letter: string, part: number, totalParts: number): Promise<void> {
    const blockIdsToSkip = await buildPage.getBlocksToSkip();
    const blockTypesToSkip = ["Input", "Output", "Agent", "AI"];
    const targetLetter = letter.toLowerCase();
    
    const allBlocks = await buildPage.getFilteredBlocksFromAPI(block => 
      block.name[0].toLowerCase() === targetLetter &&
      !blockIdsToSkip.includes(block.id) && 
      !blockTypesToSkip.includes(block.type)
    );

    const blocksToAdd = allBlocks.filter((_, index) => 
      index % totalParts === (part - 1)
    );

    console.log(`Adding ${blocksToAdd.length} blocks starting with "${letter}" (part ${part}/${totalParts})`);
    
    for (const block of blocksToAdd) {
      await buildPage.addBlock(block);
    }

    await buildPage.saveAgent(`Saved blocks ${letter} test part ${part}`);
  }

  // Reason Ignore: admonishment is in the wrong place visually with correct prettier rules
  // prettier-ignore
  test("user can add a block", async ({ page: _page }) => { //(6)!
    await buildPage.openBlocksPanel(); //(10)!
    const blocks = await buildPage.getFilteredBlocksFromAPI(block => block.name[0].toLowerCase() === "a");
    const block = blocks.at(-1);
    if (!block) throw new Error("No block found");

    await buildPage.addBlock(block); //(11)!
    await buildPage.closeBlocksPanel(); //(12)!
    await buildPage.hasBlock(block); //(13)!
  });
  // --8<-- [end:BuildPageExample]

  test("user can add blocks starting with a (part 1)", async () => {
    await addBlocksStartingWithSplit("a", 1, 2);
  });

  test("user can add blocks starting with a (part 2)", async () => {
    await addBlocksStartingWithSplit("a", 2, 2);
  });

  test("user can add blocks starting with b", async () => {
    await addBlocksStartingWithSplit("b", 1, 1);
  });

  test("user can add blocks starting with c", async () => {
    await addBlocksStartingWithSplit("c", 1, 1);
  });

  test("user can add blocks starting with d", async () => {
    await addBlocksStartingWithSplit("d", 1, 1);
  });

  test("user can add blocks starting with e", async () => {
    await addBlocksStartingWithSplit("e", 1, 1);
  });

  test("user can add blocks starting with f", async () => {
    await addBlocksStartingWithSplit("f", 1, 1);
  });

  test("user can add blocks starting with g (part 1)", async () => {
    await addBlocksStartingWithSplit("g", 1, 3);
  });

  test("user can add blocks starting with g (part 2)", async () => {
    await addBlocksStartingWithSplit("g", 2, 3);
  });

  test("user can add blocks starting with g (part 3)", async () => {
    await addBlocksStartingWithSplit("g", 3, 3);
  });

  test("user can add blocks starting with h", async () => {
    await addBlocksStartingWithSplit("h", 1, 1);
  });

  test("user can add blocks starting with i", async () => {
    await addBlocksStartingWithSplit("i", 1, 1);
  });

  test("user can add blocks starting with j", async () => {
    await addBlocksStartingWithSplit("j", 1, 1);
  });

  test("user can add blocks starting with k", async () => {
    await addBlocksStartingWithSplit("k", 1, 1);
  });

  test("user can add blocks starting with l", async () => {
    await addBlocksStartingWithSplit("l", 1, 1);
  });

  test("user can add blocks starting with m", async () => {
    await addBlocksStartingWithSplit("m", 1, 1);
  });

  test("user can add blocks starting with n", async () => {
    await addBlocksStartingWithSplit("n", 1, 1);
  });

  test("user can add blocks starting with o", async () => {
    await addBlocksStartingWithSplit("o", 1, 1);
  });

  test("user can add blocks starting with p", async () => {
    await addBlocksStartingWithSplit("p", 1, 1);
  });

  test("user can add blocks starting with q", async () => {
    await addBlocksStartingWithSplit("q", 1, 1);
  });

  test("user can add blocks starting with r", async () => {
    await addBlocksStartingWithSplit("r", 1, 1);
  });

  test("user can add blocks starting with s (part 1)", async () => {
    await addBlocksStartingWithSplit("s", 1, 3);
  });

  test("user can add blocks starting with s (part 2)", async () => {
    await addBlocksStartingWithSplit("s", 2, 3);
  });

  test("user can add blocks starting with s (part 3)", async () => {
    await addBlocksStartingWithSplit("s", 3, 3);
  });

  test("user can add blocks starting with t", async () => {
    await addBlocksStartingWithSplit("t", 1, 1);
  });

  test("user can add blocks starting with u", async () => {
    await addBlocksStartingWithSplit("u", 1, 1);
  });

  test("user can add blocks starting with v", async () => {
    await addBlocksStartingWithSplit("v", 1, 1);
  });

  test("user can add blocks starting with w", async () => {
    await addBlocksStartingWithSplit("w", 1, 1);
  });

  test("user can add blocks starting with x", async () => {
    await addBlocksStartingWithSplit("x", 1, 1);
  });

  test("user can add blocks starting with y", async () => {
    await addBlocksStartingWithSplit("y", 1, 1);
  });

  test("user can add blocks starting with z", async () => {
    await addBlocksStartingWithSplit("z", 1, 1);
  });

  test("build navigation is accessible from navbar", async ({ page }) => {
    // Navigate somewhere else first
    await page.goto("/marketplace"); //(4)!

    // Check that navigation to the Builder is available on the page
    await buildPage.navbar.clickBuildLink();

    await hasUrl(page, "/build");
    await test.expect(buildPage.isLoaded()).resolves.toBeTruthy();
  });

  test("user can add two blocks and connect them", async ({ page }, testInfo) => {
    test.setTimeout(testInfo.timeout * 10);

    await buildPage.openBlocksPanel();

    // Define the blocks to add
    const block1 = {
      id: "1ff065e9-88e8-4358-9d82-8dc91f622ba9",
      name: "Store Value 1",
      description: "Store Value Block 1",
      type: "Standard",
    };
    const block2 = {
      id: "1ff065e9-88e8-4358-9d82-8dc91f622ba9",
      name: "Store Value 2",
      description: "Store Value Block 2",
      type: "Standard",
    };

    // Add the blocks
    await buildPage.addBlock(block1);
    await buildPage.addBlock(block2);
    await buildPage.closeBlocksPanel();

    // Connect the blocks
    await buildPage.connectBlockOutputToBlockInputViaDataId(
      "1-1-output-source",
      "1-2-input-target",
    );

    // Fill in the input for the first block
    await buildPage.fillBlockInputByPlaceholder(
      block1.id,
      "Enter input",
      "Test Value",
      "1",
    );

    // Save the agent and wait for the URL to update
    await buildPage.saveAgent(
      "Connected Blocks Test",
      "Testing block connections",
    );
    await test.expect(page).toHaveURL(({ searchParams }) => !!searchParams.get("flowID"));

    // Wait for the save button to be enabled again
    await buildPage.waitForSaveButton();

    // Ensure the run button is enabled
    await test.expect(buildPage.isRunButtonEnabled()).resolves.toBeTruthy();

    // Run the agent
    await buildPage.runAgent();

    // Wait for processing to complete by checking the completion badge
    await buildPage.waitForCompletionBadge();

    // Get the first completion badge and verify it's visible
    await test
      .expect(buildPage.isCompletionBadgeVisible())
      .resolves.toBeTruthy();
  });

  test("user can build an agent with inputs and output blocks", async ({ page }, testInfo) => {
    test.setTimeout(testInfo.timeout * 20);

    // prep
    await buildPage.openBlocksPanel();

    // Get input block from Input category
    const inputBlocks = await buildPage.getBlocksForCategory("Input");
    const inputBlock = inputBlocks.find((b) => b.name === "Agent Input");
    if (!inputBlock) throw new Error("Input block not found");
    await buildPage.addBlock(inputBlock);

    // Get output block from Output category  
    const outputBlocks = await buildPage.getBlocksForCategory("Output");
    const outputBlock = outputBlocks.find((b) => b.name === "Agent Output");
    if (!outputBlock) throw new Error("Output block not found");
    await buildPage.addBlock(outputBlock);

    // Get calculator block from Logic category
    const logicBlocks = await buildPage.getBlocksForCategory("Logic");
    const calculatorBlock = logicBlocks.find((b) => b.name === "Calculator");
    if (!calculatorBlock) throw new Error("Calculator block not found");
    await buildPage.addBlock(calculatorBlock);

    await buildPage.closeBlocksPanel();

    // Wait for blocks to be fully loaded
    await page.waitForTimeout(1000);

    // Wait for blocks to be ready for connections
    await page.waitForTimeout(1000);

    await buildPage.connectBlockOutputToBlockInputViaName(
      inputBlock.id,
      "Result",
      calculatorBlock.id,
      "A",
    );
    await buildPage.connectBlockOutputToBlockInputViaName(
      inputBlock.id,
      "Result",
      calculatorBlock.id,
      "B",
    );
    await buildPage.connectBlockOutputToBlockInputViaName(
      calculatorBlock.id,
      "Result",
      outputBlock.id,
      "Value",
    );

    // Wait for connections to stabilize
    await page.waitForTimeout(1000);

    await buildPage.fillBlockInputByPlaceholder(
      inputBlock.id,
      "Enter Name",
      "Value",
    );
    await buildPage.fillBlockInputByPlaceholder(
      outputBlock.id,
      "Enter Name",
      "Doubled",
    );

    // Wait before changing dropdown
    await page.waitForTimeout(500);

    await buildPage.selectBlockInputValue(
      calculatorBlock.id,
      "Operation",
      "Add",
    );

    // Wait before saving
    await page.waitForTimeout(1000);

    await buildPage.saveAgent(
      "Input and Output Blocks Test",
      "Testing input and output blocks",
    );
    await test.expect(page).toHaveURL(({ searchParams }) => !!searchParams.get("flowID"));

    // Wait for save to complete
    await page.waitForTimeout(1000);

    await buildPage.runAgent();
    await buildPage.fillRunDialog({
      Value: "10",
    });
    await buildPage.clickRunDialogRunButton();
    await buildPage.waitForCompletionBadge();
    await test
      .expect(buildPage.isCompletionBadgeVisible())
      .resolves.toBeTruthy();
  });
});<|MERGE_RESOLUTION|>--- conflicted
+++ resolved
@@ -8,15 +8,11 @@
 import { BuildPage } from "./pages/build.page";
 import { LoginPage } from "./pages/login.page";
 import { getTestUser } from "./utils/auth";
-<<<<<<< HEAD
-=======
 import { hasUrl } from "./utils/assertion";
->>>>>>> e28eec6f
 
 // Reason Ignore: admonishment is in the wrong place visually with correct prettier rules
 // prettier-ignore
 test.describe("Build", () => { //(1)!
-  test.setTimeout(120 * 1000);
   let buildPage: BuildPage; //(2)!
 
   // Reason Ignore: admonishment is in the wrong place visually with correct prettier rules
