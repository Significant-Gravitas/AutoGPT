--- conflicted
+++ resolved
@@ -3,27 +3,13 @@
 import test from "@playwright/test";
 import { getTestUser } from "./utils/auth";
 import { LoginPage } from "./pages/login.page";
-<<<<<<< HEAD
-import { hasUrl, isVisible } from "./utils/assertion";
-=======
 import { hasUrl, isHidden, isVisible } from "./utils/assertion";
->>>>>>> e28eec6f
 import { getSelectors } from "./utils/selectors";
 
 test.beforeEach(async ({ page }) => {
   await page.goto("/login");
 });
 
-<<<<<<< HEAD
-test("user can login successfully", async ({ page }) => {
-  const testUser = await getTestUser();
-  const loginPage = new LoginPage(page);
-  const { getId } = getSelectors(page);
-
-  await loginPage.login(testUser.email, testUser.password);
-  await hasUrl(page, "/marketplace");
-  await isVisible(getId("profile-popout-menu-trigger"));
-=======
 test("check the navigation when logged out", async ({ page }) => {
   const { getButton, getText, getLink } = getSelectors(page);
 
@@ -64,7 +50,6 @@
   const logoutBtn = getButton("Log out");
   await isVisible(logoutBtn);
   await logoutBtn.click();
->>>>>>> e28eec6f
 });
 
 test("user can logout successfully", async ({ page }) => {
@@ -91,17 +76,6 @@
   await loginPage.login(testUser.email, testUser.password);
   await hasUrl(page, "/marketplace");
 
-<<<<<<< HEAD
-  // Logout
-  await getId("profile-popout-menu-trigger").click();
-  await getButton("Log out").click();
-
-  // Login again
-  await hasUrl(page, "/login");
-  await loginPage.login(testUser.email, testUser.password);
-  await hasUrl(page, "/marketplace");
-  await isVisible(getId("profile-popout-menu-trigger"));
-=======
   // Click on the profile menu trigger to open account menu
   await getId("profile-popout-menu-trigger").click();
 
@@ -114,5 +88,4 @@
   await test
     .expect(page.getByTestId("profile-popout-menu-trigger"))
     .toBeVisible();
->>>>>>> e28eec6f
 });