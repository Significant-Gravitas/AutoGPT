--- conflicted
+++ resolved
@@ -1,5 +1,4 @@
 // auth.spec.ts
-<<<<<<< HEAD
 
 import test from "@playwright/test";
 import { getTestUser } from "./utils/auth";
@@ -14,11 +13,21 @@
 test("user can login successfully", async ({ page }) => {
   const testUser = await getTestUser();
   const loginPage = new LoginPage(page);
-  const { getId } = getSelectors(page);
+  const { getId, getRole, getButton, getText } = getSelectors(page);
 
   await loginPage.login(testUser.email, testUser.password);
   await hasUrl(page, "/marketplace");
   await isVisible(getId("profile-popout-menu-trigger"));
+
+  const dialog = getRole("dialog");
+  await isVisible(dialog);
+
+  const username = testUser.email.split("@")[0];
+  await isVisible(getText(username));
+
+  const logoutBtn = getButton("Log out");
+  await isVisible(logoutBtn);
+  await logoutBtn.click();
 });
 
 test("user can logout successfully", async ({ page }) => {
@@ -45,85 +54,16 @@
   await loginPage.login(testUser.email, testUser.password);
   await hasUrl(page, "/marketplace");
 
-  // Logout
+  // Click on the profile menu trigger to open account menu
   await getId("profile-popout-menu-trigger").click();
+
+  // Click the logout button in the popout menu
   await getButton("Log out").click();
 
-  // Login again
-  await hasUrl(page, "/login");
+  await test.expect(page).toHaveURL("/login");
   await loginPage.login(testUser.email, testUser.password);
-  await hasUrl(page, "/marketplace");
-  await isVisible(getId("profile-popout-menu-trigger"));
-=======
-import { test } from "./fixtures";
-
-test.describe("Authentication", () => {
-  test("user can login successfully", async ({ page, loginPage, testUser }) => {
-    await page.goto("/login");
-    await loginPage.login(testUser.email, testUser.password);
-    await test.expect(page).toHaveURL("/marketplace");
-
-    const accountMenuBtn = page.getByTestId("profile-popout-menu-trigger");
-
-    await test.expect(accountMenuBtn).toBeVisible();
-
-    await accountMenuBtn.click();
-
-    const dialog = page.getByRole("dialog");
-    await test.expect(dialog).toBeVisible();
-
-    const username = testUser.email.split("@")[0];
-    await test.expect(dialog.getByText(username)).toBeVisible();
-
-    const logoutBtn = page.getByRole("button", { name: "Log out" });
-    await test.expect(logoutBtn).toBeVisible();
-    await logoutBtn.click();
-  });
-
-  test("user can logout successfully", async ({
-    page,
-    loginPage,
-    testUser,
-  }) => {
-    await page.goto("/login");
-    await loginPage.login(testUser.email, testUser.password);
-    await test.expect(page).toHaveURL("/marketplace");
-
-    // Click on the profile menu trigger to open popout
-    await page.getByTestId("profile-popout-menu-trigger").click();
-
-    // Wait for menu to be visible before clicking logout
-    await page.getByRole("button", { name: "Log out" }).waitFor({
-      state: "visible",
-      timeout: 5000,
-    });
-
-    // Click the logout button in the popout menu
-    await page.getByRole("button", { name: "Log out" }).click();
-
-    await test.expect(page).toHaveURL("/login");
-  });
-
-  test("login in, then out, then in again", async ({
-    page,
-    loginPage,
-    testUser,
-  }) => {
-    await page.goto("/login");
-    await loginPage.login(testUser.email, testUser.password);
-    await test.expect(page).toHaveURL("/marketplace");
-    // Click on the profile menu trigger to open popout
-    await page.getByTestId("profile-popout-menu-trigger").click();
-
-    // Click the logout button in the popout menu
-    await page.getByRole("button", { name: "Log out" }).click();
-
-    await test.expect(page).toHaveURL("/login");
-    await loginPage.login(testUser.email, testUser.password);
-    await test.expect(page).toHaveURL("/marketplace");
-    await test
-      .expect(page.getByTestId("profile-popout-menu-trigger"))
-      .toBeVisible();
-  });
->>>>>>> 423b2221
+  await test.expect(page).toHaveURL("/marketplace");
+  await test
+    .expect(page.getByTestId("profile-popout-menu-trigger"))
+    .toBeVisible();
 });