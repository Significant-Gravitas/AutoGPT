import test, { expect } from "@playwright/test";
import {
  generateTestEmail,
  generateTestPassword,
  signupTestUser,
  validateSignupForm,
} from "./utils/signup";
<<<<<<< HEAD

test("user can signup successfully", async ({ page }) => {
  console.log("🧪 Testing user signup flow...");

  try {
    const testUser = await signupTestUser(page);
=======
import { getSelectors } from "./utils/selectors";
import { hasUrl, isVisible } from "./utils/assertion";

test("user can signup successfully", async ({ page }) => {
  try {
    const testUser = await signupTestUser(page);
    const { getText, getId } = getSelectors(page);
>>>>>>> e28eec6f

    // Verify user was created
    expect(testUser.email).toBeTruthy();
    expect(testUser.password).toBeTruthy();
    expect(testUser.createdAt).toBeTruthy();

<<<<<<< HEAD
    // Verify we're on marketplace and authenticated
    await expect(page).toHaveURL("/marketplace");
    await expect(
      page.getByText(
        "Bringing you AI agents designed by thinkers from around the world",
      ),
    ).toBeVisible();
    await expect(page.getByTestId("profile-popout-menu-trigger")).toBeVisible();

    console.log(`✅ User successfully signed up: ${testUser.email}`);
=======
    const marketplaceText = getText(
      "Bringing you AI agents designed by thinkers from around the world",
    );

    // Verify we're on marketplace and authenticated
    await hasUrl(page, "/marketplace");
    await isVisible(marketplaceText);
    await isVisible(getId("profile-popout-menu-trigger"));
>>>>>>> e28eec6f
  } catch (error) {
    console.error("❌ Signup test failed:", error);
  }
});

test("signup form validation works", async ({ page }) => {
<<<<<<< HEAD
  console.log("🧪 Testing signup form validation...");
=======
  const { getField, getRole, getButton } = getSelectors(page);
  const emailInput = getField("Email");
  const passwordInput = page.locator("#password");
  const confirmPasswordInput = page.locator("#confirmPassword");
  const signupButton = getButton("Sign up");
  const termsCheckbox = getRole("checkbox");
>>>>>>> e28eec6f

  await validateSignupForm(page);

  // Additional validation tests
  await page.goto("/signup");

  // Test with mismatched passwords
<<<<<<< HEAD
  console.log("❌ Testing mismatched passwords...");
  await page.getByLabel("Email").fill(generateTestEmail());
  const passwordInput = page.getByLabel("Password", { exact: true });
  const confirmPasswordInput = page.getByLabel("Confirm Password", {
    exact: true,
  });
  await passwordInput.fill("password1");
  await confirmPasswordInput.fill("password2");
  await page.getByRole("checkbox").click();
  await page.getByRole("button", { name: "Sign up" }).click();

  // Should still be on signup page
  await expect(page).toHaveURL(/\/signup/);
  console.log("✅ Mismatched passwords correctly blocked");
});

test("user can signup with custom credentials", async ({ page }) => {
  console.log("🧪 Testing signup with custom credentials...");
=======
  await emailInput.fill(generateTestEmail());
  await passwordInput.fill("password1");
  await confirmPasswordInput.fill("password2");
  await termsCheckbox.click();
  await signupButton.click();

  // Should still be on signup page
  await hasUrl(page, /\/signup/);
});

test("user can signup with custom credentials", async ({ page }) => {
  const { getId } = getSelectors(page);
>>>>>>> e28eec6f

  try {
    const customEmail = generateTestEmail();
    const customPassword = generateTestPassword();

    const testUser = await signupTestUser(page, customEmail, customPassword);

    // Verify correct credentials were used
    expect(testUser.email).toBe(customEmail);
    expect(testUser.password).toBe(customPassword);

    // Verify successful signup
<<<<<<< HEAD
    await expect(page).toHaveURL("/marketplace");
    await expect(page.getByTestId("profile-popout-menu-trigger")).toBeVisible();

    console.log(`✅ Custom credentials signup worked: ${testUser.email}`);
=======
    await hasUrl(page, "/marketplace");
    await isVisible(getId("profile-popout-menu-trigger"));
>>>>>>> e28eec6f
  } catch (error) {
    console.error("❌ Custom credentials signup test failed:", error);
  }
});

test("user can signup with existing email handling", async ({
  page,
  browser,
}) => {
<<<<<<< HEAD
  console.log("🧪 Testing duplicate email handling...");

=======
>>>>>>> e28eec6f
  try {
    const testEmail = generateTestEmail();
    const testPassword = generateTestPassword();

    // First signup
<<<<<<< HEAD
    console.log(`👤 First signup attempt: ${testEmail}`);
    const firstUser = await signupTestUser(page, testEmail, testPassword);

    expect(firstUser.email).toBe(testEmail);
    console.log("✅ First signup successful");

    // Create new browser context for second signup (simulates new browser window)
    console.log("🔄 Creating new browser context...");
=======
    const firstUser = await signupTestUser(page, testEmail, testPassword);
    expect(firstUser.email).toBe(testEmail);

    // Create new browser context for second signup (simulates new browser window)
>>>>>>> e28eec6f
    const newContext = await browser.newContext();
    const newPage = await newContext.newPage();

    try {
<<<<<<< HEAD
      // Second signup attempt with same email in new browser context
      console.log(
        `👤 Second signup attempt in new browser context: ${testEmail}`,
      );
      await signupTestUser(newPage, testEmail, testPassword);
      expect(
        newPage.getByText("User with this email already exists"),
      ).toBeVisible();
      console.log("ℹ️ Second signup handled gracefully");
    } catch (_error) {
      console.log("ℹ️ Second signup rejected as expected");
    } finally {
      // Clean up new browser context
      await newContext.close();
      console.log("🧹 New browser context closed");
    }

    console.log("✅ Duplicate email handling test completed");
=======
      const { getText, getField, getRole, getButton } = getSelectors(newPage);

      // Second signup attempt with same email in new browser context
      // Navigate to signup page
      await newPage.goto("http://localhost:3000/signup");

      // Wait for page to load
      getText("Create a new account");

      // Fill form
      const emailInput = getField("Email");
      await emailInput.fill(testEmail);
      const passwordInput = newPage.locator("#password");
      await passwordInput.fill(testPassword);
      const confirmPasswordInput = newPage.locator("#confirmPassword");
      await confirmPasswordInput.fill(testPassword);

      // Agree to terms and submit
      await getRole("checkbox").click();
      const signupButton = getButton("Sign up");
      await signupButton.click();
      await isVisible(getText("User with this email already exists"));
    } catch (_error) {
    } finally {
      // Clean up new browser context
      await newContext.close();
    }
>>>>>>> e28eec6f
  } catch (error) {
    console.error("❌ Duplicate email handling test failed:", error);
  }
});<|MERGE_RESOLUTION|>--- conflicted
+++ resolved
@@ -5,14 +5,6 @@
   signupTestUser,
   validateSignupForm,
 } from "./utils/signup";
-<<<<<<< HEAD
-
-test("user can signup successfully", async ({ page }) => {
-  console.log("🧪 Testing user signup flow...");
-
-  try {
-    const testUser = await signupTestUser(page);
-=======
 import { getSelectors } from "./utils/selectors";
 import { hasUrl, isVisible } from "./utils/assertion";
 
@@ -20,25 +12,12 @@
   try {
     const testUser = await signupTestUser(page);
     const { getText, getId } = getSelectors(page);
->>>>>>> e28eec6f
 
     // Verify user was created
     expect(testUser.email).toBeTruthy();
     expect(testUser.password).toBeTruthy();
     expect(testUser.createdAt).toBeTruthy();
 
-<<<<<<< HEAD
-    // Verify we're on marketplace and authenticated
-    await expect(page).toHaveURL("/marketplace");
-    await expect(
-      page.getByText(
-        "Bringing you AI agents designed by thinkers from around the world",
-      ),
-    ).toBeVisible();
-    await expect(page.getByTestId("profile-popout-menu-trigger")).toBeVisible();
-
-    console.log(`✅ User successfully signed up: ${testUser.email}`);
-=======
     const marketplaceText = getText(
       "Bringing you AI agents designed by thinkers from around the world",
     );
@@ -47,23 +26,18 @@
     await hasUrl(page, "/marketplace");
     await isVisible(marketplaceText);
     await isVisible(getId("profile-popout-menu-trigger"));
->>>>>>> e28eec6f
   } catch (error) {
     console.error("❌ Signup test failed:", error);
   }
 });
 
 test("signup form validation works", async ({ page }) => {
-<<<<<<< HEAD
-  console.log("🧪 Testing signup form validation...");
-=======
   const { getField, getRole, getButton } = getSelectors(page);
   const emailInput = getField("Email");
   const passwordInput = page.locator("#password");
   const confirmPasswordInput = page.locator("#confirmPassword");
   const signupButton = getButton("Sign up");
   const termsCheckbox = getRole("checkbox");
->>>>>>> e28eec6f
 
   await validateSignupForm(page);
 
@@ -71,26 +45,6 @@
   await page.goto("/signup");
 
   // Test with mismatched passwords
-<<<<<<< HEAD
-  console.log("❌ Testing mismatched passwords...");
-  await page.getByLabel("Email").fill(generateTestEmail());
-  const passwordInput = page.getByLabel("Password", { exact: true });
-  const confirmPasswordInput = page.getByLabel("Confirm Password", {
-    exact: true,
-  });
-  await passwordInput.fill("password1");
-  await confirmPasswordInput.fill("password2");
-  await page.getByRole("checkbox").click();
-  await page.getByRole("button", { name: "Sign up" }).click();
-
-  // Should still be on signup page
-  await expect(page).toHaveURL(/\/signup/);
-  console.log("✅ Mismatched passwords correctly blocked");
-});
-
-test("user can signup with custom credentials", async ({ page }) => {
-  console.log("🧪 Testing signup with custom credentials...");
-=======
   await emailInput.fill(generateTestEmail());
   await passwordInput.fill("password1");
   await confirmPasswordInput.fill("password2");
@@ -103,7 +57,6 @@
 
 test("user can signup with custom credentials", async ({ page }) => {
   const { getId } = getSelectors(page);
->>>>>>> e28eec6f
 
   try {
     const customEmail = generateTestEmail();
@@ -116,15 +69,8 @@
     expect(testUser.password).toBe(customPassword);
 
     // Verify successful signup
-<<<<<<< HEAD
-    await expect(page).toHaveURL("/marketplace");
-    await expect(page.getByTestId("profile-popout-menu-trigger")).toBeVisible();
-
-    console.log(`✅ Custom credentials signup worked: ${testUser.email}`);
-=======
     await hasUrl(page, "/marketplace");
     await isVisible(getId("profile-popout-menu-trigger"));
->>>>>>> e28eec6f
   } catch (error) {
     console.error("❌ Custom credentials signup test failed:", error);
   }
@@ -134,55 +80,19 @@
   page,
   browser,
 }) => {
-<<<<<<< HEAD
-  console.log("🧪 Testing duplicate email handling...");
-
-=======
->>>>>>> e28eec6f
   try {
     const testEmail = generateTestEmail();
     const testPassword = generateTestPassword();
 
     // First signup
-<<<<<<< HEAD
-    console.log(`👤 First signup attempt: ${testEmail}`);
-    const firstUser = await signupTestUser(page, testEmail, testPassword);
-
-    expect(firstUser.email).toBe(testEmail);
-    console.log("✅ First signup successful");
-
-    // Create new browser context for second signup (simulates new browser window)
-    console.log("🔄 Creating new browser context...");
-=======
     const firstUser = await signupTestUser(page, testEmail, testPassword);
     expect(firstUser.email).toBe(testEmail);
 
     // Create new browser context for second signup (simulates new browser window)
->>>>>>> e28eec6f
     const newContext = await browser.newContext();
     const newPage = await newContext.newPage();
 
     try {
-<<<<<<< HEAD
-      // Second signup attempt with same email in new browser context
-      console.log(
-        `👤 Second signup attempt in new browser context: ${testEmail}`,
-      );
-      await signupTestUser(newPage, testEmail, testPassword);
-      expect(
-        newPage.getByText("User with this email already exists"),
-      ).toBeVisible();
-      console.log("ℹ️ Second signup handled gracefully");
-    } catch (_error) {
-      console.log("ℹ️ Second signup rejected as expected");
-    } finally {
-      // Clean up new browser context
-      await newContext.close();
-      console.log("🧹 New browser context closed");
-    }
-
-    console.log("✅ Duplicate email handling test completed");
-=======
       const { getText, getField, getRole, getButton } = getSelectors(newPage);
 
       // Second signup attempt with same email in new browser context
@@ -210,7 +120,6 @@
       // Clean up new browser context
       await newContext.close();
     }
->>>>>>> e28eec6f
   } catch (error) {
     console.error("❌ Duplicate email handling test failed:", error);
   }
