import { expect, Locator, Page } from "@playwright/test";
import { BasePage } from "./base.page";
import { Block as APIBlock } from "../../lib/autogpt-server-api/types";
import { beautifyString } from "../../lib/utils";

export interface Block {
  id: string;
  name: string;
  description: string;
  type: string;
}

export class BuildPage extends BasePage {
  private cachedBlocks: Record<string, Block> = {};

  constructor(page: Page) {
    super(page);
  }

  private getDisplayName(blockName: string): string {
    return beautifyString(blockName).replace(/ Block$/, "");
  }

  async closeTutorial(): Promise<void> {
    console.log(`closing tutorial`);
    try {
      await this.page
        .getByRole("button", { name: "Skip Tutorial", exact: true })
        .click();
    } catch (error) {
      console.info("Error closing tutorial:", error);
    }
  }

  async openBlocksPanel(): Promise<void> {
    const isPanelOpen = await this.page
      .getByTestId("blocks-control-blocks-label")
      .isVisible();

    if (!isPanelOpen) {
      await this.page.getByTestId("blocks-control-blocks-button").click();
    }
  }

  async closeBlocksPanel(): Promise<void> {
    await this.page.getByTestId("profile-popout-menu-trigger").click();
  }

  async saveAgent(
    name: string = "Test Agent",
    description: string = "",
  ): Promise<void> {
    console.log(`💾 Saving agent '${name}' with description '${description}'`);
    await this.page.getByTestId("blocks-control-save-button").click();
    await this.page.getByTestId("save-control-name-input").fill(name);
    await this.page
      .getByTestId("save-control-description-input")
      .fill(description);
    await this.page.getByTestId("save-control-save-agent-button").click();
  }

  async getBlocksFromAPI(): Promise<Block[]> {
    if (Object.keys(this.cachedBlocks).length > 0) {
      return Object.values(this.cachedBlocks);
    }

    console.log(`Getting blocks from API request`);

    // Make direct API request using the page's request context
    const response = await this.page.request.get(
      "http://localhost:3000/api/proxy/api/blocks",
    );
    const apiBlocks: APIBlock[] = await response.json();

    console.log(`Found ${apiBlocks.length} blocks from API`);

    // Convert API blocks to test Block format
    const blocks = apiBlocks.map((block) => ({
      id: block.id,
      name: block.name,
      description: block.description,
      type: block.uiType,
    }));

    this.cachedBlocks = blocks.reduce(
      (acc, block) => {
        acc[block.id] = block;
        return acc;
      },
      {} as Record<string, Block>,
    );
    return blocks;
  }

  async getFilteredBlocksFromAPI(
    filterFn: (block: Block) => boolean,
  ): Promise<Block[]> {
    console.log(`Getting filtered blocks from API`);
    const blocks = await this.getBlocksFromAPI();
    return blocks.filter(filterFn);
  }

  async addBlock(block: Block): Promise<void> {
    console.log(`Adding block ${block.name} (${block.id}) to agent`);

    await this.openBlocksPanel();

    const searchInput = this.page.locator(
      '[data-id="blocks-control-search-input"]',
    );

    const displayName = this.getDisplayName(block.name);
    await searchInput.clear();
    await searchInput.fill(displayName);
    await this.page.waitForTimeout(500);

    const blockCard = this.page.getByTestId(`block-name-${block.id}`);
    if (await blockCard.isVisible()) {
      await blockCard.click();
      const blockInEditor = this.page.getByTestId(block.id).first();
      expect(blockInEditor).toBeAttached();
    } else {
      console.log(
        `❌ ❌  Block ${block.name} (display: ${displayName}) returned from the API but not found in block list`,
      );
    }
  }

  async hasBlock(block: Block) {
    const blockInEditor = this.page.getByTestId(block.id).first();
    await blockInEditor.isVisible();
  }

  async getBlockInputs(blockId: string): Promise<string[]> {
    console.log(`Getting block ${blockId} inputs`);
    try {
      const node = this.page.locator(`[data-blockid="${blockId}"]`).first();
      const inputsData = await node.getAttribute("data-inputs");
      return inputsData ? JSON.parse(inputsData) : [];
    } catch (error) {
      console.error("Error getting block inputs:", error);
      return [];
    }
  }

  async selectBlockCategory(category: string): Promise<void> {
    console.log(`Selecting block category: ${category}`);
    await this.page.getByText(category, { exact: true }).click();
    // Wait for the blocks to load after category selection
    await this.page.waitForTimeout(3000);
  }

  async getBlocksForCategory(category: string): Promise<Block[]> {
    console.log(`Getting blocks for category: ${category}`);

    // Clear any existing search to ensure we see all blocks in the category
    const searchInput = this.page.locator(
      '[data-id="blocks-control-search-input"]',
    );
    await searchInput.clear();

    // Wait for search to clear
    await this.page.waitForTimeout(300);

    // Select the category first
    await this.selectBlockCategory(category);

    try {
      const blockFinder = this.page.locator('[data-id^="block-card-"]');
      await blockFinder.first().waitFor();
      const blocks = await blockFinder.all();

      console.log(`found ${blocks.length} blocks in category ${category}`);

      const results = await Promise.all(
        blocks.map(async (block) => {
          try {
            const fullId = (await block.getAttribute("data-id")) || "";
            const id = fullId.replace("block-card-", "");
            const nameElement = block.locator('[data-testid^="block-name-"]');
            const descriptionElement = block.locator(
              '[data-testid^="block-description-"]',
            );

            const name = (await nameElement.textContent()) || "";
            const description = (await descriptionElement.textContent()) || "";
            const type = (await nameElement.getAttribute("data-type")) || "";

            return {
              id,
              name: name.trim(),
              type: type.trim(),
              description: description.trim(),
            };
          } catch (elementError) {
            console.error("Error processing block:", elementError);
            return null;
          }
        }),
      );

      // Filter out any null results from errors
      return results.filter((block): block is Block => block !== null);
    } catch (error) {
      console.error(`Error getting blocks for category ${category}:`, error);
      return [];
    }
  }

  async _buildBlockSelector(blockId: string, dataId?: string): Promise<string> {
    const selector = dataId
      ? `[data-id="${dataId}"] [data-blockid="${blockId}"]`
      : `[data-blockid="${blockId}"]`;
    return selector;
  }

  async getBlockById(blockId: string, dataId?: string): Promise<Locator> {
    console.log(`getting block ${blockId} with dataId ${dataId}`);
    return this.page.locator(await this._buildBlockSelector(blockId, dataId));
  }

  // dataId is optional, if provided, it will start the search with that container, otherwise it will start with the blockId
  // this is useful if you have multiple blocks with the same id, but different dataIds which you should have when adding a block to the graph.
  // Do note that once you run an agent, the dataId will change, so you will need to update the tests to use the new dataId or not use the same block in tests that run an agent
  async fillBlockInputByPlaceholder(
    blockId: string,
    placeholder: string,
    value: string,
    dataId?: string,
  ): Promise<void> {
    console.log(
      `filling block input ${placeholder} with value ${value} of block ${blockId}`,
    );
    const block = await this.getBlockById(blockId, dataId);
    const input = block.getByPlaceholder(placeholder);
    await input.fill(value);
  }

  async selectBlockInputValue(
    blockId: string,
    inputName: string,
    value: string,
    dataId?: string,
  ): Promise<void> {
    console.log(
      `selecting value ${value} for input ${inputName} of block ${blockId}`,
    );
    // First get the button that opens the dropdown
    const baseSelector = await this._buildBlockSelector(blockId, dataId);

    // Find the combobox button within the input handle container
    const comboboxSelector = `${baseSelector} [data-id="input-handle-${inputName.toLowerCase()}"] button[role="combobox"]`;

    try {
      // Click the combobox to open it
      await this.page.click(comboboxSelector);

      // Wait a moment for the dropdown to open
      await this.page.waitForTimeout(100);

      // Select the option from the dropdown
      // The actual selector for the option might need adjustment based on the dropdown structure
      await this.page.getByRole("option", { name: value }).click();
    } catch (error) {
      console.error(
        `Error selecting value "${value}" for input "${inputName}":`,
        error,
      );
      throw error;
    }
  }

  async fillBlockInputByLabel(
    blockId: string,
    label: string,
    value: string,
  ): Promise<void> {
    console.log(`filling block input ${label} with value ${value}`);
    const block = await this.getBlockById(blockId);
    const input = block.getByLabel(label);
    await input.fill(value);
  }

  async connectBlockOutputToBlockInputViaDataId(
    blockOutputId: string,
    blockInputId: string,
  ): Promise<void> {
    console.log(
      `connecting block output ${blockOutputId} to block input ${blockInputId}`,
    );
    try {
      // Locate the output element
      const outputElement = this.page.locator(`[data-id="${blockOutputId}"]`);
      // Locate the input element
      const inputElement = this.page.locator(`[data-id="${blockInputId}"]`);

      await outputElement.dragTo(inputElement);
    } catch (error) {
      console.error("Error connecting block output to input:", error);
    }
  }

  async connectBlockOutputToBlockInputViaName(
    startBlockId: string,
    startBlockOutputName: string,
    endBlockId: string,
    endBlockInputName: string,
    startDataId?: string,
    endDataId?: string,
  ): Promise<void> {
    console.log(
      `connecting block output ${startBlockOutputName} of block ${startBlockId} to block input ${endBlockInputName} of block ${endBlockId}`,
    );

    const startBlockBase = await this._buildBlockSelector(
      startBlockId,
      startDataId,
    );
    const endBlockBase = await this._buildBlockSelector(endBlockId, endDataId);

    const startBlockOutputSelector = `${startBlockBase} [data-testid="output-handle-${startBlockOutputName.toLowerCase()}"]`;
    const endBlockInputSelector = `${endBlockBase} [data-testid="input-handle-${endBlockInputName.toLowerCase()}"]`;

    console.log("Start block selector:", startBlockOutputSelector);
    console.log("End block selector:", endBlockInputSelector);

    await this.page
      .locator(startBlockOutputSelector)
      .dragTo(this.page.locator(endBlockInputSelector));
  }

  async isLoaded(): Promise<boolean> {
    console.log(`checking if build page is loaded`);
    try {
      await this.page.waitForLoadState("domcontentloaded", { timeout: 10_000 });
      return true;
    } catch {
      return false;
    }
  }

  async isRunButtonEnabled(): Promise<boolean> {
    console.log(`checking if run button is enabled`);
    const runButton = this.page.locator('[data-id="primary-action-run-agent"]');
    return await runButton.isEnabled();
  }

  async runAgent(): Promise<void> {
    console.log(`clicking run button`);
    const runButton = this.page.locator('[data-id="primary-action-run-agent"]');
    await runButton.click();
  }

  async fillRunDialog(inputs: Record<string, string>): Promise<void> {
    console.log(`filling run dialog`);
    for (const [key, value] of Object.entries(inputs)) {
      await this.page.getByTestId(`agent-input-${key}`).fill(value);
    }
  }
  async clickRunDialogRunButton(): Promise<void> {
    console.log(`clicking run button`);
    await this.page.getByTestId("agent-run-button").click();
  }

  async waitForCompletionBadge(): Promise<void> {
    console.log(`waiting for completion badge`);
    await this.page.waitForSelector(
      '[data-id^="badge-"][data-id$="-COMPLETED"]',
    );
  }

  async waitForSaveButton(): Promise<void> {
    console.log(`waiting for save button`);
    await this.page.waitForSelector(
      '[data-testid="blocks-control-save-button"]:not([disabled])',
    );
  }

  async isCompletionBadgeVisible(): Promise<boolean> {
    console.log(`checking for completion badge`);
    const completionBadge = this.page
      .locator('[data-id^="badge-"][data-id$="-COMPLETED"]')
      .first();
    return await completionBadge.isVisible();
  }

  async waitForVersionField(): Promise<void> {
    console.log(`waiting for version field`);

    // wait for the url to have the flowID
    await this.page.waitForSelector(
      '[data-testid="save-control-version-output"]',
    );
  }

  async getDictionaryBlockDetails(): Promise<Block> {
    return {
      id: "dummy-id-1",
      name: "Add to Dictionary",
      description: "Add to Dictionary",
      type: "Standard",
    };
  }

  async waitForSaveDialogClose(): Promise<void> {
    console.log(`waiting for save dialog to close`);

    await this.page.waitForSelector(
      '[data-id="save-control-popover-content"]',
      { state: "hidden" },
    );
  }

  async getGithubTriggerBlockDetails(): Promise<Block> {
    return {
      id: "6c60ec01-8128-419e-988f-96a063ee2fea",
      name: "Github Trigger",
      description:
        "This block triggers on pull request events and outputs the event type and payload.",
      type: "Standard",
    };
  }

  async nextTutorialStep(): Promise<void> {
    console.log(`clicking next tutorial step`);
    await this.page.getByRole("button", { name: "Next" }).click();
  }

  async getBlocksToSkip(): Promise<string[]> {
    return [(await this.getGithubTriggerBlockDetails()).id];
  }

<<<<<<< HEAD
  async waitForRunTutorialButton(): Promise<void> {
    console.log(`waiting for run tutorial button`);
    await this.page.waitForSelector('[id="press-run-label"]');
  }

  async createDummyAgent() {
    await this.closeTutorial();
    await this.openBlocksPanel();
    const block = await this.getDictionaryBlockDetails();

    await this.addBlock(block);
    await this.closeBlocksPanel();
    await expect(this.hasBlock(block)).resolves.toBeTruthy();
=======
  async createDummyAgent() {
    await this.closeTutorial();
    await this.openBlocksPanel();
>>>>>>> e28eec6f

    await this.saveAgent("Test Agent", "Test Description");
    await expect(this.isRunButtonEnabled()).resolves.toBeTruthy();
  }
}<|MERGE_RESOLUTION|>--- conflicted
+++ resolved
@@ -430,25 +430,9 @@
     return [(await this.getGithubTriggerBlockDetails()).id];
   }
 
-<<<<<<< HEAD
-  async waitForRunTutorialButton(): Promise<void> {
-    console.log(`waiting for run tutorial button`);
-    await this.page.waitForSelector('[id="press-run-label"]');
-  }
-
   async createDummyAgent() {
     await this.closeTutorial();
     await this.openBlocksPanel();
-    const block = await this.getDictionaryBlockDetails();
-
-    await this.addBlock(block);
-    await this.closeBlocksPanel();
-    await expect(this.hasBlock(block)).resolves.toBeTruthy();
-=======
-  async createDummyAgent() {
-    await this.closeTutorial();
-    await this.openBlocksPanel();
->>>>>>> e28eec6f
 
     await this.saveAgent("Test Agent", "Test Description");
     await expect(this.isRunButtonEnabled()).resolves.toBeTruthy();
