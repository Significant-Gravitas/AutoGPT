import { faker } from "@faker-js/faker";
import { TestUser } from "./auth";
import { getSelectors } from "./selectors";
import { isVisible } from "./assertion";
import { BuildPage } from "../pages/build.page";

export async function signupTestUser(
  page: any,
  email?: string,
  password?: string,
  ignoreOnboarding: boolean = true,
  withAgent: boolean = false,
): Promise<TestUser> {
  const userEmail = email || faker.internet.email();
  const userPassword = password || faker.internet.password({ length: 12 });

  const { getText, getField, getRole, getButton, getId } = getSelectors(page);

  try {
    // Navigate to signup page
    await page.goto("http://localhost:3000/signup");

    // Wait for page to load
    getText("Create a new account");

    // Fill form
    const emailInput = getField("Email");
    await emailInput.fill(userEmail);
    const passwordInput = page.locator("#password");
    await passwordInput.fill(userPassword);
    const confirmPasswordInput = page.locator("#confirmPassword");
    await confirmPasswordInput.fill(userPassword);

    // Agree to terms and submit
    await getRole("checkbox").click();
    const signupButton = getButton("Sign up");
    await signupButton.click();

    // Wait for successful signup - could redirect to onboarding or marketplace

    try {
      // Wait for either onboarding or marketplace redirect
      await Promise.race([
        page.waitForURL(/\/onboarding/, { timeout: 15000 }),
        page.waitForURL(/\/marketplace/, { timeout: 15000 }),
      ]);
    } catch (error) {
      console.error(
        "❌ Timeout waiting for redirect, current URL:",
        page.url(),
      );
      throw error;
    }

    const currentUrl = page.url();

    // Handle onboarding or marketplace redirect
    if (currentUrl.includes("/onboarding") && ignoreOnboarding) {
      await page.goto("http://localhost:3000/marketplace");
      await page.waitForLoadState("domcontentloaded", { timeout: 10000 });
    }

    // Verify we're on the expected final page
    if (ignoreOnboarding || currentUrl.includes("/marketplace")) {
      // Verify we're on marketplace
      await page
        .getByText(
          "Bringing you AI agents designed by thinkers from around the world",
        )
        .waitFor({ state: "visible", timeout: 10000 });

      // Verify user is authenticated (profile menu visible)
      await page
        .getByTestId("profile-popout-menu-trigger")
        .waitFor({ state: "visible", timeout: 10000 });
    }

<<<<<<< HEAD
    // Create a dummy agent for each new user
    const buildLink = getId("navbar-link-build");
    await buildLink.click();

    const blocksBtn = getId("blocks-control-blocks-button");
    await isVisible(blocksBtn);

    const buildPage = new BuildPage(page);
    await buildPage.createDummyAgent();
=======
    if (withAgent) {
      // Create a dummy agent for each new user
      const buildLink = getId("navbar-link-build");
      await buildLink.click();

      const blocksBtn = getId("blocks-control-blocks-button");
      await isVisible(blocksBtn);

      const buildPage = new BuildPage(page);
      await buildPage.createDummyAgent();
    }
>>>>>>> e28eec6f

    const testUser: TestUser = {
      email: userEmail,
      password: userPassword,
      createdAt: new Date().toISOString(),
    };

    return testUser;
  } catch (error) {
    console.error(`❌ Error creating test user ${userEmail}:`, error);
    throw error;
  }
}

export async function signupAndNavigateToMarketplace(
  page: any,
  email?: string,
  password?: string,
): Promise<TestUser> {
  console.log("🧪 Creating user and navigating to marketplace...");

  // Create the user via signup and automatically navigate to marketplace
  const testUser = await signupTestUser(page, email, password, true);

  console.log("✅ User successfully created and authenticated in marketplace");
  return testUser;
}

export async function validateSignupForm(page: any): Promise<void> {
  console.log("🧪 Validating signup form...");

  await page.goto("http://localhost:3000/signup");

  // Test empty form submission
  console.log("❌ Testing empty form submission...");
  const signupButton = page.getByRole("button", { name: "Sign up" });
  await signupButton.click();

  // Should still be on signup page
  const currentUrl = page.url();
  if (currentUrl.includes("/signup")) {
    console.log("✅ Empty form correctly blocked");
  } else {
    console.log("⚠️ Empty form was not blocked as expected");
  }

  // Test invalid email
  console.log("❌ Testing invalid email...");
  await page.getByLabel("Email").fill("invalid-email");
  await signupButton.click();

  // Should still be on signup page
  const currentUrl2 = page.url();
  if (currentUrl2.includes("/signup")) {
    console.log("✅ Invalid email correctly blocked");
  } else {
    console.log("⚠️ Invalid email was not blocked as expected");
  }

  console.log("✅ Signup form validation completed");
}

export function generateTestEmail(): string {
  return `test.${Date.now()}.${Math.random().toString(36).substring(7)}@example.com`;
}

export function generateTestPassword(): string {
  return faker.internet.password({ length: 12 });
}<|MERGE_RESOLUTION|>--- conflicted
+++ resolved
@@ -75,17 +75,6 @@
         .waitFor({ state: "visible", timeout: 10000 });
     }
 
-<<<<<<< HEAD
-    // Create a dummy agent for each new user
-    const buildLink = getId("navbar-link-build");
-    await buildLink.click();
-
-    const blocksBtn = getId("blocks-control-blocks-button");
-    await isVisible(blocksBtn);
-
-    const buildPage = new BuildPage(page);
-    await buildPage.createDummyAgent();
-=======
     if (withAgent) {
       // Create a dummy agent for each new user
       const buildLink = getId("navbar-link-build");
@@ -97,7 +86,6 @@
       const buildPage = new BuildPage(page);
       await buildPage.createDummyAgent();
     }
->>>>>>> e28eec6f
 
     const testUser: TestUser = {
       email: userEmail,
