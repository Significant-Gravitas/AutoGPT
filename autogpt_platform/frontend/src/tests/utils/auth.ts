--- conflicted
+++ resolved
@@ -17,16 +17,6 @@
   version: string;
 }
 
-<<<<<<< HEAD
-/**
- * Create a new test user through signup page using Playwright MCP server
- * @param email - User email (optional, will generate if not provided)
- * @param password - User password (optional, will generate if not provided)
- * @param ignoreOnboarding - Skip onboarding and go to marketplace (default: true)
- * @returns Promise<TestUser> - Created user object
- */
-=======
->>>>>>> ccad6642
 export async function createTestUser(
   email?: string,
   password?: string,
