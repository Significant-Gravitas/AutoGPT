--- conflicted
+++ resolved
@@ -39,27 +39,10 @@
         "📋 No existing user pool found - proceeding with user creation",
       );
 
-<<<<<<< HEAD
-      // Create test users using signup page
-      const numberOfUsers = (config.workers || 1) + 3; // workers + buffer
-      console.log(`🔄 Creating ${numberOfUsers} test users via signup...`);
-      console.log(
-        `   📊 Breakdown: ${config.workers || 1} workers + 3 buffer users`,
-      );
-
-      const userCreationStartTime = Date.now();
-      const users = await createTestUsers(numberOfUsers);
-      const userCreationDuration = Date.now() - userCreationStartTime;
-
-      if (users.length === 0) {
-        throw new Error("Failed to create any test users");
-      }
-=======
     // Create test users using signup page
     const numberOfUsers = (config.workers || 1) + 8; // workers + buffer
     console.log(`👥 Creating ${numberOfUsers} test users via signup...`);
     console.log("⏳ Note: This may take a few minutes in CI environments");
->>>>>>> ccad6642
 
       // Save user pool
       console.log(`🔄 Saving user pool to filesystem...`);
@@ -75,21 +58,6 @@
       console.log(`   💾 Save took: ${saveDuration}ms`);
     }
 
-<<<<<<< HEAD
-    console.log("\n🏗️ Phase 2: Agent Pool Setup");
-    console.log("=".repeat(50));
-
-    // Create test agents for library tests
-    console.log("🔄 Initializing test agents for library tests...");
-    const agentCreationStartTime = Date.now();
-    await createAndSaveTestAgents();
-    const agentCreationDuration = Date.now() - agentCreationStartTime;
-
-    console.log("✅ Agent creation phase completed successfully!");
-    console.log(
-      `   ⏰ Agent setup took: ${agentCreationDuration}ms (${(agentCreationDuration / 1000).toFixed(2)}s)`,
-    );
-=======
     // Require at least a minimum number of users for tests to work
     const minUsers = Math.max(config.workers || 1, 2);
     if (users.length < minUsers) {
@@ -100,7 +68,6 @@
 
     // Save user pool
     await saveUserPool(users);
->>>>>>> ccad6642
 
     const totalSetupDuration = Date.now() - setupStartTime;
     console.log("\n🎉 Global Setup Summary");
@@ -117,18 +84,10 @@
     console.error("\n❌ Global Setup Failed");
     console.error("=".repeat(50));
     console.error("❌ Global setup failed:", error);
-<<<<<<< HEAD
-    console.error(
-      `   ⏰ Setup duration before failure: ${totalSetupDuration}ms`,
-    );
-    console.error(`   🕐 Failed at: ${new Date().toLocaleTimeString()}`);
-    console.error("=".repeat(50));
-=======
     console.error("💡 This is likely due to:");
     console.error("   1. Backend services not fully ready");
     console.error("   2. Network timeouts in CI environment");
     console.error("   3. Database or authentication issues");
->>>>>>> ccad6642
     throw error;
   }
 }
