import * as React from "react";
import { Metadata } from "next";
import SettingsForm from "@/components/profile/settings/SettingsForm";
import getServerUser from "@/lib/supabase/getServerUser";
import { redirect } from "next/navigation";
<<<<<<< HEAD

export const metadata: Metadata = {
  title: "Settings",
  description: "Manage your account settings and preferences.",
};

=======
import { getUserPreferences } from "./actions";
export const metadata: Metadata = {
  title: "Settings",
  description: "Manage your account settings and preferences.",
};

>>>>>>> a0be1658
export default async function SettingsPage() {
  const { user, error } = await getServerUser();

  if (error || !user) {
    redirect("/login");
  }

<<<<<<< HEAD
=======
  const preferences = await getUserPreferences();

>>>>>>> a0be1658
  return (
    <div className="container max-w-2xl space-y-6 py-10">
      <div>
        <h3 className="text-lg font-medium">My account</h3>
        <p className="text-sm text-muted-foreground">
          Manage your account settings and preferences.
        </p>
      </div>
<<<<<<< HEAD
      <SettingsForm user={user} />
=======
      <SettingsForm user={user} preferences={preferences} />
>>>>>>> a0be1658
    </div>
  );
}<|MERGE_RESOLUTION|>--- conflicted
+++ resolved
@@ -3,21 +3,12 @@
 import SettingsForm from "@/components/profile/settings/SettingsForm";
 import getServerUser from "@/lib/supabase/getServerUser";
 import { redirect } from "next/navigation";
-<<<<<<< HEAD
-
-export const metadata: Metadata = {
-  title: "Settings",
-  description: "Manage your account settings and preferences.",
-};
-
-=======
 import { getUserPreferences } from "./actions";
 export const metadata: Metadata = {
   title: "Settings",
   description: "Manage your account settings and preferences.",
 };
 
->>>>>>> a0be1658
 export default async function SettingsPage() {
   const { user, error } = await getServerUser();
 
@@ -25,11 +16,8 @@
     redirect("/login");
   }
 
-<<<<<<< HEAD
-=======
   const preferences = await getUserPreferences();
 
->>>>>>> a0be1658
   return (
     <div className="container max-w-2xl space-y-6 py-10">
       <div>
@@ -38,11 +26,7 @@
           Manage your account settings and preferences.
         </p>
       </div>
-<<<<<<< HEAD
-      <SettingsForm user={user} />
-=======
       <SettingsForm user={user} preferences={preferences} />
->>>>>>> a0be1658
     </div>
   );
 }