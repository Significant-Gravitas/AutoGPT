import React, { Suspense } from "react";
import type { Metadata } from "next";
<<<<<<< HEAD
import { Poppins } from "next/font/google";
import { GoogleAnalytics } from "@next/third-parties/google";
=======
import { Inter, Poppins } from "next/font/google";
>>>>>>> dc981b52
import { GeistSans } from "geist/font/sans";
import { GeistMono } from "geist/font/mono";

import "./globals.css";

import { Toaster } from "@/components/ui/toaster";
import { Providers } from "@/app/providers";
import TallyPopupSimple from "@/components/TallyPopup";
import { GoogleAnalytics } from "@/components/analytics/google-analytics";

const poppins = Poppins({
  subsets: ["latin"],
  weight: ["400", "500", "600", "700"],
  variable: "--font-poppins",
});

export const metadata: Metadata = {
  title: "NextGen AutoGPT",
  description: "Your one stop shop to creating AI Agents",
};

export default async function RootLayout({
  children,
}: Readonly<{
  children: React.ReactNode;
}>) {
  return (
    <html
      lang="en"
      className={`${poppins.variable} ${GeistSans.variable} ${GeistMono.variable}`}
    >
<<<<<<< HEAD
      <body>
=======
      <head>
        <GoogleAnalytics
          gaId={process.env.GA_MEASUREMENT_ID || "G-FH2XK2W4GN"} // This is the measurement Id for the Google Analytics dev project
        />
      </head>
      <body
        className={cn(
          "bg-neutral-50 antialiased transition-colors",
          inter.className,
        )}
      >
>>>>>>> dc981b52
        <Providers
          attribute="class"
          defaultTheme="light"
          // Feel free to remove this line if you want to use the system theme by default
          // enableSystem
          disableTransitionOnChange
        >
          <div className="flex min-h-screen flex-col items-stretch justify-items-stretch">
            {children}
            <TallyPopupSimple />
          </div>
          <Toaster />
        </Providers>
      </body>
    </html>
  );
}<|MERGE_RESOLUTION|>--- conflicted
+++ resolved
@@ -1,11 +1,6 @@
 import React, { Suspense } from "react";
 import type { Metadata } from "next";
-<<<<<<< HEAD
 import { Poppins } from "next/font/google";
-import { GoogleAnalytics } from "@next/third-parties/google";
-=======
-import { Inter, Poppins } from "next/font/google";
->>>>>>> dc981b52
 import { GeistSans } from "geist/font/sans";
 import { GeistMono } from "geist/font/mono";
 
@@ -37,21 +32,12 @@
       lang="en"
       className={`${poppins.variable} ${GeistSans.variable} ${GeistMono.variable}`}
     >
-<<<<<<< HEAD
-      <body>
-=======
       <head>
         <GoogleAnalytics
           gaId={process.env.GA_MEASUREMENT_ID || "G-FH2XK2W4GN"} // This is the measurement Id for the Google Analytics dev project
         />
       </head>
-      <body
-        className={cn(
-          "bg-neutral-50 antialiased transition-colors",
-          inter.className,
-        )}
-      >
->>>>>>> dc981b52
+      <body>
         <Providers
           attribute="class"
           defaultTheme="light"
