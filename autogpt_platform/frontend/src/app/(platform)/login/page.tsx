--- conflicted
+++ resolved
@@ -20,17 +20,15 @@
   PasswordInput,
   Turnstile,
 } from "@/components/auth";
-import { loginFormSchema, LoginProvider } from "@/types/auth";
 import { getBehaveAs } from "@/lib/utils";
-import { useTurnstile } from "@/hooks/useTurnstile";
 import { useLoginPage } from "./useLoginPage";
 
 export default function LoginPage() {
-<<<<<<< HEAD
   const {
     form,
     feedback,
     turnstile,
+    captchaKey,
     isLoading,
     isCloudEnv,
     isLoggedIn,
@@ -42,82 +40,6 @@
   } = useLoginPage();
 
   if (isUserLoading || isLoggedIn) {
-=======
-  const { supabase, user, isUserLoading } = useSupabase();
-  const [feedback, setFeedback] = useState<string | null>(null);
-  const router = useRouter();
-  const [isLoading, setIsLoading] = useState(false);
-  const [captchaKey, setCaptchaKey] = useState(0);
-
-  const turnstile = useTurnstile({
-    action: "login",
-    autoVerify: false,
-    resetOnError: true,
-  });
-
-  const form = useForm<z.infer<typeof loginFormSchema>>({
-    resolver: zodResolver(loginFormSchema),
-    defaultValues: {
-      email: "",
-      password: "",
-    },
-  });
-
-  // TODO: uncomment when we enable social login
-  // const onProviderLogin = useCallback(async (
-  //   provider: LoginProvider,
-  // ) => {
-  //   setIsLoading(true);
-  //   const error = await providerLogin(provider);
-  //   setIsLoading(false);
-  //   if (error) {
-  //     setFeedback(error);
-  //     return;
-  //   }
-  //   setFeedback(null);
-  // }, [supabase]);
-
-  const resetCaptcha = useCallback(() => {
-    setCaptchaKey((k) => k + 1);
-    turnstile.reset();
-  }, [turnstile]);
-
-  const onLogin = useCallback(
-    async (data: z.infer<typeof loginFormSchema>) => {
-      setIsLoading(true);
-
-      if (!(await form.trigger())) {
-        setIsLoading(false);
-        return;
-      }
-
-      if (!turnstile.verified) {
-        setFeedback("Please complete the CAPTCHA challenge.");
-        setIsLoading(false);
-        resetCaptcha();
-        return;
-      }
-
-      const error = await login(data, turnstile.token as string);
-      await supabase?.auth.refreshSession();
-      setIsLoading(false);
-      if (error) {
-        setFeedback(error);
-        resetCaptcha();
-        return;
-      }
-      setFeedback(null);
-    },
-    [form, turnstile, supabase],
-  );
-
-  if (user) {
-    console.debug("User exists, redirecting to /");
-    router.push("/");
-  }
-
-  if (isUserLoading || user) {
->>>>>>> f8815703
     return <LoadingBox className="h-[80vh]" />;
   }
 
