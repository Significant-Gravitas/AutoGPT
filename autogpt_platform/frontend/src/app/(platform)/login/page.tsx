--- conflicted
+++ resolved
@@ -11,11 +11,7 @@
 import { Controller, FormProvider } from "react-hook-form";
 import { LoadingLogin } from "./components/LoadingLogin";
 import { useLoginPage } from "./useLoginPage";
-<<<<<<< HEAD
-=======
-import { MobileWarningBanner } from "@/components/auth/MobileWarningBanner";
 import { useSearchParams } from "next/navigation";
->>>>>>> 3dbc03e4
 
 export default function LoginPage() {
   const searchParams = useSearchParams();
