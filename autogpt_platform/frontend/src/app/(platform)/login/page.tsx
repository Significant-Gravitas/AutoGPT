"use client";
import { Button } from "@/components/atoms/Button/Button";
import { Input } from "@/components/atoms/Input/Input";
import { Link } from "@/components/atoms/Link/Link";
import { AuthCard } from "@/components/auth/AuthCard";
import AuthFeedback from "@/components/auth/AuthFeedback";
import { EmailNotAllowedModal } from "@/components/auth/EmailNotAllowedModal";
import { GoogleOAuthButton } from "@/components/auth/GoogleOAuthButton";
import Turnstile from "@/components/auth/Turnstile";
import { Form, FormField } from "@/components/__legacy__/ui/form";
import { getBehaveAs } from "@/lib/utils";
import { LoadingLogin } from "./components/LoadingLogin";
import { useLoginPage } from "./useLoginPage";

export default function LoginPage() {
  const {
    form,
    feedback,
    turnstile,
    captchaKey,
    isLoading,
    isLoggedIn,
    isCloudEnv,
    isUserLoading,
    isGoogleLoading,
    showNotAllowedModal,
    isSupabaseAvailable,
    handleSubmit,
    handleProviderLogin,
    handleCloseNotAllowedModal,
  } = useLoginPage();

  if (isUserLoading || isLoggedIn) {
    return <LoadingLogin />;
  }

  if (!isSupabaseAvailable) {
    return (
      <div>
        User accounts are disabled because Supabase client is unavailable
      </div>
    );
  }

  return (
    <div className="flex h-full min-h-[85vh] flex-col items-center justify-center py-10">
      <AuthCard title="Login to your account">
        <Form {...form}>
          <form onSubmit={handleSubmit} className="flex w-full flex-col gap-1">
            <FormField
              control={form.control}
              name="email"
              render={({ field }) => (
                <Input
                  id={field.name}
                  label="Email"
                  placeholder="m@example.com"
                  type="email"
                  autoComplete="username"
                  className="w-full"
                  error={form.formState.errors.email?.message}
                  {...field}
                />
              )}
            />
            <FormField
              control={form.control}
              name="password"
              render={({ field }) => (
                <Input
                  id={field.name}
                  label="Password"
                  placeholder="•••••••••••••••••••••"
                  type="password"
                  autoComplete="current-password"
                  error={form.formState.errors.password?.message}
                  hint={
                    <Link variant="secondary" href="/reset-password">
                      Forgot password?
                    </Link>
                  }
                  {...field}
                />
              )}
            />

            {/* Turnstile CAPTCHA Component */}
<<<<<<< HEAD
            <Turnstile
              key={captchaKey}
              siteKey={turnstile.siteKey}
              onVerify={turnstile.handleVerify}
              onExpire={turnstile.handleExpire}
              onError={turnstile.handleError}
              setWidgetId={turnstile.setWidgetId}
              action="login"
              shouldRender={turnstile.shouldRender}
            />
=======
            {turnstile.shouldRender ? (
              <Turnstile
                key={captchaKey}
                siteKey={turnstile.siteKey}
                onVerify={turnstile.handleVerify}
                onExpire={turnstile.handleExpire}
                onError={turnstile.handleError}
                setWidgetId={turnstile.setWidgetId}
                action="login"
                shouldRender={turnstile.shouldRender}
              />
            ) : null}
>>>>>>> 09785660

            <Button
              variant="primary"
              loading={isLoading}
              type="submit"
              className="mt-6 w-full"
            >
              {isLoading ? "Logging in..." : "Login"}
            </Button>
          </form>
          {isCloudEnv ? (
            <GoogleOAuthButton
              onClick={() => handleProviderLogin("google")}
              isLoading={isGoogleLoading}
              disabled={isLoading}
            />
          ) : null}
          <AuthFeedback
            type="login"
            message={feedback}
            isError={!!feedback}
            behaveAs={getBehaveAs()}
          />
        </Form>
        <AuthCard.BottomText
          text="Don't have an account?"
          link={{ text: "Sign up", href: "/signup" }}
        />
      </AuthCard>
      <EmailNotAllowedModal
        isOpen={showNotAllowedModal}
        onClose={handleCloseNotAllowedModal}
      />
    </div>
  );
}<|MERGE_RESOLUTION|>--- conflicted
+++ resolved
@@ -85,18 +85,6 @@
             />
 
             {/* Turnstile CAPTCHA Component */}
-<<<<<<< HEAD
-            <Turnstile
-              key={captchaKey}
-              siteKey={turnstile.siteKey}
-              onVerify={turnstile.handleVerify}
-              onExpire={turnstile.handleExpire}
-              onError={turnstile.handleError}
-              setWidgetId={turnstile.setWidgetId}
-              action="login"
-              shouldRender={turnstile.shouldRender}
-            />
-=======
             {turnstile.shouldRender ? (
               <Turnstile
                 key={captchaKey}
@@ -109,7 +97,6 @@
                 shouldRender={turnstile.shouldRender}
               />
             ) : null}
->>>>>>> 09785660
 
             <Button
               variant="primary"
