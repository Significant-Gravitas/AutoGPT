--- conflicted
+++ resolved
@@ -93,17 +93,13 @@
         throw new Error(result.error || "Login failed");
       }
 
-<<<<<<< HEAD
       // Broadcast login to other tabs and validate session to update client state
       broadcastLogin();
       await validateSession();
 
-      if (result.onboarding) {
-=======
       if (nextUrl) {
         router.replace(nextUrl);
       } else if (result.onboarding) {
->>>>>>> 3dbc03e4
         router.replace("/onboarding");
       } else {
         router.replace("/marketplace");
