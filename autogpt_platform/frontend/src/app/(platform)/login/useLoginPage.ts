--- conflicted
+++ resolved
@@ -74,15 +74,6 @@
     }
 
     try {
-<<<<<<< HEAD
-      const returnUrl = searchParams.get("returnUrl") || undefined;
-      const error = await providerLogin(
-        provider,
-        returnUrl ? decodeURIComponent(returnUrl) : undefined,
-      );
-      if (error) throw error;
-      setFeedback(null);
-=======
       const response = await fetch("/api/auth/provider", {
         method: "POST",
         headers: { "Content-Type": "application/json" },
@@ -103,7 +94,6 @@
 
       const { url } = await response.json();
       if (url) window.location.href = url as string;
->>>>>>> 9bc9b53b
     } catch (error) {
       resetCaptcha();
       setIsGoogleLoading(false);
@@ -137,17 +127,6 @@
       return;
     }
 
-<<<<<<< HEAD
-    const returnUrl = searchParams.get("returnUrl") || undefined;
-    const error = await login(
-      data,
-      turnstile.token as string,
-      returnUrl ? decodeURIComponent(returnUrl) : undefined,
-    );
-    await supabase?.auth.refreshSession();
-    setIsLoading(false);
-    if (error) {
-=======
     try {
       const response = await fetch("/api/auth/login", {
         method: "POST",
@@ -180,7 +159,6 @@
         (result?.next as string) || (result?.onboarding ? "/onboarding" : "/");
       if (next) router.push(next);
     } catch (error) {
->>>>>>> 9bc9b53b
       toast({
         title:
           error instanceof Error
