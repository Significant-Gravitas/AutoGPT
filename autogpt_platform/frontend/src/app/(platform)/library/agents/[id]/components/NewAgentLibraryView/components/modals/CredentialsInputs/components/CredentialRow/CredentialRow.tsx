--- conflicted
+++ resolved
@@ -70,11 +70,7 @@
         </Text>
         <Text
           variant="large"
-<<<<<<< HEAD
-          className="relative top-1 hidden min-w-0 truncate font-mono tracking-tight md:block"
-=======
-          className="relative top-1 flex-[0_0_40%] overflow-hidden font-mono tracking-tight"
->>>>>>> 9a1d9406
+          className="relative top-1 hidden md:block truncate flex-[0_0_40%] overflow-hidden font-mono tracking-tight"
         >
           {"*".repeat(MASKED_KEY_LENGTH)}
         </Text>
