"use client";

import { GraphExecutionJobInfo } from "@/app/api/__generated__/models/graphExecutionJobInfo";
import { GraphExecutionMeta } from "@/app/api/__generated__/models/graphExecutionMeta";
import { LibraryAgent } from "@/app/api/__generated__/models/libraryAgent";
import { LibraryAgentPreset } from "@/app/api/__generated__/models/libraryAgentPreset";
import { Button } from "@/components/atoms/Button/Button";
import {
  Tooltip,
  TooltipContent,
  TooltipProvider,
  TooltipTrigger,
} from "@/components/atoms/Tooltip/BaseTooltip";
import { Dialog } from "@/components/molecules/Dialog/Dialog";
import { useState } from "react";
import { ScheduleAgentModal } from "../ScheduleAgentModal/ScheduleAgentModal";
import { ModalHeader } from "./components/ModalHeader/ModalHeader";
import { ModalRunSection } from "./components/ModalRunSection/ModalRunSection";
import { RunActions } from "./components/RunActions/RunActions";
import { RunAgentModalContextProvider } from "./context";
import { useAgentRunModal } from "./useAgentRunModal";

interface Props {
  triggerSlot: React.ReactNode;
  agent: LibraryAgent;
  preset?: LibraryAgentPreset;
  initialInputValues?: Record<string, any>;
  initialInputCredentials?: Record<string, any>;
  onRunCreated?: (execution: GraphExecutionMeta) => void;
  onTriggerSetup?: (preset: LibraryAgentPreset) => void;
  onScheduleCreated?: (schedule: GraphExecutionJobInfo) => void;
}

export function RunAgentModal({
  triggerSlot,
  agent,
  initialInputValues,
  initialInputCredentials,
  onRunCreated,
  onTriggerSetup,
  onScheduleCreated,
}: Props) {
  const {
    // UI state
    isOpen,
    setIsOpen,

    // Run mode
    defaultRunType,

    // Form: regular inputs
    inputValues,
    setInputValues,

    // Form: credentials
    inputCredentials,
    setInputCredentials,

    // Preset/trigger labels
    presetName,
    presetDescription,
    setPresetName,
    setPresetDescription,

    // Validation/readiness
    allRequiredInputsAreSet,

    // Schemas
    agentInputFields,
    agentCredentialsInputFields,

    // Async states
    isExecuting,
    isSettingUpTrigger,

    // Actions
    handleRun,
  } = useAgentRunModal(agent, {
    onRun: onRunCreated,
    onSetupTrigger: onTriggerSetup,
    initialInputValues,
    initialInputCredentials,
  });

  const [isScheduleModalOpen, setIsScheduleModalOpen] = useState(false);

  const hasAnySetupFields =
    Object.keys(agentInputFields || {}).length > 0 ||
    Object.keys(agentCredentialsInputFields || {}).length > 0;

  const isTriggerRunType = defaultRunType.includes("trigger");

  function handleInputChange(key: string, value: string) {
    setInputValues((prev) => ({
      ...prev,
      [key]: value,
    }));
  }

  function handleCredentialsChange(key: string, value: any | undefined) {
    setInputCredentials((prev) => {
      const next = { ...prev } as Record<string, any>;
      if (value === undefined) {
        delete next[key];
        return next;
      }
      next[key] = value;
      return next;
    });
  }

  function handleSetOpen(open: boolean) {
    setIsOpen(open);
  }

  function handleOpenScheduleModal() {
    setIsScheduleModalOpen(true);
  }

  function handleCloseScheduleModal() {
    setIsScheduleModalOpen(false);
  }

  function handleScheduleCreated(schedule: GraphExecutionJobInfo) {
    handleCloseScheduleModal();
    setIsOpen(false); // Close the main RunAgentModal
    onScheduleCreated?.(schedule);
  }

  return (
    <>
      <Dialog
        controlled={{ isOpen, set: handleSetOpen }}
        styling={{ maxWidth: "600px", maxHeight: "90vh" }}
      >
        <Dialog.Trigger>{triggerSlot}</Dialog.Trigger>
        <Dialog.Content>
          {/* Header */}
          <ModalHeader agent={agent} />

          {/* Content */}
          {hasAnySetupFields ? (
            <div className="mt-10">
              <RunAgentModalContextProvider
                value={{
                  agent,
                  defaultRunType,
                  presetName,
                  setPresetName,
                  presetDescription,
                  setPresetDescription,
                  inputValues,
                  setInputValue: handleInputChange,
                  agentInputFields,
                  inputCredentials,
                  setInputCredentialsValue: handleCredentialsChange,
                  agentCredentialsInputFields,
                }}
              >
                <ModalRunSection />
              </RunAgentModalContextProvider>
            </div>
          ) : null}

          <Dialog.Footer className="mt-6 bg-white pt-4">
            <div className="flex items-center justify-end gap-3">
<<<<<<< HEAD
              {(defaultRunType == "manual" || defaultRunType == "schedule") &&
              !allRequiredInputsAreSet ? (
=======
              {isTriggerRunType ? null : !allRequiredInputsAreSet ? (
>>>>>>> 979d7c3b
                <TooltipProvider>
                  <Tooltip>
                    <TooltipTrigger asChild>
                      <span>
                        <Button
                          variant="secondary"
                          onClick={handleOpenScheduleModal}
                          disabled={
                            isExecuting ||
                            isSettingUpTrigger ||
                            !allRequiredInputsAreSet
                          }
                        >
                          Schedule Task
                        </Button>
                      </span>
                    </TooltipTrigger>
                    <TooltipContent>
                      <p>
                        Please set up all required inputs and credentials before
                        scheduling
                      </p>
                    </TooltipContent>
                  </Tooltip>
                </TooltipProvider>
              ) : defaultRunType == "manual" || defaultRunType == "schedule" ? (
                <Button
                  variant="secondary"
                  onClick={handleOpenScheduleModal}
                  disabled={
                    isExecuting ||
                    isSettingUpTrigger ||
                    !allRequiredInputsAreSet
                  }
                >
                  Schedule Task
                </Button>
              ) : null}
              <RunActions
                defaultRunType={defaultRunType}
                onRun={handleRun}
                isExecuting={isExecuting}
                isSettingUpTrigger={isSettingUpTrigger}
                isRunReady={allRequiredInputsAreSet}
              />
            </div>
            <ScheduleAgentModal
              isOpen={isScheduleModalOpen}
              onClose={handleCloseScheduleModal}
              agent={agent}
              inputValues={inputValues}
              inputCredentials={inputCredentials}
              onScheduleCreated={handleScheduleCreated}
            />
          </Dialog.Footer>
        </Dialog.Content>
      </Dialog>
    </>
  );
}<|MERGE_RESOLUTION|>--- conflicted
+++ resolved
@@ -164,12 +164,7 @@
 
           <Dialog.Footer className="mt-6 bg-white pt-4">
             <div className="flex items-center justify-end gap-3">
-<<<<<<< HEAD
-              {(defaultRunType == "manual" || defaultRunType == "schedule") &&
-              !allRequiredInputsAreSet ? (
-=======
               {isTriggerRunType ? null : !allRequiredInputsAreSet ? (
->>>>>>> 979d7c3b
                 <TooltipProvider>
                   <Tooltip>
                     <TooltipTrigger asChild>
