--- conflicted
+++ resolved
@@ -19,10 +19,7 @@
   onTriggerSetup?: (preset: LibraryAgentPreset) => void;
 };
 
-<<<<<<< HEAD
 export function EmptyTasks({ agent, onTriggerSetup }: Props) {
-=======
-export function EmptyTasks({ agent }: Props) {
   const { toast } = useToast();
 
   async function handleExport() {
@@ -47,7 +44,6 @@
       });
     }
   }
->>>>>>> 979d7c3b
   const isPublished = Boolean(agent.marketplace_listing);
   const createdAt = formatDate(agent.created_at);
   const updatedAt = formatDate(agent.updated_at);
