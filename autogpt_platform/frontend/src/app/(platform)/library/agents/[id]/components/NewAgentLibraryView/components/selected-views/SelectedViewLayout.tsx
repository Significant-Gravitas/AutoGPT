--- conflicted
+++ resolved
@@ -7,13 +7,10 @@
 interface Props {
   agent: LibraryAgent;
   children: React.ReactNode;
-<<<<<<< HEAD
   banner?: React.ReactNode;
-=======
   additionalBreadcrumb?: { name: string; link?: string };
   onSelectSettings?: () => void;
   selectedSettings?: boolean;
->>>>>>> 217e3718
 }
 
 export function SelectedViewLayout(props: Props) {
@@ -22,15 +19,7 @@
       <div
         className={`${AGENT_LIBRARY_SECTION_PADDING_X} flex-shrink-0 border-b border-zinc-100 pb-0 lg:pb-4`}
       >
-<<<<<<< HEAD
         {props.banner && <div className="mb-4">{props.banner}</div>}
-        <Breadcrumbs
-          items={[
-            { name: "My Library", link: "/library" },
-            { name: props.agentName, link: `/library/agents/${props.agentId}` },
-          ]}
-        />
-=======
         <div className="relative flex w-fit items-center gap-2">
           <Breadcrumbs
             items={[
@@ -49,7 +38,6 @@
             </div>
           )}
         </div>
->>>>>>> 217e3718
       </div>
       <div className="flex min-h-0 flex-1 flex-col overflow-y-auto overflow-x-visible">
         {props.children}
