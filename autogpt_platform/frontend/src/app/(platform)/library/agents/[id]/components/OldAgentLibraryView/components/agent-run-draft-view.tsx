--- conflicted
+++ resolved
@@ -40,13 +40,8 @@
 import { ClockIcon, CopyIcon, InfoIcon } from "@phosphor-icons/react";
 import { CalendarClockIcon, Trash2Icon } from "lucide-react";
 
-<<<<<<< HEAD
 import { AgentStatus, AgentStatusChip } from "./agent-status-chip";
-=======
-import { useOnboarding } from "@/providers/onboarding/onboarding-provider";
->>>>>>> 6588110b
 import { analytics } from "@/services/analytics";
-import { AgentStatus, AgentStatusChip } from "./agent-status-chip";
 
 export function AgentRunDraftView({
   graph,
