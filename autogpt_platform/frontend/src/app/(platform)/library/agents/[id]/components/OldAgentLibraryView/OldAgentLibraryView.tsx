"use client";
import { useParams, useRouter } from "next/navigation";
import { useQueryState } from "nuqs";
import React, {
  useCallback,
  useEffect,
  useMemo,
  useRef,
  useState,
} from "react";

import {
  Graph,
  GraphExecution,
  GraphExecutionID,
  GraphExecutionMeta,
  GraphID,
  LibraryAgent,
  LibraryAgentID,
  LibraryAgentPreset,
  LibraryAgentPresetID,
  Schedule,
  ScheduleID,
} from "@/lib/autogpt-server-api";
import { useBackendAPI } from "@/lib/autogpt-server-api/context";
import { exportAsJSONFile } from "@/lib/utils";

import DeleteConfirmDialog from "@/components/__legacy__/delete-confirm-dialog";
import type { ButtonAction } from "@/components/__legacy__/types";
import { Button } from "@/components/__legacy__/ui/button";
import {
  Dialog,
  DialogContent,
  DialogDescription,
  DialogFooter,
  DialogHeader,
  DialogTitle,
} from "@/components/__legacy__/ui/dialog";
import LoadingBox, { LoadingSpinner } from "@/components/__legacy__/ui/loading";
import {
  useToast,
  useToastOnFail,
} from "@/components/molecules/Toast/use-toast";
import { AgentRunDetailsView } from "./components/agent-run-details-view";
import { AgentRunDraftView } from "./components/agent-run-draft-view";
import { CreatePresetDialog } from "./components/create-preset-dialog";
import { useAgentRunsInfinite } from "./use-agent-runs";
import { AgentRunsSelectorList } from "./components/agent-runs-selector-list";
import { AgentScheduleDetailsView } from "./components/agent-schedule-details-view";
import { useOnboarding } from "@/providers/onboarding/onboarding-provider";

export function OldAgentLibraryView() {
  const { id: agentID }: { id: LibraryAgentID } = useParams();
  const [executionId, setExecutionId] = useQueryState("executionId");
  const toastOnFail = useToastOnFail();
  const { toast } = useToast();
  const router = useRouter();
  const api = useBackendAPI();

  // ============================ STATE =============================

  const [graph, setGraph] = useState<Graph | null>(null); // Graph version corresponding to LibraryAgent
  const [agent, setAgent] = useState<LibraryAgent | null>(null);
  const agentRunsQuery = useAgentRunsInfinite(graph?.id); // only runs once graph.id is known
  const agentRuns = agentRunsQuery.agentRuns;
  const [agentPresets, setAgentPresets] = useState<LibraryAgentPreset[]>([]);
  const [schedules, setSchedules] = useState<Schedule[]>([]);
  const [selectedView, selectView] = useState<
    | { type: "run"; id?: GraphExecutionID }
    | { type: "preset"; id: LibraryAgentPresetID }
    | { type: "schedule"; id: ScheduleID }
  >({ type: "run" });
  const [selectedRun, setSelectedRun] = useState<
    GraphExecution | GraphExecutionMeta | null
  >(null);
  const selectedSchedule =
    selectedView.type == "schedule"
      ? schedules.find((s) => s.id == selectedView.id)
      : null;
  const [isFirstLoad, setIsFirstLoad] = useState<boolean>(true);
  const [agentDeleteDialogOpen, setAgentDeleteDialogOpen] =
    useState<boolean>(false);
  const [confirmingDeleteAgentRun, setConfirmingDeleteAgentRun] =
    useState<GraphExecutionMeta | null>(null);
  const [confirmingDeleteAgentPreset, setConfirmingDeleteAgentPreset] =
    useState<LibraryAgentPresetID | null>(null);
  const {
    state: onboardingState,
    updateState: updateOnboardingState,
    incrementRuns,
  } = useOnboarding();
  const [copyAgentDialogOpen, setCopyAgentDialogOpen] = useState(false);
  const [creatingPresetFromExecutionID, setCreatingPresetFromExecutionID] =
    useState<GraphExecutionID | null>(null);

  // Set page title with agent name
  useEffect(() => {
    if (agent) {
      document.title = `${agent.name} - Library - AutoGPT Platform`;
    }
  }, [agent]);

  const openRunDraftView = useCallback(() => {
    selectView({ type: "run" });
  }, []);

  const selectRun = useCallback((id: GraphExecutionID) => {
    selectView({ type: "run", id });
  }, []);

  const selectPreset = useCallback((id: LibraryAgentPresetID) => {
    selectView({ type: "preset", id });
  }, []);

  const selectSchedule = useCallback((id: ScheduleID) => {
    selectView({ type: "schedule", id });
  }, []);

  const graphVersions = useRef<Record<number, Graph>>({});
  const loadingGraphVersions = useRef<Record<number, Promise<Graph>>>({});
  const getGraphVersion = useCallback(
    async (graphID: GraphID, version: number) => {
      if (version in graphVersions.current)
        return graphVersions.current[version];
      if (version in loadingGraphVersions.current)
        return loadingGraphVersions.current[version];

      const pendingGraph = api.getGraph(graphID, version).then((graph) => {
        graphVersions.current[version] = graph;
        return graph;
      });
      // Cache promise as well to avoid duplicate requests
      loadingGraphVersions.current[version] = pendingGraph;
      return pendingGraph;
    },
    [api, graphVersions, loadingGraphVersions],
  );

  // Reward user for viewing results of their onboarding agent
  useEffect(() => {
    if (
      !onboardingState ||
      !selectedRun ||
      onboardingState.completedSteps.includes("GET_RESULTS")
    )
      return;

    if (selectedRun.id === onboardingState.onboardingAgentExecutionId) {
      updateOnboardingState({
        completedSteps: [...onboardingState.completedSteps, "GET_RESULTS"],
      });
    }
  }, [selectedRun, onboardingState, updateOnboardingState]);

  const lastRefresh = useRef<number>(0);
  const refreshPageData = useCallback(() => {
    if (Date.now() - lastRefresh.current < 2e3) return; // 2 second debounce
    lastRefresh.current = Date.now();

    api.getLibraryAgent(agentID).then((agent) => {
      setAgent(agent);

      getGraphVersion(agent.graph_id, agent.graph_version).then(
        (_graph) =>
          (graph && graph.version == _graph.version) || setGraph(_graph),
      );
      Promise.all([
        agentRunsQuery.refetchRuns(),
        api.listLibraryAgentPresets({
          graph_id: agent.graph_id,
          page_size: 100,
        }),
      ]).then(([runsQueryResult, presets]) => {
        setAgentPresets(presets.presets);

        const newestAgentRunsResponse = runsQueryResult.data?.pages[0];
        if (!newestAgentRunsResponse || newestAgentRunsResponse.status != 200)
          return;
        const newestAgentRuns = newestAgentRunsResponse.data.executions;
        // Preload the corresponding graph versions for the latest 10 runs
        new Set(
          newestAgentRuns.slice(0, 10).map((run) => run.graph_version),
        ).forEach((version) => getGraphVersion(agent.graph_id, version));
      });
    });
  }, [api, agentID, getGraphVersion, graph]);

  // On first load: select the latest run
  useEffect(() => {
    // Only for first load or first execution
    if (selectedView.id || !isFirstLoad) return;
    if (agentRuns.length == 0 && agentPresets.length == 0) return;

    setIsFirstLoad(false);
    if (agentRuns.length > 0) {
      // select latest run
      const latestRun = agentRuns.reduce((latest, current) => {
        if (latest.started_at && !current.started_at) return current;
        else if (!latest.started_at) return latest;
        return latest.started_at > current.started_at ? latest : current;
      }, agentRuns[0]);
      selectRun(latestRun.id as GraphExecutionID);
    } else {
      // select top preset
      const latestPreset = agentPresets.toSorted(
        (a, b) => b.updated_at.getTime() - a.updated_at.getTime(),
      )[0];
      selectPreset(latestPreset.id);
    }
  }, [
    isFirstLoad,
    selectedView.id,
    agentRuns,
    agentPresets,
    selectRun,
    selectPreset,
  ]);

  useEffect(() => {
    if (executionId) {
      selectRun(executionId as GraphExecutionID);
      setExecutionId(null);
    }
  }, [executionId, selectRun, setExecutionId]);

  // Initial load
  useEffect(() => {
    refreshPageData();

    // Show a toast when the WebSocket connection disconnects
    let connectionToast: ReturnType<typeof toast> | null = null;
    const cancelDisconnectHandler = api.onWebSocketDisconnect(() => {
      connectionToast ??= toast({
        title: "Connection to server was lost",
        variant: "destructive",
        description: (
          <div className="flex items-center">
            Trying to reconnect...
            <LoadingSpinner className="ml-1.5 size-3.5" />
          </div>
        ),
        duration: Infinity,
        dismissable: true,
      });
    });
    const cancelConnectHandler = api.onWebSocketConnect(() => {
      if (connectionToast)
        connectionToast.update({
          id: connectionToast.id,
          title: "✅ Connection re-established",
          variant: "default",
          description: (
            <div className="flex items-center">
              Refreshing data...
              <LoadingSpinner className="ml-1.5 size-3.5" />
            </div>
          ),
          duration: 2000,
          dismissable: true,
        });
      connectionToast = null;
    });
    return () => {
      cancelDisconnectHandler();
      cancelConnectHandler();
    };
  }, []);

  // Subscribe to WebSocket updates for agent runs
  useEffect(() => {
    if (!agent?.graph_id) return;

    return api.onWebSocketConnect(() => {
      refreshPageData(); // Sync up on (re)connect

      // Subscribe to all executions for this agent
      api.subscribeToGraphExecutions(agent.graph_id);
    });
  }, [api, agent?.graph_id, refreshPageData]);

  // Handle execution updates
  useEffect(() => {
    const detachExecUpdateHandler = api.onWebSocketMessage(
      "graph_execution_event",
      (data) => {
        if (data.graph_id != agent?.graph_id) return;

        if (data.status == "COMPLETED") {
          incrementRuns();
        }

        agentRunsQuery.upsertAgentRun(data);
        if (data.id === selectedView.id) {
          // Update currently viewed run
          setSelectedRun(data);
        }
      },
    );

    return () => {
      detachExecUpdateHandler();
    };
  }, [api, agent?.graph_id, selectedView.id, incrementRuns]);

  // Pre-load selectedRun based on selectedView
  useEffect(() => {
    if (selectedView.type != "run" || !selectedView.id) return;

    const newSelectedRun = agentRuns.find((run) => run.id == selectedView.id);
    if (selectedView.id !== selectedRun?.id) {
      // Pull partial data from "cache" while waiting for the rest to load
      setSelectedRun((newSelectedRun as GraphExecutionMeta) ?? null);
    }
  }, [api, selectedView, agentRuns, selectedRun?.id]);

  // Load selectedRun based on selectedView; refresh on agent refresh
  useEffect(() => {
    if (selectedView.type != "run" || !selectedView.id || !agent) return;

    api
      .getGraphExecutionInfo(agent.graph_id, selectedView.id)
      .then(async (run) => {
        // Ensure corresponding graph version is available before rendering I/O
        await getGraphVersion(run.graph_id, run.graph_version);
        setSelectedRun(run);
      });
  }, [api, selectedView, agent, getGraphVersion]);

  const fetchSchedules = useCallback(async () => {
    if (!agent) return;

    setSchedules(await api.listGraphExecutionSchedules(agent.graph_id));
  }, [api, agent?.graph_id]);

  useEffect(() => {
    fetchSchedules();
  }, [fetchSchedules]);

  // =========================== ACTIONS ============================

  const deleteRun = useCallback(
    async (run: GraphExecutionMeta) => {
      if (run.status == "RUNNING" || run.status == "QUEUED") {
        await api.stopGraphExecution(run.graph_id, run.id);
      }
      await api.deleteGraphExecution(run.id);

      setConfirmingDeleteAgentRun(null);
      if (selectedView.type == "run" && selectedView.id == run.id) {
        openRunDraftView();
      }
      agentRunsQuery.removeAgentRun(run.id);
    },
    [api, selectedView, openRunDraftView],
  );

  const deletePreset = useCallback(
    async (presetID: LibraryAgentPresetID) => {
      await api.deleteLibraryAgentPreset(presetID);

      setConfirmingDeleteAgentPreset(null);
      if (selectedView.type == "preset" && selectedView.id == presetID) {
        openRunDraftView();
      }
      setAgentPresets((presets) => presets.filter((p) => p.id !== presetID));
    },
    [api, selectedView, openRunDraftView],
  );

  const deleteSchedule = useCallback(
    async (scheduleID: ScheduleID) => {
      const removedSchedule =
        await api.deleteGraphExecutionSchedule(scheduleID);

      setSchedules((schedules) => {
        const newSchedules = schedules.filter(
          (s) => s.id !== removedSchedule.id,
        );
        if (
          selectedView.type == "schedule" &&
          selectedView.id == removedSchedule.id
        ) {
          if (newSchedules.length > 0) {
            // Select next schedule if available
            selectSchedule(newSchedules[0].id);
          } else {
            // Reset to draft view if current schedule was deleted
            openRunDraftView();
          }
        }
        return newSchedules;
      });
      openRunDraftView();
    },
    [schedules, api],
  );

  const handleCreatePresetFromRun = useCallback(
    async (name: string, description: string) => {
      if (!creatingPresetFromExecutionID) return;

      await api
        .createLibraryAgentPreset({
          name,
          description,
          graph_execution_id: creatingPresetFromExecutionID,
        })
        .then((preset) => {
          setAgentPresets((prev) => [...prev, preset]);
          selectPreset(preset.id);
          setCreatingPresetFromExecutionID(null);
        })
        .catch(toastOnFail("create a preset"));
    },
    [api, creatingPresetFromExecutionID, selectPreset, toast],
  );

  const downloadGraph = useCallback(
    async () =>
      agent &&
      // Export sanitized graph from backend
      api
        .getGraph(agent.graph_id, agent.graph_version, true)
        .then((graph) =>
          exportAsJSONFile(graph, `${graph.name}_v${graph.version}.json`),
        ),
    [api, agent],
  );

  const copyAgent = useCallback(async () => {
    setCopyAgentDialogOpen(false);
    api
      .forkLibraryAgent(agentID)
      .then((newAgent) => {
        router.push(`/library/agents/${newAgent.id}`);
      })
      .catch((error) => {
        console.error("Error copying agent:", error);
        toast({
          title: "Error copying agent",
          description: `An error occurred while copying the agent: ${error.message}`,
          variant: "destructive",
        });
      });
  }, [agentID, api, router, toast]);

  const agentActions: ButtonAction[] = useMemo(
    () => [
      {
        label: "Customize agent",
        href: `/build?flowID=${agent?.graph_id}&flowVersion=${agent?.graph_version}`,
        disabled: !agent?.can_access_graph,
      },
      { label: "Export agent to file", callback: downloadGraph },
      ...(!agent?.can_access_graph
        ? [
            {
              label: "Edit a copy",
              callback: () => setCopyAgentDialogOpen(true),
            },
          ]
        : []),
      {
        label: "Delete agent",
        callback: () => setAgentDeleteDialogOpen(true),
      },
    ],
    [agent, downloadGraph],
  );

  const runGraph =
    graphVersions.current[selectedRun?.graph_version ?? 0] ?? graph;

  const onCreateSchedule = useCallback(
    (schedule: Schedule) => {
      setSchedules((prev) => [...prev, schedule]);
      selectSchedule(schedule.id);
    },
    [selectView],
  );

  const onCreatePreset = useCallback(
    (preset: LibraryAgentPreset) => {
      setAgentPresets((prev) => [...prev, preset]);
      selectPreset(preset.id);
    },
    [selectPreset],
  );

  const onUpdatePreset = useCallback(
    (updated: LibraryAgentPreset) => {
      setAgentPresets((prev) =>
        prev.map((p) => (p.id === updated.id ? updated : p)),
      );
      selectPreset(updated.id);
    },
    [selectPreset],
  );

  if (!agent || !graph) {
    return <LoadingBox className="h-[90vh]" />;
  }

  return (
    <div className="container justify-stretch p-0 pt-16 lg:flex">
      {/* Sidebar w/ list of runs */}
      {/* TODO: render this below header in sm and md layouts */}
      <AgentRunsSelectorList
        className="agpt-div w-full border-b pb-2 lg:w-auto lg:border-b-0 lg:border-r lg:pb-0"
        agent={agent}
        agentRunsQuery={agentRunsQuery}
        agentPresets={agentPresets}
        schedules={schedules}
        selectedView={selectedView}
        onSelectRun={selectRun}
        onSelectPreset={selectPreset}
        onSelectSchedule={selectSchedule}
        onSelectDraftNewRun={openRunDraftView}
        doDeleteRun={setConfirmingDeleteAgentRun}
        doDeletePreset={setConfirmingDeleteAgentPreset}
        doDeleteSchedule={deleteSchedule}
        doCreatePresetFromRun={setCreatingPresetFromExecutionID}
      />

      <div className="flex-1">
        {/* Header */}
        <div className="agpt-div w-full border-b">
          <h1
            data-testid="agent-title"
            className="font-poppins text-3xl font-medium"
          >
            {
              agent.name /* TODO: use dynamic/custom run title - https://github.com/Significant-Gravitas/AutoGPT/issues/9184 */
            }
          </h1>
        </div>

        {/* Run / Schedule views */}
        {(selectedView.type == "run" && selectedView.id ? (
          selectedRun && runGraph ? (
            <AgentRunDetailsView
              agent={agent}
              graph={runGraph}
              run={selectedRun}
              agentActions={agentActions}
              onRun={selectRun}
              doDeleteRun={() => setConfirmingDeleteAgentRun(selectedRun)}
              doCreatePresetFromRun={() =>
                setCreatingPresetFromExecutionID(selectedRun.id)
              }
            />
          ) : null
        ) : selectedView.type == "run" ? (
          /* Draft new runs / Create new presets */
          <AgentRunDraftView
            graph={graph}
            onRun={selectRun}
            onCreateSchedule={onCreateSchedule}
            onCreatePreset={onCreatePreset}
            agentActions={agentActions}
<<<<<<< HEAD
            runCount={agentRuns.length}
=======
            recommendedScheduleCron={agent?.recommended_schedule_cron || null}
>>>>>>> bb208216
          />
        ) : selectedView.type == "preset" ? (
          /* Edit & update presets */
          <AgentRunDraftView
            graph={graph}
            agentPreset={
              agentPresets.find((preset) => preset.id == selectedView.id)!
            }
            onRun={selectRun}
            recommendedScheduleCron={agent?.recommended_schedule_cron || null}
            onCreateSchedule={onCreateSchedule}
            onUpdatePreset={onUpdatePreset}
            doDeletePreset={setConfirmingDeleteAgentPreset}
            agentActions={agentActions}
            runCount={agentRuns.length}
          />
        ) : selectedView.type == "schedule" ? (
          selectedSchedule &&
          graph && (
            <AgentScheduleDetailsView
              graph={graph}
              schedule={selectedSchedule}
              // agent={agent}
              agentActions={agentActions}
              onForcedRun={selectRun}
              doDeleteSchedule={deleteSchedule}
            />
          )
        ) : null) || <LoadingBox className="h-[70vh]" />}

        <DeleteConfirmDialog
          entityType="agent"
          open={agentDeleteDialogOpen}
          onOpenChange={setAgentDeleteDialogOpen}
          onDoDelete={() =>
            agent &&
            api.deleteLibraryAgent(agent.id).then(() => router.push("/library"))
          }
        />

        <DeleteConfirmDialog
          entityType="agent run"
          open={!!confirmingDeleteAgentRun}
          onOpenChange={(open) => !open && setConfirmingDeleteAgentRun(null)}
          onDoDelete={() =>
            confirmingDeleteAgentRun && deleteRun(confirmingDeleteAgentRun)
          }
        />
        <DeleteConfirmDialog
          entityType={agent.has_external_trigger ? "trigger" : "agent preset"}
          open={!!confirmingDeleteAgentPreset}
          onOpenChange={(open) => !open && setConfirmingDeleteAgentPreset(null)}
          onDoDelete={() =>
            confirmingDeleteAgentPreset &&
            deletePreset(confirmingDeleteAgentPreset)
          }
        />
        {/* Copy agent confirmation dialog */}
        <Dialog
          onOpenChange={setCopyAgentDialogOpen}
          open={copyAgentDialogOpen}
        >
          <DialogContent>
            <DialogHeader>
              <DialogTitle>You&apos;re making an editable copy</DialogTitle>
              <DialogDescription className="pt-2">
                The original Marketplace agent stays the same and cannot be
                edited. We&apos;ll save a new version of this agent to your
                Library. From there, you can customize it however you&apos;d
                like by clicking &quot;Customize agent&quot; — this will open
                the builder where you can see and modify the inner workings.
              </DialogDescription>
            </DialogHeader>
            <DialogFooter className="justify-end">
              <Button
                type="button"
                variant="outline"
                onClick={() => setCopyAgentDialogOpen(false)}
              >
                Cancel
              </Button>
              <Button type="button" onClick={copyAgent}>
                Continue
              </Button>
            </DialogFooter>
          </DialogContent>
        </Dialog>
        <CreatePresetDialog
          open={!!creatingPresetFromExecutionID}
          onOpenChange={() => setCreatingPresetFromExecutionID(null)}
          onConfirm={handleCreatePresetFromRun}
        />
      </div>
    </div>
  );
}<|MERGE_RESOLUTION|>--- conflicted
+++ resolved
@@ -558,11 +558,8 @@
             onCreateSchedule={onCreateSchedule}
             onCreatePreset={onCreatePreset}
             agentActions={agentActions}
-<<<<<<< HEAD
             runCount={agentRuns.length}
-=======
             recommendedScheduleCron={agent?.recommended_schedule_cron || null}
->>>>>>> bb208216
           />
         ) : selectedView.type == "preset" ? (
           /* Edit & update presets */
