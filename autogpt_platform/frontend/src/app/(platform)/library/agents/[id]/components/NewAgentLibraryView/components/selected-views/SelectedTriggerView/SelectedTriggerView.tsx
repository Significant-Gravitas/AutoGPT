"use client";

import type { LibraryAgent } from "@/app/api/__generated__/models/libraryAgent";
import { Input } from "@/components/atoms/Input/Input";
import { ErrorCard } from "@/components/molecules/ErrorCard/ErrorCard";
import {
  getAgentCredentialsFields,
  getAgentInputFields,
} from "../../modals/AgentInputsReadOnly/helpers";
import { CredentialsInput } from "../../modals/CredentialsInputs/CredentialsInputs";
import { RunAgentInputs } from "../../modals/RunAgentInputs/RunAgentInputs";
import { LoadingSelectedContent } from "../LoadingSelectedContent";
import { RunDetailCard } from "../RunDetailCard/RunDetailCard";
import { RunDetailHeader } from "../RunDetailHeader/RunDetailHeader";
import { WebhookTriggerCard } from "../SelectedTemplateView/components/WebhookTriggerCard";
import { SelectedViewLayout } from "../SelectedViewLayout";
import { SelectedTriggerActions } from "./components/SelectedTriggerActions";
import { useSelectedTriggerView } from "./useSelectedTriggerView";

interface Props {
  agent: LibraryAgent;
  triggerId: string;
  onClearSelectedRun?: () => void;
  onSwitchToRunsTab?: () => void;
  banner?: React.ReactNode;
}

export function SelectedTriggerView({
  agent,
  triggerId,
  onClearSelectedRun,
  onSwitchToRunsTab,
  banner,
}: Props) {
  const {
    trigger,
    isLoading,
    error,
    name,
    setName,
    description,
    setDescription,
    inputs,
    setInputValue,
    credentials,
    setCredentialValue,
    handleSaveChanges,
    isSaving,
  } = useSelectedTriggerView({
    triggerId,
    graphId: agent.graph_id,
  });

  const agentInputFields = getAgentInputFields(agent);
  const agentCredentialsFields = getAgentCredentialsFields(agent);
  const inputFields = Object.entries(agentInputFields);
  const credentialFields = Object.entries(agentCredentialsFields);

  if (error) {
    return (
      <ErrorCard
        responseError={
          error
            ? {
                message: String(
                  (error as unknown as { message?: string })?.message ||
                    "Failed to load trigger",
                ),
              }
            : undefined
        }
        httpError={
          (error as any)?.status
            ? {
                status: (error as any).status,
                statusText: (error as any).statusText,
              }
            : undefined
        }
        context="trigger"
      />
    );
  }

  if (isLoading && !trigger) {
    return <LoadingSelectedContent agent={agent} />;
  }

  if (!trigger) {
    return null;
  }

  const hasWebhook = !!trigger.webhook_id && trigger.webhook;

  return (
    <div className="flex h-full w-full gap-4">
      <div className="flex min-h-0 min-w-0 flex-1 flex-col">
<<<<<<< HEAD
        <SelectedViewLayout
          agentName={agent.name}
          agentId={agent.id}
          banner={banner}
        >
=======
        <SelectedViewLayout agent={agent}>
>>>>>>> 217e3718
          <div className="flex flex-col gap-4">
            <RunDetailHeader agent={agent} run={undefined} />

            <RunDetailCard title="Trigger Details">
              <div className="flex flex-col gap-2">
                <Input
                  id="trigger-name"
                  label="Name"
                  value={name}
                  onChange={(e) => setName(e.target.value)}
                  placeholder="Enter trigger name"
                />

                <Input
                  id="trigger-description"
                  label="Description"
                  type="textarea"
                  rows={3}
                  value={description}
                  onChange={(e) => setDescription(e.target.value)}
                  placeholder="Enter trigger description"
                />
              </div>
            </RunDetailCard>

            {hasWebhook && agent.trigger_setup_info && (
              <WebhookTriggerCard
                template={trigger}
                triggerSetupInfo={agent.trigger_setup_info}
              />
            )}

            {inputFields.length > 0 && (
              <RunDetailCard title="Your Input">
                <div className="flex flex-col gap-4">
                  {inputFields.map(([key, inputSubSchema]) => (
                    <RunAgentInputs
                      key={key}
                      schema={inputSubSchema}
                      value={inputs[key] ?? inputSubSchema.default}
                      placeholder={inputSubSchema.description}
                      onChange={(value) => setInputValue(key, value)}
                    />
                  ))}
                </div>
              </RunDetailCard>
            )}

            {credentialFields.length > 0 && (
              <RunDetailCard title="Task Credentials">
                <div className="flex flex-col gap-6">
                  {credentialFields.map(([key, inputSubSchema]) => (
                    <CredentialsInput
                      key={key}
                      schema={
                        { ...inputSubSchema, discriminator: undefined } as any
                      }
                      selectedCredentials={
                        credentials[key] ?? inputSubSchema.default
                      }
                      onSelectCredentials={(value) =>
                        setCredentialValue(key, value!)
                      }
                      siblingInputs={inputs}
                    />
                  ))}
                </div>
              </RunDetailCard>
            )}
          </div>
        </SelectedViewLayout>
      </div>
      {trigger ? (
        <div className="-mt-2 max-w-[3.75rem] flex-shrink-0">
          <SelectedTriggerActions
            agent={agent}
            triggerId={trigger.id}
            onDeleted={onClearSelectedRun}
            onSaveChanges={handleSaveChanges}
            isSaving={isSaving}
            onSwitchToRunsTab={onSwitchToRunsTab}
          />
        </div>
      ) : null}
    </div>
  );
}<|MERGE_RESOLUTION|>--- conflicted
+++ resolved
@@ -95,15 +95,7 @@
   return (
     <div className="flex h-full w-full gap-4">
       <div className="flex min-h-0 min-w-0 flex-1 flex-col">
-<<<<<<< HEAD
-        <SelectedViewLayout
-          agentName={agent.name}
-          agentId={agent.id}
-          banner={banner}
-        >
-=======
-        <SelectedViewLayout agent={agent}>
->>>>>>> 217e3718
+        <SelectedViewLayout agent={agent} banner={banner}>
           <div className="flex flex-col gap-4">
             <RunDetailHeader agent={agent} run={undefined} />
 
