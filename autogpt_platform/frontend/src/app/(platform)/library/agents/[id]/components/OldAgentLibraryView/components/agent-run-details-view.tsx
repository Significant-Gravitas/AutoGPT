"use client";
import moment from "moment";
import React, { useCallback, useMemo } from "react";

import {
  Graph,
  GraphExecution,
  GraphExecutionID,
  GraphExecutionMeta,
  LibraryAgent,
} from "@/lib/autogpt-server-api";
import { useBackendAPI } from "@/lib/autogpt-server-api/context";

import ActionButtonGroup from "@/components/agptui/action-button-group";
import type { ButtonAction } from "@/components/agptui/types";
import { Card, CardContent, CardHeader, CardTitle } from "@/components/ui/card";
import {
  IconRefresh,
  IconSquare,
  IconCircleAlert,
} from "@/components/ui/icons";
import { Input } from "@/components/ui/input";
import LoadingBox from "@/components/ui/loading";
import {
  Tooltip,
  TooltipContent,
  TooltipProvider,
  TooltipTrigger,
} from "@/components/ui/tooltip";
import { useToastOnFail } from "@/components/molecules/Toast/use-toast";

import { AgentRunStatus, agentRunStatusMap } from "./agent-run-status-chip";
import useCredits from "@/hooks/useCredits";

export function AgentRunDetailsView({
  agent,
  graph,
  run,
  agentActions,
  onRun,
  doDeleteRun,
  doCreatePresetFromRun,
}: {
  agent: LibraryAgent;
  graph: Graph;
  run: GraphExecution | GraphExecutionMeta;
  agentActions: ButtonAction[];
  onRun: (runID: GraphExecutionID) => void;
  doDeleteRun: () => void;
  doCreatePresetFromRun: () => void;
}): React.ReactNode {
  const api = useBackendAPI();
  const { formatCredits } = useCredits();

  const runStatus: AgentRunStatus = useMemo(
    () => agentRunStatusMap[run.status],
    [run],
  );

  const toastOnFail = useToastOnFail();

  const infoStats: { label: string; value: React.ReactNode }[] = useMemo(() => {
    if (!run) return [];
    return [
      {
        label: "Status",
        value: runStatus.charAt(0).toUpperCase() + runStatus.slice(1),
      },
      {
        label: "Started",
        value: `${moment(run.started_at).fromNow()}, ${moment(run.started_at).format("HH:mm")}`,
      },
      ...(run.stats
        ? [
            {
              label: "Duration",
              value: moment.duration(run.stats.duration, "seconds").humanize(),
            },
            { label: "Steps", value: run.stats.node_exec_count },
            { label: "Cost", value: formatCredits(run.stats.cost) },
          ]
        : []),
    ];
  }, [run, runStatus, formatCredits]);

  const agentRunInputs:
    | Record<
        string,
        {
          title?: string;
          /* type: BlockIOSubType; */
          value: string | number | undefined;
        }
      >
    | undefined = useMemo(() => {
    if (!run.inputs) return undefined;
    // TODO: show (link to) preset - https://github.com/Significant-Gravitas/AutoGPT/issues/9168

    // Add type info from agent input schema
    return Object.fromEntries(
      Object.entries(run.inputs).map(([k, v]) => [
        k,
        {
          title: graph.input_schema.properties[k]?.title,
          // type: graph.input_schema.properties[k].type, // TODO: implement typed graph inputs
          value: typeof v == "object" ? JSON.stringify(v, undefined, 2) : v,
        },
      ]),
    );
  }, [graph, run]);

<<<<<<< HEAD
  const runAgain = useCallback(() => {
    if (!run.inputs) return;
    if (run.preset_id) {
      return api
        .executeLibraryAgentPreset(
          run.preset_id,
          run.inputs!,
          run.credential_inputs!,
=======
  const runAgain = useCallback(
    () =>
      run.inputs &&
      graph.credentials_input_schema.required.every(
        (k) => k in (run.credential_inputs ?? {}),
      ) &&
      api
        .executeGraph(
          graph.id,
          graph.version,
          run.inputs,
          run.credential_inputs ?? undefined,
>>>>>>> 91d912fc
        )
        .then(({ id }) => onRun(id))
        .catch(toastOnFail("execute agent preset"));
    }
    api
      .executeGraph(
        graph.id,
        graph.version,
        run.inputs!,
        run.credential_inputs!,
      )
      .then(({ id }) => onRun(id))
      .catch(toastOnFail("execute agent"));
  }, [api, graph, run, onRun, toastOnFail]);

  const stopRun = useCallback(
    () => api.stopGraphExecution(graph.id, run.id),
    [api, graph.id, run.id],
  );

  const agentRunOutputs:
    | Record<
        string,
        {
          title?: string;
          /* type: BlockIOSubType; */
          values: Array<React.ReactNode>;
        }
      >
    | null
    | undefined = useMemo(() => {
    if (!("outputs" in run)) return undefined;
    if (!["running", "success", "failed", "stopped"].includes(runStatus))
      return null;

    // Add type info from agent input schema
    return Object.fromEntries(
      Object.entries(run.outputs).map(([k, vv]) => [
        k,
        {
          title: graph.output_schema.properties[k].title,
          /* type: agent.output_schema.properties[k].type */
          values: vv.map((v) =>
            typeof v == "object" ? JSON.stringify(v, undefined, 2) : v,
          ),
        },
      ]),
    );
  }, [graph, run, runStatus]);

  const runActions: ButtonAction[] = useMemo(
    () => [
      ...(["running", "queued"].includes(runStatus)
        ? ([
            {
              label: (
                <>
                  <IconSquare className="mr-2 size-4" />
                  Stop run
                </>
              ),
              variant: "secondary",
              callback: stopRun,
            },
          ] satisfies ButtonAction[])
        : []),
      ...(["success", "failed", "stopped"].includes(runStatus) &&
      !graph.has_external_trigger &&
      graph.credentials_input_schema.required.every(
        (k) => k in (run.credential_inputs ?? {}),
      )
        ? [
            {
              label: (
                <>
                  <IconRefresh className="mr-2 size-4" />
                  Run again
                </>
              ),
              callback: runAgain,
              dataTestId: "run-again-button",
            },
          ]
        : []),
      ...(agent.can_access_graph
        ? [
            {
              label: "Open run in builder",
              href: `/build?flowID=${run.graph_id}&flowVersion=${run.graph_version}&flowExecutionID=${run.id}`,
            },
          ]
        : []),
      { label: "Create preset from run", callback: doCreatePresetFromRun },
      { label: "Delete run", variant: "secondary", callback: doDeleteRun },
    ],
    [
      runStatus,
      runAgain,
      stopRun,
      doDeleteRun,
      doCreatePresetFromRun,
      graph.has_external_trigger,
      graph.credentials_input_schema.required,
      agent.can_access_graph,
      run.graph_id,
      run.graph_version,
      run.id,
    ],
  );

  return (
    <div className="agpt-div flex gap-6">
      <div className="flex flex-1 flex-col gap-4">
        <Card className="agpt-box">
          <CardHeader>
            <CardTitle className="font-poppins text-lg">Info</CardTitle>
          </CardHeader>

          <CardContent>
            <div className="flex justify-stretch gap-4">
              {infoStats.map(({ label, value }) => (
                <div key={label} className="flex-1">
                  <p className="text-sm font-medium text-black">{label}</p>
                  <p className="text-sm text-neutral-600">{value}</p>
                </div>
              ))}
            </div>
            {run.status === "FAILED" && (
              <div className="mt-4 rounded-md border border-red-200 bg-red-50 p-3 dark:border-red-800 dark:bg-red-900/20">
                <p className="text-sm text-red-800 dark:text-red-200">
                  <strong>Error:</strong>{" "}
                  {run.stats?.error ||
                    "The execution failed due to an internal error. You can re-run the agent to retry."}
                </p>
              </div>
            )}
          </CardContent>
        </Card>

        {/* Smart Agent Execution Summary */}
        {run.stats?.activity_status && (
          <Card className="agpt-box">
            <CardHeader>
              <CardTitle className="flex items-center gap-2 font-poppins text-lg">
                Smart Agent Execution Summary
                <TooltipProvider>
                  <Tooltip>
                    <TooltipTrigger asChild>
                      <IconCircleAlert className="size-4 cursor-help text-neutral-500 hover:text-neutral-700" />
                    </TooltipTrigger>
                    <TooltipContent>
                      <p className="max-w-xs">
                        This is an AI-generated summary and may not be
                        completely accurate. It provides a conversational
                        overview of what the agent accomplished during
                        execution.
                      </p>
                    </TooltipContent>
                  </Tooltip>
                </TooltipProvider>
              </CardTitle>
            </CardHeader>
            <CardContent>
              <p className="text-sm leading-relaxed text-neutral-700">
                {run.stats.activity_status}
              </p>
            </CardContent>
          </Card>
        )}

        {agentRunOutputs !== null && (
          <Card className="agpt-box">
            <CardHeader>
              <CardTitle className="font-poppins text-lg">Output</CardTitle>
            </CardHeader>
            <CardContent className="flex flex-col gap-4">
              {agentRunOutputs !== undefined ? (
                Object.entries(agentRunOutputs).map(
                  ([key, { title, values }]) => (
                    <div key={key} className="flex flex-col gap-1.5">
                      <label className="text-sm font-medium">
                        {title || key}
                      </label>
                      {values.map((value, i) => (
                        <p
                          className="resize-none overflow-x-auto whitespace-pre-wrap break-words border-none text-sm text-neutral-700 disabled:cursor-not-allowed"
                          key={i}
                        >
                          {value}
                        </p>
                      ))}
                      {/* TODO: pretty type-dependent rendering */}
                    </div>
                  ),
                )
              ) : (
                <LoadingBox spinnerSize={12} className="h-24" />
              )}
            </CardContent>
          </Card>
        )}

        <Card className="agpt-box">
          <CardHeader>
            <CardTitle className="font-poppins text-lg">Input</CardTitle>
          </CardHeader>
          <CardContent className="flex flex-col gap-4">
            {agentRunInputs !== undefined ? (
              Object.entries(agentRunInputs).map(([key, { title, value }]) => (
                <div key={key} className="flex flex-col gap-1.5">
                  <label className="text-sm font-medium">{title || key}</label>
                  <Input value={value} className="rounded-full" disabled />
                </div>
              ))
            ) : (
              <LoadingBox spinnerSize={12} className="h-24" />
            )}
          </CardContent>
        </Card>
      </div>

      {/* Run / Agent Actions */}
      <aside className="w-48 xl:w-56">
        <div className="flex flex-col gap-8">
          <ActionButtonGroup title="Run actions" actions={runActions} />

          <ActionButtonGroup title="Agent actions" actions={agentActions} />
        </div>
      </aside>
    </div>
  );
}<|MERGE_RESOLUTION|>--- conflicted
+++ resolved
@@ -109,34 +109,25 @@
     );
   }, [graph, run]);
 
-<<<<<<< HEAD
   const runAgain = useCallback(() => {
-    if (!run.inputs) return;
+    if (
+      !run.inputs ||
+      !graph.credentials_input_schema.required.every(
+        (k) => k in (run.credential_inputs ?? {}),
+      )
+    )
+      return;
     if (run.preset_id) {
       return api
         .executeLibraryAgentPreset(
           run.preset_id,
           run.inputs!,
           run.credential_inputs!,
-=======
-  const runAgain = useCallback(
-    () =>
-      run.inputs &&
-      graph.credentials_input_schema.required.every(
-        (k) => k in (run.credential_inputs ?? {}),
-      ) &&
-      api
-        .executeGraph(
-          graph.id,
-          graph.version,
-          run.inputs,
-          run.credential_inputs ?? undefined,
->>>>>>> 91d912fc
         )
         .then(({ id }) => onRun(id))
         .catch(toastOnFail("execute agent preset"));
     }
-    api
+    return api
       .executeGraph(
         graph.id,
         graph.version,
