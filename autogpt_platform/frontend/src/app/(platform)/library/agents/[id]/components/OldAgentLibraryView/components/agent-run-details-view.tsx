--- conflicted
+++ resolved
@@ -38,12 +38,8 @@
 import useCredits from "@/hooks/useCredits";
 import { AgentRunOutputView } from "./agent-run-output-view";
 import { analytics } from "@/services/analytics";
-<<<<<<< HEAD
-=======
-import { useOnboarding } from "@/providers/onboarding/onboarding-provider";
 import { PendingReviewsList } from "@/components/organisms/PendingReviewsList/PendingReviewsList";
 import { usePendingReviewsForExecution } from "@/hooks/usePendingReviews";
->>>>>>> 6588110b
 
 export function AgentRunDetailsView({
   agent,
@@ -70,17 +66,12 @@
     [run],
   );
 
-<<<<<<< HEAD
-=======
-  const { completeStep } = useOnboarding();
-
   const {
     pendingReviews,
     isLoading: reviewsLoading,
     refetch: refetchReviews,
   } = usePendingReviewsForExecution(run.id);
 
->>>>>>> 6588110b
   const toastOnFail = useToastOnFail();
 
   // Refetch pending reviews when execution status changes to REVIEW
