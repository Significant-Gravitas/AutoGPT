"use client";

import { useState } from "react";
import { useSearchParams } from "next/navigation";
import { AuthCard } from "@/components/auth/AuthCard";
import { Text } from "@/components/atoms/Text/Text";
import { Button } from "@/components/atoms/Button/Button";
import { LoadingSpinner } from "@/components/atoms/LoadingSpinner/LoadingSpinner";
import { ErrorCard } from "@/components/molecules/ErrorCard/ErrorCard";
import { ImageIcon, SealCheckIcon } from "@phosphor-icons/react";
import {
  postOauthAuthorize,
  useGetOauthGetOauthAppInfo,
} from "@/app/api/__generated__/endpoints/oauth/oauth";
import type { APIKeyPermission } from "@/app/api/__generated__/models/aPIKeyPermission";

// Human-readable scope descriptions
const SCOPE_DESCRIPTIONS: { [key in APIKeyPermission]: string } = {
<<<<<<< HEAD
  IDENTITY: "See your user ID, e-mail, and timezone",
=======
  IDENTITY: "Read user ID, name, e-mail, and timezone",
>>>>>>> 2e67ee9a
  EXECUTE_GRAPH: "Run your agents",
  READ_GRAPH: "View your agents and their configurations",
  EXECUTE_BLOCK: "Execute individual blocks",
  READ_BLOCK: "View available blocks",
  READ_STORE: "Access the Marketplace",
  USE_TOOLS: "Use tools on your behalf",
  MANAGE_INTEGRATIONS: "Set up new integrations",
  READ_INTEGRATIONS: "View your connected integrations",
  DELETE_INTEGRATIONS: "Remove connected integrations",
};

export default function AuthorizePage() {
  const searchParams = useSearchParams();

  // Extract OAuth parameters from URL
  const clientID = searchParams.get("client_id");
  const redirectURI = searchParams.get("redirect_uri");
  const scope = searchParams.get("scope");
  const state = searchParams.get("state");
  const codeChallenge = searchParams.get("code_challenge");
  const codeChallengeMethod =
    searchParams.get("code_challenge_method") || "S256";
  const responseType = searchParams.get("response_type") || "code";

  // Parse requested scopes
  const requestedScopes = scope?.split(" ").filter(Boolean) || [];

  // Fetch application info using generated hook
  const {
    data: appInfoResponse,
    isLoading,
    error,
    refetch,
  } = useGetOauthGetOauthAppInfo(clientID || "", {
    query: {
      enabled: !!clientID,
      staleTime: Infinity,
      refetchOnMount: false,
      refetchOnWindowFocus: false,
      refetchOnReconnect: false,
    },
  });

  const appInfo = appInfoResponse?.status === 200 ? appInfoResponse.data : null;

  // Validate required parameters
  const missingParams: string[] = [];
  if (!clientID) missingParams.push("client_id");
  if (!redirectURI) missingParams.push("redirect_uri");
  if (!scope) missingParams.push("scope");
  if (!state) missingParams.push("state");
  if (!codeChallenge) missingParams.push("code_challenge");

  const [isAuthorizing, setIsAuthorizing] = useState(false);
  const [authorizeError, setAuthorizeError] = useState<string | null>(null);

  async function handleApprove() {
    setIsAuthorizing(true);
    setAuthorizeError(null);

    try {
      // Call the backend /oauth/authorize POST endpoint
      // Returns JSON with redirect_url that we use to redirect the user
      const response = await postOauthAuthorize({
        client_id: clientID!,
        redirect_uri: redirectURI!,
        scopes: requestedScopes,
        state: state!,
        response_type: responseType,
        code_challenge: codeChallenge!,
        code_challenge_method: codeChallengeMethod as "S256" | "plain",
      });

      if (response.status === 200 && response.data.redirect_url) {
        window.location.href = response.data.redirect_url;
      } else {
        setAuthorizeError("Authorization failed: no redirect URL received");
        setIsAuthorizing(false);
      }
    } catch (err) {
      console.error("Authorization error:", err);
      setAuthorizeError(
        err instanceof Error ? err.message : "Authorization failed",
      );
      setIsAuthorizing(false);
    }
  }

  function handleDeny() {
    // Redirect back to client with access_denied error
    const params = new URLSearchParams({
      error: "access_denied",
      error_description: "User denied access",
      state: state || "",
    });
    window.location.href = `${redirectURI}?${params.toString()}`;
  }

  // Show error if missing required parameters
  if (missingParams.length > 0) {
    return (
      <div className="flex h-full min-h-[85vh] flex-col items-center justify-center py-10">
        <AuthCard title="Invalid Request">
          <ErrorCard
            context="request parameters"
            responseError={{
              message: `Missing required parameters: ${missingParams.join(", ")}`,
            }}
            hint="Please contact the administrator of the app that sent you here."
            isOurProblem={false}
          />
        </AuthCard>
      </div>
    );
  }

  // Show loading state
  if (isLoading) {
    return (
      <div className="flex h-full min-h-[85vh] flex-col items-center justify-center py-10">
        <AuthCard title="Loading...">
          <div className="flex flex-col items-center gap-4 py-8">
            <LoadingSpinner size="large" />
            <Text variant="body" className="text-center text-slate-500">
              Loading application information...
            </Text>
          </div>
        </AuthCard>
      </div>
    );
  }

  // Show error if app not found
  if (error || !appInfo) {
    return (
      <div className="flex h-full min-h-[85vh] flex-col items-center justify-center py-10">
        <AuthCard title="Application Not Found">
          <ErrorCard
            context="application"
            responseError={
              error
                ? error
                : {
                    message:
                      "The application you're trying to authorize could not be found or is disabled.",
                  }
            }
            onRetry={refetch}
          />
          {redirectURI && (
            <Button
              variant="secondary"
              onClick={handleDeny}
              className="mt-4 w-full"
            >
              Return to Application
            </Button>
          )}
        </AuthCard>
      </div>
    );
  }

  // Validate that requested scopes are allowed by the app
  const invalidScopes = requestedScopes.filter(
    (s) => !appInfo.scopes.includes(s),
  );

  if (invalidScopes.length > 0) {
    return (
      <div className="flex h-full min-h-[85vh] flex-col items-center justify-center py-10">
        <AuthCard title="Invalid Scopes">
          <ErrorCard
            context="scopes"
            responseError={{
              message: `The application is requesting scopes it is not authorized for: ${invalidScopes.join(", ")}`,
            }}
            hint="Please contact the administrator of the app that sent you here."
            isOurProblem={false}
          />
          <Button
            variant="secondary"
            onClick={handleDeny}
            className="mt-4 w-full"
          >
            Return to Application
          </Button>
        </AuthCard>
      </div>
    );
  }

  return (
    <div className="flex h-full min-h-[85vh] flex-col items-center justify-center py-10">
      <AuthCard title="Authorize Application">
        <div className="flex w-full flex-col gap-6">
          {/* App info */}
          <div className="flex flex-col items-center text-center">
            {/* App logo */}
            <div className="mb-4 flex size-16 items-center justify-center overflow-hidden rounded-xl border bg-slate-100">
              {appInfo.logo_url ? (
                // eslint-disable-next-line @next/next/no-img-element
                <img
                  src={appInfo.logo_url}
                  alt={`${appInfo.name} logo`}
                  className="h-full w-full object-cover"
                />
              ) : (
                <ImageIcon className="h-8 w-8 text-slate-400" />
              )}
            </div>
            <Text variant="h4" className="mb-2">
              {appInfo.name}
            </Text>
            {appInfo.description && (
              <Text variant="body" className="text-slate-600">
                {appInfo.description}
              </Text>
            )}
          </div>

          {/* Permissions */}
          <div>
            <Text variant="body-medium" className="mb-3">
              This application is requesting permission to:
            </Text>
            <ul className="space-y-2">
              {requestedScopes.map((scopeKey) => (
                <li key={scopeKey} className="flex items-start gap-3">
                  <SealCheckIcon className="mt-0.5 text-green-600" />
                  <Text variant="body">
                    {SCOPE_DESCRIPTIONS[scopeKey as APIKeyPermission] ||
                      scopeKey}
                  </Text>
                </li>
              ))}
            </ul>
          </div>

          {/* Error message */}
          {authorizeError && (
            <ErrorCard
              context="authorization"
              responseError={{ message: authorizeError }}
            />
          )}

          {/* Action buttons */}
          <div className="flex flex-col gap-3">
            <Button
              variant="primary"
              onClick={handleApprove}
              disabled={isAuthorizing}
              className="w-full text-lg"
            >
              {isAuthorizing ? "Authorizing..." : "Authorize"}
            </Button>
            <Button
              variant="secondary"
              onClick={handleDeny}
              disabled={isAuthorizing}
              className="w-full text-lg"
            >
              Deny
            </Button>
          </div>

          {/* Warning */}
          <Text variant="small" className="text-center text-slate-500">
            By authorizing, you allow this application to access your AutoGPT
            account with the permissions listed above.
          </Text>
        </div>
      </AuthCard>
    </div>
  );
}<|MERGE_RESOLUTION|>--- conflicted
+++ resolved
@@ -16,11 +16,7 @@
 
 // Human-readable scope descriptions
 const SCOPE_DESCRIPTIONS: { [key in APIKeyPermission]: string } = {
-<<<<<<< HEAD
-  IDENTITY: "See your user ID, e-mail, and timezone",
-=======
-  IDENTITY: "Read user ID, name, e-mail, and timezone",
->>>>>>> 2e67ee9a
+  IDENTITY: "View your user ID, e-mail, and timezone",
   EXECUTE_GRAPH: "Run your agents",
   READ_GRAPH: "View your agents and their configurations",
   EXECUTE_BLOCK: "Execute individual blocks",
