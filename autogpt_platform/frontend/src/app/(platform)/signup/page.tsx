"use client";

import { Checkbox } from "@/components/__legacy__/ui/checkbox";
import { Button } from "@/components/atoms/Button/Button";
import { Input } from "@/components/atoms/Input/Input";
import { Link } from "@/components/atoms/Link/Link";
import { Text } from "@/components/atoms/Text/Text";
import { AuthCard } from "@/components/auth/AuthCard";
import AuthFeedback from "@/components/auth/AuthFeedback";
import { EmailNotAllowedModal } from "@/components/auth/EmailNotAllowedModal";
import { GoogleOAuthButton } from "@/components/auth/GoogleOAuthButton";
import { MobileWarningBanner } from "@/components/auth/MobileWarningBanner";
import { environment } from "@/services/environment";
import { WarningOctagon } from "@phosphor-icons/react";
import { Controller, FormProvider } from "react-hook-form";
import { LoadingSignup } from "./components/LoadingSignup";
import { useSignupPage } from "./useSignupPage";
<<<<<<< HEAD
=======
import { MobileWarningBanner } from "@/components/auth/MobileWarningBanner";
import { useSearchParams } from "next/navigation";
>>>>>>> 3dbc03e4

export default function SignupPage() {
  const searchParams = useSearchParams();
  const nextUrl = searchParams.get("next");
  // Preserve next parameter when switching between login/signup
  const loginHref = nextUrl
    ? `/login?next=${encodeURIComponent(nextUrl)}`
    : "/login";

  const {
    form,
    feedback,
    isLoggedIn,
    isLoading,
    isGoogleLoading,
    isCloudEnv,
    isUserLoading,
    showNotAllowedModal,
    isAuthAvailable,
    handleSubmit,
    handleProviderSignup,
    handleCloseNotAllowedModal,
  } = useSignupPage();

  if (isUserLoading || isLoggedIn) {
    return <LoadingSignup />;
  }

  if (!isAuthAvailable) {
    return <div>User accounts are disabled because auth is unavailable</div>;
  }

  const confirmPasswordError = form.formState.errors.confirmPassword?.message;
  const termsError = form.formState.errors.agreeToTerms?.message;

  return (
    <div className="flex h-full min-h-[85vh] flex-col items-center justify-center py-10">
      <AuthCard title="Create a new account">
        <FormProvider {...form}>
          <form onSubmit={handleSubmit} className="flex w-full flex-col gap-1">
            <Controller
              control={form.control}
              name="email"
              render={({ field }) => (
                <Input
                  id={field.name}
                  label="Email"
                  placeholder="m@example.com"
                  type="email"
                  autoComplete="email"
                  error={form.formState.errors.email?.message}
                  {...field}
                />
              )}
            />
            <Controller
              control={form.control}
              name="password"
              render={({ field }) => {
                return (
                  <Input
                    id={field.name}
                    label="Password"
                    placeholder="•••••••••••••••••••••"
                    type="password"
                    autoComplete="new-password"
                    error={form.formState.errors.password?.message}
                    {...field}
                  />
                );
              }}
            />
            <Controller
              control={form.control}
              name="confirmPassword"
              render={({ field }) => (
                <Input
                  id={field.name}
                  label="Confirm Password"
                  placeholder="•••••••••••••••••••••"
                  type="password"
                  autoComplete="new-password"
                  error={confirmPasswordError}
                  {...field}
                />
              )}
            />
            <Controller
              control={form.control}
              name="agreeToTerms"
              render={({ field }) => (
                <>
                  <div className="mt-6 flex w-full flex-row items-center space-x-2">
                    <Checkbox
                      id="agreeToTerms"
                      checked={field.value}
                      onCheckedChange={field.onChange}
                      className="relative bottom-px"
                    />
                    <label
                      htmlFor="agreeToTerms"
                      className="flex flex-wrap items-center gap-1"
                    >
                      <Text
                        variant="body-medium"
                        className="inline-block text-slate-950"
                      >
                        I agree to the
                      </Text>
                      <Link
                        href="https://auto-gpt.notion.site/Terms-of-Use-11400ef5bece80d0b087d7831c5fd6bf"
                        variant="secondary"
                      >
                        Terms of Use
                      </Link>
                      <Text
                        variant="body-medium"
                        className="inline-block text-slate-950"
                      >
                        and
                      </Text>
                      <Link
                        href="https://www.notion.so/auto-gpt/Privacy-Policy-ab11c9c20dbd4de1a15dcffe84d77984"
                        variant="secondary"
                      >
                        Privacy Policy
                      </Link>
                    </label>
                  </div>
                  {termsError ? (
                    <div className="flex items-center gap-2">
                      <WarningOctagon className="h-4 w-4 text-red-500" />
                      <Text variant="small-medium" className="!text-red-500">
                        {termsError}
                      </Text>
                    </div>
                  ) : null}
                </>
              )}
            />

            <Button
              variant="primary"
              loading={isLoading}
              disabled={isGoogleLoading}
              type="submit"
              className="mt-6 w-full"
            >
              {isLoading ? "Signing up..." : "Sign up"}
            </Button>
          </form>
        </FormProvider>
        {isCloudEnv ? (
          <GoogleOAuthButton
            onClick={() => handleProviderSignup("google")}
            isLoading={isGoogleLoading}
            disabled={isLoading}
          />
        ) : null}
        <AuthFeedback
          type="signup"
          message={feedback}
          isError={!!feedback}
          behaveAs={environment.getBehaveAs()}
        />

        <AuthCard.BottomText
          text="Already a member?"
          link={{ text: "Log in", href: loginHref }}
        />
      </AuthCard>
      <MobileWarningBanner />
      <EmailNotAllowedModal
        isOpen={showNotAllowedModal}
        onClose={handleCloseNotAllowedModal}
      />
    </div>
  );
}<|MERGE_RESOLUTION|>--- conflicted
+++ resolved
@@ -15,11 +15,7 @@
 import { Controller, FormProvider } from "react-hook-form";
 import { LoadingSignup } from "./components/LoadingSignup";
 import { useSignupPage } from "./useSignupPage";
-<<<<<<< HEAD
-=======
-import { MobileWarningBanner } from "@/components/auth/MobileWarningBanner";
 import { useSearchParams } from "next/navigation";
->>>>>>> 3dbc03e4
 
 export default function SignupPage() {
   const searchParams = useSearchParams();
