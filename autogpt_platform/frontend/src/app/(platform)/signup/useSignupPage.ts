import { useTurnstile } from "@/hooks/useTurnstile";
import { useSupabase } from "@/lib/supabase/hooks/useSupabase";
import { BehaveAs, getBehaveAs } from "@/lib/utils";
import { LoginProvider, signupFormSchema } from "@/types/auth";
import { zodResolver } from "@hookform/resolvers/zod";
import { useRouter, useSearchParams } from "next/navigation";
import { useCallback, useEffect, useState } from "react";
import { useForm } from "react-hook-form";
import z from "zod";
import { useToast } from "@/components/molecules/Toast/use-toast";

export function useSignupPage() {
  const { supabase, user, isUserLoading } = useSupabase();
  const [feedback, setFeedback] = useState<string | null>(null);
  const [captchaKey, setCaptchaKey] = useState(0);
  const { toast } = useToast();
  const router = useRouter();
  const searchParams = useSearchParams();
  const [isLoading, setIsLoading] = useState(false);
  const [isGoogleLoading, setIsGoogleLoading] = useState(false);
  const [showNotAllowedModal, setShowNotAllowedModal] = useState(false);

  const isCloudEnv = getBehaveAs() === BehaveAs.CLOUD;
  const isVercelPreview = process.env.NEXT_PUBLIC_VERCEL_ENV === "preview";

  const turnstile = useTurnstile({
    action: "signup",
    autoVerify: false,
    resetOnError: true,
  });

  const resetCaptcha = useCallback(() => {
    setCaptchaKey((k) => k + 1);
    turnstile.reset();
  }, [turnstile]);

  const form = useForm<z.infer<typeof signupFormSchema>>({
    resolver: zodResolver(signupFormSchema),
    defaultValues: {
      email: "",
      password: "",
      confirmPassword: "",
      agreeToTerms: false,
    },
  });

  useEffect(() => {
    if (user) {
      // Check for return URL from query params
      const returnUrl = searchParams.get("returnUrl");
      if (returnUrl) {
        router.push(decodeURIComponent(returnUrl));
      } else {
        // Check for pending chat session
        const pendingSession = localStorage.getItem("pending_chat_session");
        if (pendingSession) {
          router.push("/marketplace/discover");
        } else {
          router.push("/");
        }
      }
    }
  }, [user, searchParams, router]);

  async function handleProviderSignup(provider: LoginProvider) {
    setIsGoogleLoading(true);

    if (isCloudEnv && !turnstile.verified && !isVercelPreview) {
      toast({
        title: "Please complete the CAPTCHA challenge.",
        variant: "default",
      });
      setIsGoogleLoading(false);
      resetCaptcha();
      return;
    }
    try {
      const response = await fetch("/api/auth/provider", {
        method: "POST",
        headers: { "Content-Type": "application/json" },
        body: JSON.stringify({ provider }),
      });

<<<<<<< HEAD
    const returnUrl = searchParams.get("returnUrl") || undefined;
    const error = await providerLogin(
      provider,
      returnUrl ? decodeURIComponent(returnUrl) : undefined,
    );
    if (error) {
=======
      if (!response.ok) {
        const { error } = await response.json();
        setIsGoogleLoading(false);
        resetCaptcha();
        toast({
          title: error || "Failed to start OAuth flow",
          variant: "destructive",
        });
        return;
      }

      const { url } = await response.json();
      if (url) window.location.href = url as string;
      setFeedback(null);
    } catch (error) {
>>>>>>> 9bc9b53b
      setIsGoogleLoading(false);
      resetCaptcha();
      toast({
        title:
          error instanceof Error ? error.message : "Failed to start OAuth flow",
        variant: "destructive",
      });
    }
  }

  async function handleSignup(data: z.infer<typeof signupFormSchema>) {
    setIsLoading(true);

    if (isCloudEnv && !turnstile.verified && !isVercelPreview) {
      toast({
        title: "Please complete the CAPTCHA challenge.",
        variant: "default",
      });
      setIsLoading(false);
      resetCaptcha();
      return;
    }

    if (data.email.includes("@agpt.co")) {
      toast({
        title:
          "Please use Google SSO to create an account using an AutoGPT email.",
        variant: "default",
      });

      setIsLoading(false);
      resetCaptcha();
      return;
    }

<<<<<<< HEAD
    const returnUrl = searchParams.get("returnUrl") || undefined;
    const error = await signup(
      data,
      turnstile.token as string,
      returnUrl ? decodeURIComponent(returnUrl) : undefined,
    );
    setIsLoading(false);
    if (error) {
      if (error === "user_already_exists") {
        setFeedback("User with this email already exists");
        turnstile.reset();
        return;
      } else if (error === "not_allowed") {
        setShowNotAllowedModal(true);
      } else {
=======
    try {
      const response = await fetch("/api/auth/signup", {
        method: "POST",
        headers: { "Content-Type": "application/json" },
        body: JSON.stringify({
          email: data.email,
          password: data.password,
          confirmPassword: data.confirmPassword,
          agreeToTerms: data.agreeToTerms,
          turnstileToken: turnstile.token,
        }),
      });

      const result = await response.json();
      setIsLoading(false);

      if (!response.ok) {
        if (result?.error === "user_already_exists") {
          setFeedback("User with this email already exists");
          turnstile.reset();
          return;
        }
        if (result?.error === "not_allowed") {
          setShowNotAllowedModal(true);
          return;
        }
>>>>>>> 9bc9b53b
        toast({
          title: result?.error || "Signup failed",
          variant: "destructive",
        });
        resetCaptcha();
        turnstile.reset();
        return;
      }

      setFeedback(null);
      const next = (result?.next as string) || "/";
      router.push(next);
    } catch (error) {
      setIsLoading(false);
      toast({
        title:
          error instanceof Error
            ? error.message
            : "Unexpected error during signup",
        variant: "destructive",
      });
      resetCaptcha();
      turnstile.reset();
    }
  }

  return {
    form,
    feedback,
    turnstile,
    captchaKey,
    isLoggedIn: !!user,
    isLoading,
    isCloudEnv,
    isUserLoading,
    isGoogleLoading,
    showNotAllowedModal,
    isSupabaseAvailable: !!supabase,
    handleSubmit: form.handleSubmit(handleSignup),
    handleCloseNotAllowedModal: () => setShowNotAllowedModal(false),
    handleProviderSignup,
  };
}<|MERGE_RESOLUTION|>--- conflicted
+++ resolved
@@ -81,14 +81,6 @@
         body: JSON.stringify({ provider }),
       });
 
-<<<<<<< HEAD
-    const returnUrl = searchParams.get("returnUrl") || undefined;
-    const error = await providerLogin(
-      provider,
-      returnUrl ? decodeURIComponent(returnUrl) : undefined,
-    );
-    if (error) {
-=======
       if (!response.ok) {
         const { error } = await response.json();
         setIsGoogleLoading(false);
@@ -104,7 +96,6 @@
       if (url) window.location.href = url as string;
       setFeedback(null);
     } catch (error) {
->>>>>>> 9bc9b53b
       setIsGoogleLoading(false);
       resetCaptcha();
       toast({
@@ -140,23 +131,6 @@
       return;
     }
 
-<<<<<<< HEAD
-    const returnUrl = searchParams.get("returnUrl") || undefined;
-    const error = await signup(
-      data,
-      turnstile.token as string,
-      returnUrl ? decodeURIComponent(returnUrl) : undefined,
-    );
-    setIsLoading(false);
-    if (error) {
-      if (error === "user_already_exists") {
-        setFeedback("User with this email already exists");
-        turnstile.reset();
-        return;
-      } else if (error === "not_allowed") {
-        setShowNotAllowedModal(true);
-      } else {
-=======
     try {
       const response = await fetch("/api/auth/signup", {
         method: "POST",
@@ -183,7 +157,6 @@
           setShowNotAllowedModal(true);
           return;
         }
->>>>>>> 9bc9b53b
         toast({
           title: result?.error || "Signup failed",
           variant: "destructive",
