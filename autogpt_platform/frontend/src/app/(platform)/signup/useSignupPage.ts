--- conflicted
+++ resolved
@@ -128,18 +128,13 @@
         return;
       }
 
-<<<<<<< HEAD
       // Broadcast login to other tabs and validate session to update client state
       broadcastLogin();
       await validateSession();
 
-      const next = result.next || "/";
-      if (next) router.replace(next);
-=======
       // Prefer the URL's next parameter, then result.next (for onboarding), then default
       const redirectTo = nextUrl || result.next || "/";
       router.replace(redirectTo);
->>>>>>> 3dbc03e4
     } catch (error) {
       setIsLoading(false);
       setIsSigningUp(false);
