--- conflicted
+++ resolved
@@ -4,14 +4,10 @@
 // import LoadingBox from "@/components/__legacy__/ui/loading";
 import { GraphID } from "@/lib/autogpt-server-api/types";
 import { useSearchParams } from "next/navigation";
-<<<<<<< HEAD
-import { Suspense } from "react";
-=======
 import { useEffect } from "react";
 import { Flow } from "./components/FlowEditor/Flow";
 import { BuilderViewTabs } from "./components/BuilderViewTabs/BuilderViewTabs";
 import { useBuilderView } from "./components/BuilderViewTabs/useBuilderViewTabs";
->>>>>>> f314fbf1
 
 function BuilderContent() {
   const query = useSearchParams();
