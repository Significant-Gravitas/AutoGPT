--- conflicted
+++ resolved
@@ -69,14 +69,8 @@
   addNode: (node) => {
     set((state) => ({
       nodes: [...state.nodes, node],
-<<<<<<< HEAD
     })),
   addBlock: (block: BlockInfo, position?: XYPosition) => {
-=======
-    }));
-  },
-  addBlock: (block: BlockInfo) => {
->>>>>>> 9371528a
     const customNodeData = convertBlockInfoIntoCustomNodeData(block);
     get().incrementNodeCounter();
     const nodeNumber = get().nodeCounter;
