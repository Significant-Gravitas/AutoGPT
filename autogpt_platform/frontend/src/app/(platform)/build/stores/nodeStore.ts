--- conflicted
+++ resolved
@@ -17,12 +17,8 @@
   toggleAdvanced: (nodeId: string) => void;
   setShowAdvanced: (nodeId: string, show: boolean) => void;
   getShowAdvanced: (nodeId: string) => boolean;
-<<<<<<< HEAD
-  getHardcodedValues: (nodeId: string) => Record<string, any>;
-=======
   addNodes: (nodes: CustomNode[]) => void;
   getHardCodedValues: (nodeId: string) => Record<string, any>;
->>>>>>> cf6e724e
 };
 
 export const useNodeStore = create<NodeStore>((set, get) => ({
@@ -78,10 +74,6 @@
     })),
   getShowAdvanced: (nodeId: string) =>
     get().nodeAdvancedStates[nodeId] || false,
-<<<<<<< HEAD
-  getHardcodedValues: (nodeId: string) =>
-    get().nodes.find((n) => n.id === nodeId)?.data?.hardcodedValues || {},
-=======
   addNodes: (nodes: CustomNode[]) => {
     nodes.forEach((node) => {
       get().addNode(node);
@@ -92,5 +84,4 @@
       get().nodes.find((n) => n.id === nodeId)?.data?.hardcodedValues || {}
     );
   },
->>>>>>> cf6e724e
 }));