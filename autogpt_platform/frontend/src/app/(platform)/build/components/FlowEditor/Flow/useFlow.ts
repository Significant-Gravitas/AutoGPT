import { useCallback, useEffect, useMemo } from "react";
import { useGetV2GetSpecificBlocks } from "@/app/api/__generated__/endpoints/default/default";
import {
  useGetV1GetExecutionDetails,
  useGetV1GetSpecificGraph,
} from "@/app/api/__generated__/endpoints/graphs/graphs";
import { BlockInfo } from "@/app/api/__generated__/models/blockInfo";
import { GraphModel } from "@/app/api/__generated__/models/graphModel";
import { parseAsInteger, parseAsString, useQueryStates } from "nuqs";
import { useNodeStore } from "../../../stores/nodeStore";
import { useShallow } from "zustand/react/shallow";
import { convertNodesPlusBlockInfoIntoCustomNodes } from "../../helper";
import { useEdgeStore } from "../../../stores/edgeStore";
import { GetV1GetExecutionDetails200 } from "@/app/api/__generated__/models/getV1GetExecutionDetails200";
import { useGraphStore } from "../../../stores/graphStore";
import { AgentExecutionStatus } from "@/app/api/__generated__/models/agentExecutionStatus";
import { useReactFlow } from "@xyflow/react";
import { useControlPanelStore } from "../../../stores/controlPanelStore";

export const useFlow = () => {
  const addNodes = useNodeStore(useShallow((state) => state.addNodes));
  const addLinks = useEdgeStore(useShallow((state) => state.addLinks));
  const updateNodeStatus = useNodeStore(
    useShallow((state) => state.updateNodeStatus),
  );
  const updateNodeExecutionResult = useNodeStore(
    useShallow((state) => state.updateNodeExecutionResult),
  );
  const setIsGraphRunning = useGraphStore(
    useShallow((state) => state.setIsGraphRunning),
  );
  const setGraphSchemas = useGraphStore(
    useShallow((state) => state.setGraphSchemas),
  );
<<<<<<< HEAD
  const updateEdgeBeads = useEdgeStore(
    useShallow((state) => state.updateEdgeBeads),
=======
  const { screenToFlowPosition } = useReactFlow();
  const addBlock = useNodeStore(useShallow((state) => state.addBlock));
  const setBlockMenuOpen = useControlPanelStore(
    useShallow((state) => state.setBlockMenuOpen),
>>>>>>> c3a6235c
  );
  const [{ flowID, flowVersion, flowExecutionID }] = useQueryStates({
    flowID: parseAsString,
    flowVersion: parseAsInteger,
    flowExecutionID: parseAsString,
  });

  const { data: executionDetails } = useGetV1GetExecutionDetails(
    flowID || "",
    flowExecutionID || "",
    {
      query: {
        select: (res) => res.data as GetV1GetExecutionDetails200,
        enabled: !!flowID && !!flowExecutionID,
      },
    },
  );

  const { data: graph, isLoading: isGraphLoading } = useGetV1GetSpecificGraph(
    flowID ?? "",
    flowVersion !== null ? { version: flowVersion } : {},
    {
      query: {
        select: (res) => res.data as GraphModel,
        enabled: !!flowID,
      },
    },
  );

  const nodes = graph?.nodes;
  const blockIds = nodes?.map((node) => node.block_id);

  const { data: blocks, isLoading: isBlocksLoading } =
    useGetV2GetSpecificBlocks(
      { block_ids: blockIds ?? [] },
      {
        query: {
          select: (res) => res.data as BlockInfo[],
          enabled: !!flowID && !!blockIds,
        },
      },
    );

  const customNodes = useMemo(() => {
    if (!nodes || !blocks) return [];

    return nodes.map((node) => {
      const customNode = convertNodesPlusBlockInfoIntoCustomNodes(
        node,
        blocks?.find((block) => block.id === node.block_id) ??
          ({} as BlockInfo),
      );
      return customNode;
    });
  }, [nodes, blocks]);

  useEffect(() => {
    // load graph schemas
    if (graph) {
      setGraphSchemas(
        graph.input_schema as Record<string, any> | null,
        graph.credentials_input_schema as Record<string, any> | null,
      );
    }

    // adding nodes
    if (customNodes.length > 0) {
      useNodeStore.getState().setNodes([]);
      addNodes(customNodes);
    }

    // adding links
    if (graph?.links) {
      useEdgeStore.getState().setEdges([]);
      addLinks(graph.links);
    }

    // update graph running status
    const isRunning =
      executionDetails?.status === AgentExecutionStatus.RUNNING ||
      executionDetails?.status === AgentExecutionStatus.QUEUED;
    setIsGraphRunning(isRunning);

    // update node execution status in nodes
    if (
      executionDetails &&
      "node_executions" in executionDetails &&
      executionDetails.node_executions
    ) {
      executionDetails.node_executions.forEach((nodeExecution) => {
        updateNodeStatus(nodeExecution.node_id, nodeExecution.status);
      });
    }

    // update node execution results in nodes, also update edge beads
    if (
      executionDetails &&
      "node_executions" in executionDetails &&
      executionDetails.node_executions
    ) {
      executionDetails.node_executions.forEach((nodeExecution) => {
        updateNodeExecutionResult(nodeExecution.node_id, nodeExecution);
        updateEdgeBeads(nodeExecution.node_id, nodeExecution);
      });
    }
  }, [customNodes, addNodes, graph?.links, executionDetails, updateNodeStatus]);

  useEffect(() => {
    return () => {
      useNodeStore.getState().setNodes([]);
      useEdgeStore.getState().setEdges([]);
      useGraphStore.getState().reset();
      useEdgeStore.getState().resetEdgeBeads();
      setIsGraphRunning(false);
    };
  }, []);

  // Drag and drop block from block menu
  const onDragOver = useCallback((event: React.DragEvent) => {
    event.preventDefault();
    event.dataTransfer.dropEffect = "copy";
  }, []);

  const onDrop = async (event: React.DragEvent) => {
    event.preventDefault();
    const blockDataString = event.dataTransfer.getData("application/reactflow");
    if (!blockDataString) return;

    try {
      const blockData = JSON.parse(blockDataString) as BlockInfo;
      const position = screenToFlowPosition({
        x: event.clientX,
        y: event.clientY,
      });
      addBlock(blockData, position);

      await new Promise((resolve) => setTimeout(resolve, 200));
      setBlockMenuOpen(true);
    } catch (error) {
      console.error("Failed to drop block:", error);
      setBlockMenuOpen(true);
    }
  };

  return {
    isFlowContentLoading: isGraphLoading || isBlocksLoading,
    onDragOver,
    onDrop,
  };
};<|MERGE_RESOLUTION|>--- conflicted
+++ resolved
@@ -32,15 +32,12 @@
   const setGraphSchemas = useGraphStore(
     useShallow((state) => state.setGraphSchemas),
   );
-<<<<<<< HEAD
   const updateEdgeBeads = useEdgeStore(
     useShallow((state) => state.updateEdgeBeads),
-=======
   const { screenToFlowPosition } = useReactFlow();
   const addBlock = useNodeStore(useShallow((state) => state.addBlock));
   const setBlockMenuOpen = useControlPanelStore(
     useShallow((state) => state.setBlockMenuOpen),
->>>>>>> c3a6235c
   );
   const [{ flowID, flowVersion, flowExecutionID }] = useQueryStates({
     flowID: parseAsString,
