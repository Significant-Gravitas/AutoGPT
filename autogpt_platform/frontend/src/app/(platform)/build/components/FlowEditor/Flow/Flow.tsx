--- conflicted
+++ resolved
@@ -7,11 +7,8 @@
 import { useMemo } from "react";
 import { CustomNode } from "../nodes/CustomNode";
 import { useCustomEdge } from "../edges/useCustomEdge";
-<<<<<<< HEAD
 import { useFlowRealtime } from "./useFlowRealtime";
-=======
 import { GraphLoadingBox } from "./GraphLoadingBox";
->>>>>>> 9469b9e2
 
 export const Flow = () => {
   const nodes = useNodeStore(useShallow((state) => state.nodes));
@@ -22,13 +19,10 @@
   const { edges, onConnect, onEdgesChange } = useCustomEdge();
 
   // We use this hook to load the graph and convert them into custom nodes and edges.
-<<<<<<< HEAD
   useFlow();
   useFlowRealtime();
-=======
+  
   const { isFlowContentLoading } = useFlow();
->>>>>>> 9469b9e2
-
   return (
     <div className="flex h-full w-full dark:bg-slate-900">
       <div className="relative flex-1">
