--- conflicted
+++ resolved
@@ -55,49 +55,12 @@
     },
   });
 
-<<<<<<< HEAD
-  const onSubmit = async (values: SaveableGraphFormValues | undefined) => {
-    const graphNodes = useNodeStore.getState().getBackendNodes();
-    const graphLinks = useEdgeStore.getState().getBackendLinks();
-
-    if (graph && graph.id) {
-      const data: Graph = {
-        id: graph.id,
-        name:
-          values?.name || graph.name || `New Agent ${new Date().toISOString()}`,
-        description: values?.description ?? graph.description ?? "",
-        nodes: graphNodes,
-        links: graphLinks,
-      };
-      if (graphsEquivalent(graph, data)) {
-        if (showToast) {
-          toast({
-            title: "No changes to save",
-            description: "The graph is the same as the saved version.",
-            variant: "default",
-          });
-        }
-        return;
-      }
-      await updateGraph({ graphId: graph.id, data: data });
-    } else {
-      const data: Graph = {
-        name: values?.name || `New Agent ${new Date().toISOString()}`,
-        description: values?.description || "",
-        nodes: graphNodes,
-        links: graphLinks,
-      };
-      await createNewGraph({ data: { graph: data, source: "builder" } });
-    }
-  };
-=======
   const handleSave = useCallback(
     (values: SaveableGraphFormValues) => {
       saveGraph(values);
     },
     [saveGraph],
   );
->>>>>>> 536e2a5e
 
   useEffect(() => {
     const handleKeyDown = async (event: KeyboardEvent) => {
