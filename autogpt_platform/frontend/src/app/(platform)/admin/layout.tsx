import { Sidebar } from "@/components/__legacy__/Sidebar";
<<<<<<< HEAD
import { Users, DollarSign, UserSearch } from "lucide-react";
import { PulseIcon } from "@phosphor-icons/react/ssr";
=======
import { Users, DollarSign, UserSearch, FileText } from "lucide-react";
>>>>>>> bdb94a3c

import { IconSliders } from "@/components/__legacy__/ui/icons";

const sidebarLinkGroups = [
  {
    links: [
      {
        text: "Marketplace Management",
        href: "/admin/marketplace",
        icon: <Users className="h-6 w-6" />,
      },
      {
        text: "User Spending",
        href: "/admin/spending",
        icon: <DollarSign className="h-6 w-6" />,
      },
      {
        text: "System Diagnostics",
        href: "/admin/diagnostics",
        icon: <PulseIcon className="h-6 w-6" />,
      },
      {
        text: "User Impersonation",
        href: "/admin/impersonation",
        icon: <UserSearch className="h-6 w-6" />,
      },
      {
        text: "Execution Analytics",
        href: "/admin/execution-analytics",
        icon: <FileText className="h-6 w-6" />,
      },
      {
        text: "Admin User Management",
        href: "/admin/settings",
        icon: <IconSliders className="h-6 w-6" />,
      },
    ],
  },
];

export default function AdminLayout({
  children,
}: {
  children: React.ReactNode;
}) {
  return (
    <div className="flex min-h-screen w-full flex-col lg:flex-row">
      <Sidebar linkGroups={sidebarLinkGroups} />
      <div className="flex-1 pl-4">{children}</div>
    </div>
  );
}<|MERGE_RESOLUTION|>--- conflicted
+++ resolved
@@ -1,10 +1,6 @@
 import { Sidebar } from "@/components/__legacy__/Sidebar";
-<<<<<<< HEAD
-import { Users, DollarSign, UserSearch } from "lucide-react";
+import { Users, DollarSign, UserSearch, FileText } from "lucide-react";
 import { PulseIcon } from "@phosphor-icons/react/ssr";
-=======
-import { Users, DollarSign, UserSearch, FileText } from "lucide-react";
->>>>>>> bdb94a3c
 
 import { IconSliders } from "@/components/__legacy__/ui/icons";
 
