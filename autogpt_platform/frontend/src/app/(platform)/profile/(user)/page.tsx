--- conflicted
+++ resolved
@@ -2,32 +2,12 @@
 import { Metadata } from "next/types";
 import { redirect } from "next/navigation";
 import BackendAPI from "@/lib/autogpt-server-api";
-<<<<<<< HEAD
 import { ProfileInfoForm } from "@/components/agptui/ProfileInfoForm";
-=======
-import { CreatorDetails } from "@/lib/autogpt-server-api/types";
 
 // Force dynamic rendering to avoid static generation issues with cookies
 export const dynamic = "force-dynamic";
 
-async function getProfileData(api: BackendAPI) {
-  try {
-    const profile = await api.getStoreProfile();
-    return {
-      profile,
-    };
-  } catch (error) {
-    console.error("Error fetching profile:", error);
-    return {
-      profile: null,
-    };
-  }
-}
->>>>>>> 73a3d980
-
 export const metadata: Metadata = { title: "Profile - AutoGPT Platform" };
-
-export const dynamic = "force-dynamic"; // force SSR
 
 export default async function UserProfilePage(): Promise<React.ReactElement> {
   const api = new BackendAPI();
