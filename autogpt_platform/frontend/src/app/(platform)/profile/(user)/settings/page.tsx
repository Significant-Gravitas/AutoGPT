--- conflicted
+++ resolved
@@ -20,22 +20,17 @@
     query: { select: (res) => (res.status === 200 ? res.data : null) },
   });
 
-  const { data: timezoneData, isLoading: timezoneLoading } =
+  const { data: timezone, isLoading: timezoneLoading } =
     useGetV1GetUserTimezone({
       query: {
         select: (res) => {
-          return res.data;
+          return res.status === 200 ? String(res.data.timezone) : "not-set";
         },
       },
     });
+  useTimezoneDetection(timezone);
 
   const { user, isUserLoading } = useSupabase();
-
-  // Auto-detect timezone if it's not set
-  const timezone = timezoneData?.timezone
-    ? String(timezoneData.timezone)
-    : "not-set";
-  useTimezoneDetection(timezone);
 
   if (preferencesLoading || isUserLoading || timezoneLoading) {
     return <SettingsLoading />;
@@ -45,13 +40,8 @@
     redirect("/login");
   }
 
-<<<<<<< HEAD
-  if (isError || !preferences || !preferences.preferences) {
+  if (preferencesError || !preferences || !preferences.preferences) {
     return "Error..."; // TODO: Will use a Error reusable components from Block Menu redesign
-=======
-  if (preferencesError || !preferences || !preferences.preferences) {
-    return "Errror..."; // TODO: Will use a Error reusable components from Block Menu redesign
->>>>>>> c0172c93
   }
 
   return (
