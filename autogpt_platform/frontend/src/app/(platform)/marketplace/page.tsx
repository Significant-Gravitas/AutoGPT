--- conflicted
+++ resolved
@@ -12,52 +12,11 @@
 } from "@/components/agptui/composite/FeaturedCreators";
 import { Separator } from "@/components/ui/separator";
 import { Metadata } from "next";
-<<<<<<< HEAD
-=======
-import {
-  StoreAgentsResponse,
-  CreatorsResponse,
-} from "@/lib/autogpt-server-api/types";
-import BackendAPI from "@/lib/autogpt-server-api";
+
+import { getMarketplaceData } from "./actions";
 
 // Force dynamic rendering to avoid static generation issues with cookies
 export const dynamic = "force-dynamic";
-
-async function getStoreData() {
-  try {
-    const api = new BackendAPI();
-
-    // Add error handling and default values
-    let featuredAgents: StoreAgentsResponse = {
-      agents: [],
-      pagination: {
-        total_items: 0,
-        total_pages: 0,
-        current_page: 0,
-        page_size: 0,
-      },
-    };
-    let topAgents: StoreAgentsResponse = {
-      agents: [],
-      pagination: {
-        total_items: 0,
-        total_pages: 0,
-        current_page: 0,
-        page_size: 0,
-      },
-    };
-    let featuredCreators: CreatorsResponse = {
-      creators: [],
-      pagination: {
-        total_items: 0,
-        total_pages: 0,
-        current_page: 0,
-        page_size: 0,
-      },
-    };
->>>>>>> 73a3d980
-
-import { getMarketplaceData } from "./actions";
 
 // FIX: Correct metadata
 export const metadata: Metadata = {
@@ -103,8 +62,6 @@
   },
 };
 
-export const dynamic = "force-dynamic"; // force SSR
-
 export default async function MarketplacePage(): Promise<React.ReactElement> {
   const { featuredAgents, topAgents, featuredCreators } =
     await getMarketplaceData();
