--- conflicted
+++ resolved
@@ -90,13 +90,8 @@
               })
             }
           >
-<<<<<<< HEAD
             <span className="sentry-unmask justify-start font-sans text-sm font-medium leading-snug text-primary-foreground">
-              {libraryAgent ? "See runs" : "Add to library"}
-=======
-            <span className="justify-start font-sans text-sm font-medium leading-snug text-primary-foreground">
               {isAgentAddedToLibrary ? "See runs" : "Add to library"}
->>>>>>> e2a9923f
             </span>
           </button>
         )}
