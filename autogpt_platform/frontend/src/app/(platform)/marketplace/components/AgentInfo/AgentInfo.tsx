--- conflicted
+++ resolved
@@ -86,9 +86,12 @@
           </span>
           <div className="flex gap-0.5">{StarRatingIcons(rating)}</div>
         </div>
-        <div className="whitespace-nowrap text-base font-semibold text-neutral-800 dark:text-neutral-200 sm:text-lg">
+        <Text
+          variant="body-medium"
+          className="whitespace-nowrap text-base font-semibold text-neutral-800 dark:text-neutral-200 sm:text-lg"
+        >
           {runs.toLocaleString()} runs
-        </div>
+        </Text>
       </div>
 
       {/* Buttons */}
@@ -127,96 +130,39 @@
           disabled={isDownloadingAgent}
           data-testid="agent-download-button"
         >
-<<<<<<< HEAD
-          <Text
-            variant="body"
-            as="span"
-            className="justify-start text-center font-sans text-sm font-medium leading-snug text-zinc-800"
-          >
-            Download agent
-          </Text>
-        </button>
-      </div>
-
-      {/* Rating and Runs */}
-      <div className="mb-4 flex w-full items-center justify-between lg:mb-[44px]">
-        <div className="flex items-center gap-1.5 sm:gap-2">
-          <span className="whitespace-nowrap text-base font-semibold text-neutral-800 dark:text-neutral-200 sm:text-lg">
-            {rating.toFixed(1)}
-          </span>
-          <div className="flex gap-0.5">{StarRatingIcons(rating)}</div>
-        </div>
-        <Text
-          variant="body-medium"
-          className="whitespace-nowrap text-base font-semibold text-neutral-800 dark:text-neutral-200 sm:text-lg"
-        >
-          {runs.toLocaleString()} runs
-        </Text>
-      </div>
-=======
           Download here.
         </button>
       </p>
->>>>>>> b76b5a37
 
       {/* Separator */}
       <Separator className="my-7" />
 
-<<<<<<< HEAD
-      {/* Description Section */}
-      <div className="mb-4 w-full lg:mb-[36px]">
-        <Text
-          variant="body-medium"
-          className="decoration-skip-ink-none mb-1.5 text-base font-medium leading-6 text-neutral-800 dark:text-neutral-200 sm:mb-2"
-        >
-          Description
-        </Text>
-        <div
-          data-testid={"agent-description"}
-          className="whitespace-pre-line text-base font-normal leading-6 text-neutral-600 dark:text-neutral-400"
-        >
-          {longDescription}
-=======
       {/* Agent Details Section */}
       <div className="flex w-full flex-col gap-4 lg:gap-6">
         {/* Description Section */}
         <div className="w-full">
-          <div className="decoration-skip-ink-none mb-1.5 text-base font-medium leading-6 text-neutral-800 dark:text-neutral-200 sm:mb-2">
+          <Text
+            variant="body-medium"
+            className="decoration-skip-ink-none mb-1.5 text-base font-medium leading-6 text-neutral-800 dark:text-neutral-200 sm:mb-2"
+          >
             Description
-          </div>
+          </Text>
           <div
             data-testid={"agent-description"}
             className="whitespace-pre-line text-base font-normal leading-6 text-neutral-600 dark:text-neutral-400"
           >
             {longDescription}
           </div>
->>>>>>> b76b5a37
-        </div>
-
-<<<<<<< HEAD
-      {/* Categories */}
-      <div className="mb-4 flex w-full flex-col gap-1.5 sm:gap-2 lg:mb-[36px]">
-        <Text
-          variant="body-medium"
-          className="decoration-skip-ink-none mb-1.5 text-base font-medium leading-6 text-neutral-800 dark:text-neutral-200 sm:mb-2"
-        >
-          Categories
-        </Text>
-        <div className="flex flex-wrap gap-1.5 sm:gap-2">
-          {categories.map((category, index) => (
-            <div
-              key={index}
-              className="decoration-skip-ink-none whitespace-nowrap rounded-full border border-neutral-600 bg-white px-2 py-0.5 text-base font-normal leading-6 text-neutral-800 underline-offset-[from-font] dark:border-neutral-700 dark:bg-neutral-800 dark:text-neutral-200 sm:px-[16px] sm:py-[10px]"
-            >
-              {category}
-            </div>
-          ))}
-=======
+        </div>
+
         {/* Categories */}
         <div className="flex w-full flex-col gap-1.5 sm:gap-2">
-          <div className="decoration-skip-ink-none mb-1.5 text-base font-medium leading-6 text-neutral-800 dark:text-neutral-200 sm:mb-2">
+          <Text
+            variant="body-medium"
+            className="decoration-skip-ink-none mb-1.5 text-base font-medium leading-6 text-neutral-800 dark:text-neutral-200 sm:mb-2"
+          >
             Categories
-          </div>
+          </Text>
           <div className="flex flex-wrap gap-1.5 sm:gap-2">
             {categories.map((category, index) => (
               <div
@@ -227,44 +173,31 @@
               </div>
             ))}
           </div>
->>>>>>> b76b5a37
-        </div>
-
-<<<<<<< HEAD
-      {/* Version History */}
-      <div className="flex w-full flex-col gap-0.5 sm:gap-1">
-        <Text
-          variant="body-medium"
-          className="decoration-skip-ink-none mb-1.5 text-base font-medium leading-6 text-neutral-800 dark:text-neutral-200 sm:mb-2"
-        >
-          Version history
-        </Text>
-        <Text
-          variant="body"
-          className="decoration-skip-ink-none text-base font-normal leading-6 text-neutral-600 underline-offset-[from-font] dark:text-neutral-400"
-        >
-          Last updated {lastUpdated}
-        </Text>
-        <Text
-          variant="small"
-          className="text-xs text-neutral-600 dark:text-neutral-400 sm:text-sm"
-        >
-          Version {version}
-        </Text>
-=======
+        </div>
+
         {/* Version History */}
         <div className="flex w-full flex-col gap-0.5 sm:gap-1">
-          <div className="decoration-skip-ink-none mb-1.5 text-base font-medium leading-6 text-neutral-800 dark:text-neutral-200 sm:mb-2">
+          <Text
+            variant="body-medium"
+            className="decoration-skip-ink-none mb-1.5 text-base font-medium leading-6 text-neutral-800 dark:text-neutral-200 sm:mb-2"
+          >
             Version history
-          </div>
-          <div className="decoration-skip-ink-none text-base font-normal leading-6 text-neutral-600 underline-offset-[from-font] dark:text-neutral-400">
+          </Text>
+          <Text
+            variant="body"
+            className="decoration-skip-ink-none text-base font-normal leading-6 text-neutral-600 underline-offset-[from-font] dark:text-neutral-400"
+            unmask={false}
+          >
             Last updated {lastUpdated}
-          </div>
-          <div className="text-xs text-neutral-600 dark:text-neutral-400 sm:text-sm">
+          </Text>
+          <Text
+            variant="small"
+            className="text-xs text-neutral-600 dark:text-neutral-400 sm:text-sm"
+            unmask={false}
+          >
             Version {version}
-          </div>
-        </div>
->>>>>>> b76b5a37
+          </Text>
+        </div>
       </div>
     </div>
   );
