"use client";

import { RunAgentInputs } from "@/app/(platform)/library/agents/[id]/components/NewAgentLibraryView/components/modals/RunAgentInputs/RunAgentInputs";
import {
  Card,
  CardContent,
  CardHeader,
  CardTitle,
} from "@/components/__legacy__/ui/card";
import { ErrorCard } from "@/components/molecules/ErrorCard/ErrorCard";
import { CircleNotchIcon } from "@phosphor-icons/react/dist/ssr";
import { Play } from "lucide-react";
import OnboardingButton from "../components/OnboardingButton";
import { OnboardingHeader, OnboardingStep } from "../components/OnboardingStep";
import { OnboardingText } from "../components/OnboardingText";
import { AgentOnboardingCredentials } from "./components/AgentOnboardingCredentials/AgentOnboardingCredentials";
import { RunAgentHint } from "./components/RunAgentHint";
import { SelectedAgentCard } from "./components/SelectedAgentCard";
import { isRunDisabled } from "./helpers";
import type { InputValues } from "./types";
import { useOnboardingRunStep } from "./useOnboardingRunStep";

export default function Page() {
  const {
    ready,
    error,
    showInput,
    agentGraph,
    onboarding,
    storeAgent,
    runningAgent,
    handleSetAgentInput,
    handleRunAgent,
    handleNewRun,
    handleCredentialsChange,
    handleCredentialsValidationChange,
    handleCredentialsLoadingChange,
  } = useOnboardingRunStep();

  if (error) {
    return <ErrorCard responseError={error} />;
  }

  if (!ready) {
    return (
      <div className="flex flex-col gap-8">
        <CircleNotchIcon className="size-10 animate-spin" />
      </div>
    );
  }

  return (
    <OnboardingStep dotted>
      <OnboardingHeader backHref={"/onboarding/4-agent"} transparent />
      <div className="flex min-h-[80vh] items-center justify-center">
        <SelectedAgentCard storeAgent={storeAgent} />
        <div className="w-[481px]" />
        {!showInput ? (
          <RunAgentHint handleNewRun={handleNewRun} />
        ) : (
          <div className="ml-[104px] w-[481px] pl-5">
            <div className="flex flex-col">
              <OnboardingText variant="header">
                Provide details for your agent
              </OnboardingText>
              <span className="mt-9 text-base font-normal leading-normal text-zinc-600">
                Give your agent the details it needs to work—just enter <br />
                the key information and get started.
              </span>
              <span className="mt-4 text-base font-normal leading-normal text-zinc-600">
                When you&apos;re done, click <b>Run Agent</b>.
              </span>

              <Card className="agpt-box mt-4">
                <CardHeader>
                  <CardTitle className="font-poppins text-lg">Input</CardTitle>
                </CardHeader>
                <CardContent className="flex flex-col gap-4">
<<<<<<< HEAD
                  {Object.entries(
                    agentGraph?.input_schema.properties || {},
                  ).map(([key, inputSubSchema]) => (
                    <div key={key} className="flex flex-col space-y-2">
                      <label className="flex items-center gap-1 text-sm font-medium">
                        {inputSubSchema.title || key}
                        <InformationTooltip
                          description={inputSubSchema.description}
                        />
                      </label>
                      <RunAgentInputs
=======
                  {Object.entries(agent?.input_schema.properties || {}).map(
                    ([key, inputSubSchema]) => (
                      <RunAgentInputs
                        key={key}
>>>>>>> de78d062
                        schema={inputSubSchema}
                        value={onboarding.state?.agentInput?.[key]}
                        placeholder={inputSubSchema.description}
                        onChange={(value) => handleSetAgentInput(key, value)}
                      />
<<<<<<< HEAD
                    </div>
                  ))}
=======
                    ),
                  )}
>>>>>>> de78d062
                  <AgentOnboardingCredentials
                    agent={agentGraph}
                    siblingInputs={
                      (onboarding.state?.agentInput as Record<string, any>) ||
                      undefined
                    }
                    onCredentialsChange={handleCredentialsChange}
                    onValidationChange={handleCredentialsValidationChange}
                    onLoadingChange={handleCredentialsLoadingChange}
                  />
                </CardContent>
              </Card>
              <OnboardingButton
                variant="violet"
                className="mt-8 w-[136px]"
                loading={runningAgent}
                disabled={isRunDisabled({
                  agent: agentGraph,
                  isRunning: runningAgent,
                  agentInputs:
                    (onboarding.state?.agentInput as unknown as InputValues) ||
                    null,
                })}
                onClick={handleRunAgent}
                icon={<Play className="mr-2" size={18} />}
              >
                Run agent
              </OnboardingButton>
            </div>
          </div>
        )}
      </div>
    </OnboardingStep>
  );
}<|MERGE_RESOLUTION|>--- conflicted
+++ resolved
@@ -76,36 +76,17 @@
                   <CardTitle className="font-poppins text-lg">Input</CardTitle>
                 </CardHeader>
                 <CardContent className="flex flex-col gap-4">
-<<<<<<< HEAD
                   {Object.entries(
                     agentGraph?.input_schema.properties || {},
                   ).map(([key, inputSubSchema]) => (
-                    <div key={key} className="flex flex-col space-y-2">
-                      <label className="flex items-center gap-1 text-sm font-medium">
-                        {inputSubSchema.title || key}
-                        <InformationTooltip
-                          description={inputSubSchema.description}
-                        />
-                      </label>
-                      <RunAgentInputs
-=======
-                  {Object.entries(agent?.input_schema.properties || {}).map(
-                    ([key, inputSubSchema]) => (
-                      <RunAgentInputs
-                        key={key}
->>>>>>> de78d062
-                        schema={inputSubSchema}
-                        value={onboarding.state?.agentInput?.[key]}
-                        placeholder={inputSubSchema.description}
-                        onChange={(value) => handleSetAgentInput(key, value)}
-                      />
-<<<<<<< HEAD
-                    </div>
+                    <RunAgentInputs
+                      key={key}
+                      schema={inputSubSchema}
+                      value={onboarding.state?.agentInput?.[key]}
+                      placeholder={inputSubSchema.description}
+                      onChange={(value) => handleSetAgentInput(key, value)}
+                    />
                   ))}
-=======
-                    ),
-                  )}
->>>>>>> de78d062
                   <AgentOnboardingCredentials
                     agent={agentGraph}
                     siblingInputs={
