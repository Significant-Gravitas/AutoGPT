"use client";
import { StoreAgentDetails } from "@/lib/autogpt-server-api";
import { useBackendAPI } from "@/lib/autogpt-server-api/context";
import { isEmptyOrWhitespace } from "@/lib/utils";
import { useRouter } from "next/navigation";
import { useEffect, useState } from "react";
import { useOnboarding } from "../../../../providers/onboarding/onboarding-provider";
import OnboardingAgentCard from "../components/OnboardingAgentCard";
import OnboardingButton from "../components/OnboardingButton";
import {
  OnboardingFooter,
  OnboardingHeader,
  OnboardingStep,
} from "../components/OnboardingStep";
import { OnboardingText } from "../components/OnboardingText";
<<<<<<< HEAD
import OnboardingAgentCard from "../components/OnboardingAgentCard";
import { useEffect, useState } from "react";
import { useBackendAPI } from "@/lib/autogpt-server-api/context";
import { isEmptyOrWhitespace } from "@/lib/utils";
import { useOnboarding } from "../../../../providers/onboarding/onboarding-provider";
import { finishOnboarding } from "../6-congrats/actions";
import { getV1RecommendedOnboardingAgents } from "@/app/api/__generated__/endpoints/onboarding/onboarding";
import { resolveResponse } from "@/app/api/helpers";
import { StoreAgentDetails } from "@/app/api/__generated__/models/storeAgentDetails";
=======
>>>>>>> 9c3f679f

export default function Page() {
  const { state, updateState, completeStep } = useOnboarding(4, "INTEGRATIONS");
  const [agents, setAgents] = useState<StoreAgentDetails[]>([]);
  const api = useBackendAPI();
  const router = useRouter();

  useEffect(() => {
    resolveResponse(getV1RecommendedOnboardingAgents()).then((agents) => {
      if (agents.length < 2) {
        completeStep("CONGRATS");
        router.replace("/");
      }
      setAgents(agents);
    });
  }, []);

  useEffect(() => {
    // Deselect agent if it's not in the list of agents
    if (
      state?.selectedStoreListingVersionId &&
      agents.length > 0 &&
      !agents.some(
        (agent) =>
          agent.store_listing_version_id ===
          state.selectedStoreListingVersionId,
      )
    ) {
      updateState({
        selectedStoreListingVersionId: null,
        agentInput: {},
      });
    }
  }, [state?.selectedStoreListingVersionId, updateState, agents]);

  return (
    <OnboardingStep>
      <OnboardingHeader backHref={"/onboarding/3-services"}>
        <OnboardingText className="mt-4" variant="header" center>
          Choose an agent
        </OnboardingText>
        <OnboardingText className="mt-1" center>
          We think these agents are a good match for you based on your answers
        </OnboardingText>
      </OnboardingHeader>

      <div className="my-12 flex items-center justify-between gap-5">
        <OnboardingAgentCard
          agent={agents[0]}
          selected={
            agents[0] !== undefined
              ? state?.selectedStoreListingVersionId ==
                agents[0]?.store_listing_version_id
              : false
          }
          onClick={() =>
            updateState({
              selectedStoreListingVersionId: agents[0].store_listing_version_id,
              agentInput: {},
            })
          }
        />
        <OnboardingAgentCard
          agent={agents[1]}
          selected={
            agents[1] !== undefined
              ? state?.selectedStoreListingVersionId ==
                agents[1]?.store_listing_version_id
              : false
          }
          onClick={() =>
            updateState({
              selectedStoreListingVersionId: agents[1].store_listing_version_id,
            })
          }
        />
      </div>

      <OnboardingFooter>
        <OnboardingButton
          href="/onboarding/5-run"
          disabled={isEmptyOrWhitespace(state?.selectedStoreListingVersionId)}
        >
          Next
        </OnboardingButton>
      </OnboardingFooter>
    </OnboardingStep>
  );
}<|MERGE_RESOLUTION|>--- conflicted
+++ resolved
@@ -1,6 +1,4 @@
 "use client";
-import { StoreAgentDetails } from "@/lib/autogpt-server-api";
-import { useBackendAPI } from "@/lib/autogpt-server-api/context";
 import { isEmptyOrWhitespace } from "@/lib/utils";
 import { useRouter } from "next/navigation";
 import { useEffect, useState } from "react";
@@ -13,23 +11,13 @@
   OnboardingStep,
 } from "../components/OnboardingStep";
 import { OnboardingText } from "../components/OnboardingText";
-<<<<<<< HEAD
-import OnboardingAgentCard from "../components/OnboardingAgentCard";
-import { useEffect, useState } from "react";
-import { useBackendAPI } from "@/lib/autogpt-server-api/context";
-import { isEmptyOrWhitespace } from "@/lib/utils";
-import { useOnboarding } from "../../../../providers/onboarding/onboarding-provider";
-import { finishOnboarding } from "../6-congrats/actions";
 import { getV1RecommendedOnboardingAgents } from "@/app/api/__generated__/endpoints/onboarding/onboarding";
 import { resolveResponse } from "@/app/api/helpers";
 import { StoreAgentDetails } from "@/app/api/__generated__/models/storeAgentDetails";
-=======
->>>>>>> 9c3f679f
 
 export default function Page() {
   const { state, updateState, completeStep } = useOnboarding(4, "INTEGRATIONS");
   const [agents, setAgents] = useState<StoreAgentDetails[]>([]);
-  const api = useBackendAPI();
   const router = useRouter();
 
   useEffect(() => {
