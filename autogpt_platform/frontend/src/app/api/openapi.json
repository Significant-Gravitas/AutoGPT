{
  "openapi": "3.1.0",
  "info": {
    "title": "AutoGPT Agent Server",
    "description": "This server is used to execute agents that are created by the AutoGPT system.",
    "version": "0.1"
  },
  "paths": {
    "/api/integrations/{provider}/login": {
      "get": {
        "tags": ["v1", "integrations"],
        "summary": "Initiate OAuth flow",
        "operationId": "getV1Initiate oauth flow",
        "security": [{ "HTTPBearerJWT": [] }],
        "parameters": [
          {
            "name": "provider",
            "in": "path",
            "required": true,
            "schema": {
              "type": "string",
              "title": "The provider to initiate an OAuth flow for",
              "description": "Provider name for integrations. Can be any string value, including custom provider names."
            }
          },
          {
            "name": "scopes",
            "in": "query",
            "required": false,
            "schema": {
              "type": "string",
              "title": "Comma-separated list of authorization scopes",
              "default": ""
            }
          }
        ],
        "responses": {
          "200": {
            "description": "Successful Response",
            "content": {
              "application/json": {
                "schema": { "$ref": "#/components/schemas/LoginResponse" }
              }
            }
          },
          "422": {
            "description": "Validation Error",
            "content": {
              "application/json": {
                "schema": { "$ref": "#/components/schemas/HTTPValidationError" }
              }
            }
          },
          "401": {
            "$ref": "#/components/responses/HTTP401NotAuthenticatedError"
          }
        }
      }
    },
    "/api/integrations/{provider}/callback": {
      "post": {
        "tags": ["v1", "integrations"],
        "summary": "Exchange OAuth code for tokens",
        "operationId": "postV1Exchange oauth code for tokens",
        "security": [{ "HTTPBearerJWT": [] }],
        "parameters": [
          {
            "name": "provider",
            "in": "path",
            "required": true,
            "schema": {
              "type": "string",
              "title": "The target provider for this OAuth exchange",
              "description": "Provider name for integrations. Can be any string value, including custom provider names."
            }
          }
        ],
        "requestBody": {
          "required": true,
          "content": {
            "application/json": {
              "schema": {
                "$ref": "#/components/schemas/Body_postV1Exchange_oauth_code_for_tokens"
              }
            }
          }
        },
        "responses": {
          "200": {
            "description": "Successful Response",
            "content": {
              "application/json": {
                "schema": {
                  "$ref": "#/components/schemas/CredentialsMetaResponse"
                }
              }
            }
          },
          "422": {
            "description": "Validation Error",
            "content": {
              "application/json": {
                "schema": { "$ref": "#/components/schemas/HTTPValidationError" }
              }
            }
          },
          "401": {
            "$ref": "#/components/responses/HTTP401NotAuthenticatedError"
          }
        }
      }
    },
    "/api/integrations/credentials": {
      "get": {
        "tags": ["v1", "integrations"],
        "summary": "List Credentials",
        "operationId": "getV1List credentials",
        "responses": {
          "200": {
            "description": "Successful Response",
            "content": {
              "application/json": {
                "schema": {
                  "items": {
                    "$ref": "#/components/schemas/CredentialsMetaResponse"
                  },
                  "type": "array",
                  "title": "Response Getv1List Credentials"
                }
              }
            }
          },
          "401": {
            "$ref": "#/components/responses/HTTP401NotAuthenticatedError"
          }
        },
        "security": [{ "HTTPBearerJWT": [] }]
      }
    },
    "/api/integrations/{provider}/credentials": {
      "get": {
        "tags": ["v1", "integrations"],
        "summary": "List Credentials By Provider",
        "operationId": "getV1ListCredentialsByProvider",
        "security": [{ "HTTPBearerJWT": [] }],
        "parameters": [
          {
            "name": "provider",
            "in": "path",
            "required": true,
            "schema": {
              "type": "string",
              "title": "The provider to list credentials for",
              "description": "Provider name for integrations. Can be any string value, including custom provider names."
            }
          }
        ],
        "responses": {
          "200": {
            "description": "Successful Response",
            "content": {
              "application/json": {
                "schema": {
                  "type": "array",
                  "items": {
                    "$ref": "#/components/schemas/CredentialsMetaResponse"
                  },
                  "title": "Response Getv1Listcredentialsbyprovider"
                }
              }
            }
          },
          "422": {
            "description": "Validation Error",
            "content": {
              "application/json": {
                "schema": { "$ref": "#/components/schemas/HTTPValidationError" }
              }
            }
          },
          "401": {
            "$ref": "#/components/responses/HTTP401NotAuthenticatedError"
          }
        }
      },
      "post": {
        "tags": ["v1", "integrations"],
        "summary": "Create Credentials",
        "operationId": "postV1Create credentials",
        "security": [{ "HTTPBearerJWT": [] }],
        "parameters": [
          {
            "name": "provider",
            "in": "path",
            "required": true,
            "schema": {
              "type": "string",
              "title": "The provider to create credentials for",
              "description": "Provider name for integrations. Can be any string value, including custom provider names."
            }
          }
        ],
        "requestBody": {
          "required": true,
          "content": {
            "application/json": {
              "schema": {
                "oneOf": [
                  { "$ref": "#/components/schemas/OAuth2Credentials" },
                  { "$ref": "#/components/schemas/APIKeyCredentials" },
                  { "$ref": "#/components/schemas/UserPasswordCredentials" },
                  { "$ref": "#/components/schemas/HostScopedCredentials-Input" }
                ],
                "discriminator": {
                  "propertyName": "type",
                  "mapping": {
                    "oauth2": "#/components/schemas/OAuth2Credentials",
                    "api_key": "#/components/schemas/APIKeyCredentials",
                    "user_password": "#/components/schemas/UserPasswordCredentials",
                    "host_scoped": "#/components/schemas/HostScopedCredentials-Input"
                  }
                },
                "title": "Credentials"
              }
            }
          }
        },
        "responses": {
          "201": {
            "description": "Successful Response",
            "content": {
              "application/json": {
                "schema": {
                  "oneOf": [
                    { "$ref": "#/components/schemas/OAuth2Credentials" },
                    { "$ref": "#/components/schemas/APIKeyCredentials" },
                    { "$ref": "#/components/schemas/UserPasswordCredentials" },
                    {
                      "$ref": "#/components/schemas/HostScopedCredentials-Output"
                    }
                  ],
                  "discriminator": {
                    "propertyName": "type",
                    "mapping": {
                      "oauth2": "#/components/schemas/OAuth2Credentials",
                      "api_key": "#/components/schemas/APIKeyCredentials",
                      "user_password": "#/components/schemas/UserPasswordCredentials",
                      "host_scoped": "#/components/schemas/HostScopedCredentials-Output"
                    }
                  },
                  "title": "Response Postv1Create Credentials"
                }
              }
            }
          },
          "422": {
            "description": "Validation Error",
            "content": {
              "application/json": {
                "schema": { "$ref": "#/components/schemas/HTTPValidationError" }
              }
            }
          },
          "401": {
            "$ref": "#/components/responses/HTTP401NotAuthenticatedError"
          }
        }
      }
    },
    "/api/integrations/{provider}/credentials/{cred_id}": {
      "get": {
        "tags": ["v1", "integrations"],
        "summary": "Get Specific Credential By ID",
        "operationId": "getV1Get specific credential by id",
        "security": [{ "HTTPBearerJWT": [] }],
        "parameters": [
          {
            "name": "provider",
            "in": "path",
            "required": true,
            "schema": {
              "type": "string",
              "title": "The provider to retrieve credentials for",
              "description": "Provider name for integrations. Can be any string value, including custom provider names."
            }
          },
          {
            "name": "cred_id",
            "in": "path",
            "required": true,
            "schema": {
              "type": "string",
              "title": "The ID of the credentials to retrieve"
            }
          }
        ],
        "responses": {
          "200": {
            "description": "Successful Response",
            "content": {
              "application/json": {
                "schema": {
                  "oneOf": [
                    { "$ref": "#/components/schemas/OAuth2Credentials" },
                    { "$ref": "#/components/schemas/APIKeyCredentials" },
                    { "$ref": "#/components/schemas/UserPasswordCredentials" },
                    {
                      "$ref": "#/components/schemas/HostScopedCredentials-Output"
                    }
                  ],
                  "discriminator": {
                    "propertyName": "type",
                    "mapping": {
                      "oauth2": "#/components/schemas/OAuth2Credentials",
                      "api_key": "#/components/schemas/APIKeyCredentials",
                      "user_password": "#/components/schemas/UserPasswordCredentials",
                      "host_scoped": "#/components/schemas/HostScopedCredentials-Output"
                    }
                  },
                  "title": "Response Getv1Get Specific Credential By Id"
                }
              }
            }
          },
          "422": {
            "description": "Validation Error",
            "content": {
              "application/json": {
                "schema": { "$ref": "#/components/schemas/HTTPValidationError" }
              }
            }
          },
          "401": {
            "$ref": "#/components/responses/HTTP401NotAuthenticatedError"
          }
        }
      },
      "delete": {
        "tags": ["v1", "integrations"],
        "summary": "Delete Credentials",
        "operationId": "deleteV1DeleteCredentials",
        "security": [{ "HTTPBearerJWT": [] }],
        "parameters": [
          {
            "name": "provider",
            "in": "path",
            "required": true,
            "schema": {
              "type": "string",
              "title": "The provider to delete credentials for",
              "description": "Provider name for integrations. Can be any string value, including custom provider names."
            }
          },
          {
            "name": "cred_id",
            "in": "path",
            "required": true,
            "schema": {
              "type": "string",
              "title": "The ID of the credentials to delete"
            }
          },
          {
            "name": "force",
            "in": "query",
            "required": false,
            "schema": {
              "type": "boolean",
              "title": "Whether to proceed if any linked webhooks are still in use",
              "default": false
            }
          }
        ],
        "responses": {
          "200": {
            "description": "Successful Response",
            "content": {
              "application/json": {
                "schema": {
                  "anyOf": [
                    {
                      "$ref": "#/components/schemas/CredentialsDeletionResponse"
                    },
                    {
                      "$ref": "#/components/schemas/CredentialsDeletionNeedsConfirmationResponse"
                    }
                  ],
                  "title": "Response Deletev1Deletecredentials"
                }
              }
            }
          },
          "422": {
            "description": "Validation Error",
            "content": {
              "application/json": {
                "schema": { "$ref": "#/components/schemas/HTTPValidationError" }
              }
            }
          },
          "401": {
            "$ref": "#/components/responses/HTTP401NotAuthenticatedError"
          }
        }
      }
    },
    "/api/integrations/{provider}/webhooks/{webhook_id}/ingress": {
      "post": {
        "tags": ["v1", "integrations"],
        "summary": "Webhook Ingress Generic",
        "operationId": "postV1WebhookIngressGeneric",
        "parameters": [
          {
            "name": "provider",
            "in": "path",
            "required": true,
            "schema": {
              "type": "string",
              "title": "Provider where the webhook was registered",
              "description": "Provider name for integrations. Can be any string value, including custom provider names."
            }
          },
          {
            "name": "webhook_id",
            "in": "path",
            "required": true,
            "schema": { "type": "string", "title": "Our ID for the webhook" }
          }
        ],
        "responses": {
          "200": {
            "description": "Successful Response",
            "content": { "application/json": { "schema": {} } }
          },
          "422": {
            "description": "Validation Error",
            "content": {
              "application/json": {
                "schema": { "$ref": "#/components/schemas/HTTPValidationError" }
              }
            }
          }
        }
      }
    },
    "/api/integrations/webhooks/{webhook_id}/ping": {
      "post": {
        "tags": ["v1", "integrations"],
        "summary": "Webhook Ping",
        "operationId": "postV1WebhookPing",
        "security": [{ "HTTPBearerJWT": [] }],
        "parameters": [
          {
            "name": "webhook_id",
            "in": "path",
            "required": true,
            "schema": { "type": "string", "title": "Our ID for the webhook" }
          }
        ],
        "responses": {
          "200": {
            "description": "Successful Response",
            "content": { "application/json": { "schema": {} } }
          },
          "422": {
            "description": "Validation Error",
            "content": {
              "application/json": {
                "schema": { "$ref": "#/components/schemas/HTTPValidationError" }
              }
            }
          },
          "401": {
            "$ref": "#/components/responses/HTTP401NotAuthenticatedError"
          }
        }
      }
    },
    "/api/integrations/ayrshare/sso_url": {
      "get": {
        "tags": ["v1", "integrations"],
        "summary": "Get Ayrshare Sso Url",
        "description": "Generate an SSO URL for Ayrshare social media integration.\n\nReturns:\n    dict: Contains the SSO URL for Ayrshare integration",
        "operationId": "getV1GetAyrshareSsoUrl",
        "responses": {
          "200": {
            "description": "Successful Response",
            "content": {
              "application/json": {
                "schema": { "$ref": "#/components/schemas/AyrshareSSOResponse" }
              }
            }
          },
          "401": {
            "$ref": "#/components/responses/HTTP401NotAuthenticatedError"
          }
        },
        "security": [{ "HTTPBearerJWT": [] }]
      }
    },
    "/api/integrations/providers": {
      "get": {
        "tags": ["v1", "integrations"],
        "summary": "List Providers",
        "description": "Get a list of all available provider names.\n\nReturns both statically defined providers (from ProviderName enum)\nand dynamically registered providers (from SDK decorators).\n\nNote: The complete list of provider names is also available as a constant\nin the generated TypeScript client via PROVIDER_NAMES.",
        "operationId": "getV1ListProviders",
        "responses": {
          "200": {
            "description": "Successful Response",
            "content": {
              "application/json": {
                "schema": {
                  "items": { "type": "string" },
                  "type": "array",
                  "title": "Response Getv1Listproviders"
                }
              }
            }
          }
        }
      }
    },
    "/api/integrations/providers/names": {
      "get": {
        "tags": ["v1", "integrations"],
        "summary": "Get Provider Names",
        "description": "Get all provider names in a structured format.\n\nThis endpoint is specifically designed to expose the provider names\nin the OpenAPI schema so that code generators like Orval can create\nappropriate TypeScript constants.",
        "operationId": "getV1GetProviderNames",
        "responses": {
          "200": {
            "description": "Successful Response",
            "content": {
              "application/json": {
                "schema": {
                  "$ref": "#/components/schemas/ProviderNamesResponse"
                }
              }
            }
          }
        }
      }
    },
    "/api/integrations/providers/constants": {
      "get": {
        "tags": ["v1", "integrations"],
        "summary": "Get Provider Constants",
        "description": "Get provider names as constants.\n\nThis endpoint returns a model with provider names as constants,\nspecifically designed for OpenAPI code generation tools to create\nTypeScript constants.",
        "operationId": "getV1GetProviderConstants",
        "responses": {
          "200": {
            "description": "Successful Response",
            "content": {
              "application/json": {
                "schema": { "$ref": "#/components/schemas/ProviderConstants" }
              }
            }
          }
        }
      }
    },
    "/api/integrations/providers/enum-example": {
      "get": {
        "tags": ["v1", "integrations"],
        "summary": "Get Provider Enum Example",
        "description": "Example endpoint that uses the CompleteProviderNames enum.\n\nThis endpoint exists to ensure that the CompleteProviderNames enum is included\nin the OpenAPI schema, which will cause Orval to generate it as a\nTypeScript enum/constant.",
        "operationId": "getV1GetProviderEnumExample",
        "responses": {
          "200": {
            "description": "Successful Response",
            "content": {
              "application/json": {
                "schema": {
                  "$ref": "#/components/schemas/ProviderEnumResponse"
                }
              }
            }
          }
        }
      }
    },
    "/api/analytics/log_raw_metric": {
      "post": {
        "tags": ["v1", "analytics"],
        "summary": "Log Raw Metric",
        "operationId": "postV1LogRawMetric",
        "requestBody": {
          "content": {
            "application/json": {
              "schema": { "$ref": "#/components/schemas/LogRawMetricRequest" }
            }
          },
          "required": true
        },
        "responses": {
          "200": {
            "description": "Successful Response",
            "content": { "application/json": { "schema": {} } }
          },
          "422": {
            "description": "Validation Error",
            "content": {
              "application/json": {
                "schema": { "$ref": "#/components/schemas/HTTPValidationError" }
              }
            }
          },
          "401": {
            "$ref": "#/components/responses/HTTP401NotAuthenticatedError"
          }
        },
        "security": [{ "HTTPBearerJWT": [] }]
      }
    },
    "/api/analytics/log_raw_analytics": {
      "post": {
        "tags": ["v1", "analytics"],
        "summary": "Log Raw Analytics",
        "operationId": "postV1LogRawAnalytics",
        "requestBody": {
          "content": {
            "application/json": {
              "schema": {
                "$ref": "#/components/schemas/Body_postV1LogRawAnalytics"
              }
            }
          },
          "required": true
        },
        "responses": {
          "200": {
            "description": "Successful Response",
            "content": { "application/json": { "schema": {} } }
          },
          "422": {
            "description": "Validation Error",
            "content": {
              "application/json": {
                "schema": { "$ref": "#/components/schemas/HTTPValidationError" }
              }
            }
          },
          "401": {
            "$ref": "#/components/responses/HTTP401NotAuthenticatedError"
          }
        },
        "security": [{ "HTTPBearerJWT": [] }]
      }
    },
    "/api/auth/user": {
      "post": {
        "tags": ["v1", "auth"],
        "summary": "Get or create user",
        "operationId": "postV1Get or create user",
        "responses": {
          "200": {
            "description": "Successful Response",
            "content": { "application/json": { "schema": {} } }
          },
          "401": {
            "$ref": "#/components/responses/HTTP401NotAuthenticatedError"
          }
        },
        "security": [{ "HTTPBearerJWT": [] }]
      }
    },
    "/api/auth/user/email": {
      "post": {
        "tags": ["v1", "auth"],
        "summary": "Update user email",
        "operationId": "postV1Update user email",
        "requestBody": {
          "content": {
            "application/json": {
              "schema": { "type": "string", "title": "Email" }
            }
          },
          "required": true
        },
        "responses": {
          "200": {
            "description": "Successful Response",
            "content": {
              "application/json": {
                "schema": {
                  "additionalProperties": { "type": "string" },
                  "type": "object",
                  "title": "Response Postv1Update User Email"
                }
              }
            }
          },
          "422": {
            "description": "Validation Error",
            "content": {
              "application/json": {
                "schema": { "$ref": "#/components/schemas/HTTPValidationError" }
              }
            }
          },
          "401": {
            "$ref": "#/components/responses/HTTP401NotAuthenticatedError"
          }
        },
        "security": [{ "HTTPBearerJWT": [] }]
      }
    },
    "/api/auth/user/timezone": {
      "get": {
        "tags": ["v1", "auth"],
        "summary": "Get user timezone",
        "description": "Get user timezone setting.",
        "operationId": "getV1Get user timezone",
        "responses": {
          "200": {
            "description": "Successful Response",
            "content": {
              "application/json": {
                "schema": { "$ref": "#/components/schemas/TimezoneResponse" }
              }
            }
          },
          "401": {
            "$ref": "#/components/responses/HTTP401NotAuthenticatedError"
          }
        },
        "security": [{ "HTTPBearerJWT": [] }]
      },
      "post": {
        "tags": ["v1", "auth"],
        "summary": "Update user timezone",
        "description": "Update user timezone. The timezone should be a valid IANA timezone identifier.",
        "operationId": "postV1Update user timezone",
        "requestBody": {
          "content": {
            "application/json": {
              "schema": { "$ref": "#/components/schemas/UpdateTimezoneRequest" }
            }
          },
          "required": true
        },
        "responses": {
          "200": {
            "description": "Successful Response",
            "content": {
              "application/json": {
                "schema": { "$ref": "#/components/schemas/TimezoneResponse" }
              }
            }
          },
          "422": {
            "description": "Validation Error",
            "content": {
              "application/json": {
                "schema": { "$ref": "#/components/schemas/HTTPValidationError" }
              }
            }
          },
          "401": {
            "$ref": "#/components/responses/HTTP401NotAuthenticatedError"
          }
        },
        "security": [{ "HTTPBearerJWT": [] }]
      }
    },
    "/api/auth/user/preferences": {
      "get": {
        "tags": ["v1", "auth"],
        "summary": "Get notification preferences",
        "operationId": "getV1Get notification preferences",
        "responses": {
          "200": {
            "description": "Successful Response",
            "content": {
              "application/json": {
                "schema": {
                  "$ref": "#/components/schemas/NotificationPreference"
                }
              }
            }
          },
          "401": {
            "$ref": "#/components/responses/HTTP401NotAuthenticatedError"
          }
        },
        "security": [{ "HTTPBearerJWT": [] }]
      },
      "post": {
        "tags": ["v1", "auth"],
        "summary": "Update notification preferences",
        "operationId": "postV1Update notification preferences",
        "requestBody": {
          "content": {
            "application/json": {
              "schema": {
                "$ref": "#/components/schemas/NotificationPreferenceDTO"
              }
            }
          },
          "required": true
        },
        "responses": {
          "200": {
            "description": "Successful Response",
            "content": {
              "application/json": {
                "schema": {
                  "$ref": "#/components/schemas/NotificationPreference"
                }
              }
            }
          },
          "422": {
            "description": "Validation Error",
            "content": {
              "application/json": {
                "schema": { "$ref": "#/components/schemas/HTTPValidationError" }
              }
            }
          },
          "401": {
            "$ref": "#/components/responses/HTTP401NotAuthenticatedError"
          }
        },
        "security": [{ "HTTPBearerJWT": [] }]
      }
    },
    "/api/onboarding": {
      "get": {
        "tags": ["v1", "onboarding"],
        "summary": "Onboarding state",
        "operationId": "getV1Onboarding state",
        "responses": {
          "200": {
            "description": "Successful Response",
            "content": {
              "application/json": {
                "schema": { "$ref": "#/components/schemas/UserOnboarding" }
              }
            }
          },
          "401": {
            "$ref": "#/components/responses/HTTP401NotAuthenticatedError"
          }
        },
        "security": [{ "HTTPBearerJWT": [] }]
      },
      "patch": {
        "tags": ["v1", "onboarding"],
        "summary": "Update onboarding state",
        "operationId": "patchV1Update onboarding state",
        "requestBody": {
          "content": {
            "application/json": {
              "schema": { "$ref": "#/components/schemas/UserOnboardingUpdate" }
            }
          },
          "required": true
        },
        "responses": {
          "200": {
            "description": "Successful Response",
            "content": {
              "application/json": {
                "schema": { "$ref": "#/components/schemas/UserOnboarding" }
              }
            }
          },
          "422": {
            "description": "Validation Error",
            "content": {
              "application/json": {
                "schema": { "$ref": "#/components/schemas/HTTPValidationError" }
              }
            }
          },
          "401": {
            "$ref": "#/components/responses/HTTP401NotAuthenticatedError"
          }
        },
        "security": [{ "HTTPBearerJWT": [] }]
      }
    },
    "/api/onboarding/step": {
      "post": {
        "tags": ["v1", "onboarding"],
        "summary": "Complete onboarding step",
        "operationId": "postV1Complete onboarding step",
        "security": [{ "HTTPBearerJWT": [] }],
        "parameters": [
          {
            "name": "step",
            "in": "query",
            "required": true,
            "schema": {
              "enum": [
                "WELCOME",
                "USAGE_REASON",
                "INTEGRATIONS",
                "AGENT_CHOICE",
                "AGENT_NEW_RUN",
                "AGENT_INPUT",
                "CONGRATS",
                "MARKETPLACE_VISIT",
                "BUILDER_OPEN"
              ],
              "type": "string",
              "title": "Step"
            }
          }
        ],
        "responses": {
          "200": {
            "description": "Successful Response",
            "content": { "application/json": { "schema": {} } }
          },
          "422": {
            "description": "Validation Error",
            "content": {
              "application/json": {
                "schema": { "$ref": "#/components/schemas/HTTPValidationError" }
              }
            }
          },
          "401": {
            "$ref": "#/components/responses/HTTP401NotAuthenticatedError"
          }
        }
      }
    },
    "/api/onboarding/agents": {
      "get": {
        "tags": ["v1", "onboarding"],
        "summary": "Recommended onboarding agents",
        "operationId": "getV1Recommended onboarding agents",
        "responses": {
          "200": {
            "description": "Successful Response",
            "content": {
              "application/json": {
                "schema": {
                  "items": { "$ref": "#/components/schemas/StoreAgentDetails" },
                  "type": "array",
                  "title": "Response Getv1Recommended Onboarding Agents"
                }
              }
            }
          },
          "401": {
            "$ref": "#/components/responses/HTTP401NotAuthenticatedError"
          }
        },
        "security": [{ "HTTPBearerJWT": [] }]
      }
    },
    "/api/onboarding/enabled": {
      "get": {
        "tags": ["v1", "onboarding", "public"],
        "summary": "Is onboarding enabled",
        "operationId": "getV1Is onboarding enabled",
        "responses": {
          "200": {
            "description": "Successful Response",
            "content": {
              "application/json": {
                "schema": {
                  "type": "boolean",
                  "title": "Response Getv1Is Onboarding Enabled"
                }
              }
            }
          },
          "401": {
            "$ref": "#/components/responses/HTTP401NotAuthenticatedError"
          }
        },
        "security": [{ "HTTPBearerJWT": [] }]
      }
    },
    "/api/onboarding/reset": {
      "post": {
        "tags": ["v1", "onboarding"],
        "summary": "Reset onboarding progress",
        "operationId": "postV1Reset onboarding progress",
        "responses": {
          "200": {
            "description": "Successful Response",
            "content": {
              "application/json": {
                "schema": { "$ref": "#/components/schemas/UserOnboarding" }
              }
            }
          },
          "401": {
            "$ref": "#/components/responses/HTTP401NotAuthenticatedError"
          }
        },
        "security": [{ "HTTPBearerJWT": [] }]
      }
    },
    "/api/blocks": {
      "get": {
        "tags": ["v1", "blocks"],
        "summary": "List available blocks",
        "operationId": "getV1List available blocks",
        "responses": {
          "200": {
            "description": "Successful Response",
            "content": {
              "application/json": {
                "schema": {
                  "items": { "additionalProperties": true, "type": "object" },
                  "type": "array",
                  "title": "Response Getv1List Available Blocks"
                }
              }
            }
          },
          "401": {
            "$ref": "#/components/responses/HTTP401NotAuthenticatedError"
          }
        },
        "security": [{ "HTTPBearerJWT": [] }]
      }
    },
    "/api/blocks/{block_id}/execute": {
      "post": {
        "tags": ["v1", "blocks"],
        "summary": "Execute graph block",
        "operationId": "postV1Execute graph block",
        "security": [{ "HTTPBearerJWT": [] }],
        "parameters": [
          {
            "name": "block_id",
            "in": "path",
            "required": true,
            "schema": { "type": "string", "title": "Block Id" }
          }
        ],
        "requestBody": {
          "required": true,
          "content": {
            "application/json": {
              "schema": {
                "type": "object",
                "additionalProperties": true,
                "title": "Data"
              }
            }
          }
        },
        "responses": {
          "200": {
            "description": "Successful Response",
            "content": {
              "application/json": {
                "schema": {
                  "type": "object",
                  "additionalProperties": { "type": "array", "items": {} },
                  "title": "Response Postv1Execute Graph Block"
                }
              }
            }
          },
          "422": {
            "description": "Validation Error",
            "content": {
              "application/json": {
                "schema": { "$ref": "#/components/schemas/HTTPValidationError" }
              }
            }
          },
          "401": {
            "$ref": "#/components/responses/HTTP401NotAuthenticatedError"
          }
        }
      }
    },
    "/api/files/upload": {
      "post": {
        "tags": ["v1", "files"],
        "summary": "Upload file to cloud storage",
        "description": "Upload a file to cloud storage and return a storage key that can be used\nwith FileStoreBlock and AgentFileInputBlock.\n\nArgs:\n    file: The file to upload\n    user_id: The user ID\n    provider: Cloud storage provider (\"gcs\", \"s3\", \"azure\")\n    expiration_hours: Hours until file expires (1-48)\n\nReturns:\n    Dict containing the cloud storage path and signed URL",
        "operationId": "postV1Upload file to cloud storage",
        "security": [{ "HTTPBearerJWT": [] }],
        "parameters": [
          {
            "name": "provider",
            "in": "query",
            "required": false,
            "schema": {
              "type": "string",
              "default": "gcs",
              "title": "Provider"
            }
          },
          {
            "name": "expiration_hours",
            "in": "query",
            "required": false,
            "schema": {
              "type": "integer",
              "default": 24,
              "title": "Expiration Hours"
            }
          }
        ],
        "requestBody": {
          "required": true,
          "content": {
            "multipart/form-data": {
              "schema": {
                "$ref": "#/components/schemas/Body_postV1Upload_file_to_cloud_storage"
              }
            }
          }
        },
        "responses": {
          "200": {
            "description": "Successful Response",
            "content": {
              "application/json": {
                "schema": { "$ref": "#/components/schemas/UploadFileResponse" }
              }
            }
          },
          "422": {
            "description": "Validation Error",
            "content": {
              "application/json": {
                "schema": { "$ref": "#/components/schemas/HTTPValidationError" }
              }
            }
          },
          "401": {
            "$ref": "#/components/responses/HTTP401NotAuthenticatedError"
          }
        }
      }
    },
    "/api/credits": {
      "get": {
        "tags": ["v1", "credits"],
        "summary": "Get user credits",
        "operationId": "getV1Get user credits",
        "responses": {
          "200": {
            "description": "Successful Response",
            "content": {
              "application/json": {
                "schema": {
                  "additionalProperties": { "type": "integer" },
                  "type": "object",
                  "title": "Response Getv1Get User Credits"
                }
              }
            }
          },
          "401": {
            "$ref": "#/components/responses/HTTP401NotAuthenticatedError"
          }
        },
        "security": [{ "HTTPBearerJWT": [] }]
      },
      "post": {
        "tags": ["v1", "credits"],
        "summary": "Request credit top up",
        "operationId": "postV1Request credit top up",
        "requestBody": {
          "content": {
            "application/json": {
              "schema": { "$ref": "#/components/schemas/RequestTopUp" }
            }
          },
          "required": true
        },
        "responses": {
          "200": {
            "description": "Successful Response",
            "content": { "application/json": { "schema": {} } }
          },
          "422": {
            "description": "Validation Error",
            "content": {
              "application/json": {
                "schema": { "$ref": "#/components/schemas/HTTPValidationError" }
              }
            }
          },
          "401": {
            "$ref": "#/components/responses/HTTP401NotAuthenticatedError"
          }
        },
        "security": [{ "HTTPBearerJWT": [] }]
      },
      "patch": {
        "tags": ["v1", "credits"],
        "summary": "Fulfill checkout session",
        "operationId": "patchV1Fulfill checkout session",
        "responses": {
          "200": {
            "description": "Successful Response",
            "content": { "application/json": { "schema": {} } }
          },
          "401": {
            "$ref": "#/components/responses/HTTP401NotAuthenticatedError"
          }
        },
        "security": [{ "HTTPBearerJWT": [] }]
      }
    },
    "/api/credits/{transaction_key}/refund": {
      "post": {
        "tags": ["v1", "credits"],
        "summary": "Refund credit transaction",
        "operationId": "postV1Refund credit transaction",
        "security": [{ "HTTPBearerJWT": [] }],
        "parameters": [
          {
            "name": "transaction_key",
            "in": "path",
            "required": true,
            "schema": { "type": "string", "title": "Transaction Key" }
          }
        ],
        "requestBody": {
          "required": true,
          "content": {
            "application/json": {
              "schema": {
                "type": "object",
                "additionalProperties": { "type": "string" },
                "title": "Metadata"
              }
            }
          }
        },
        "responses": {
          "200": {
            "description": "Successful Response",
            "content": {
              "application/json": {
                "schema": {
                  "type": "integer",
                  "title": "Response Postv1Refund Credit Transaction"
                }
              }
            }
          },
          "422": {
            "description": "Validation Error",
            "content": {
              "application/json": {
                "schema": { "$ref": "#/components/schemas/HTTPValidationError" }
              }
            }
          },
          "401": {
            "$ref": "#/components/responses/HTTP401NotAuthenticatedError"
          }
        }
      }
    },
    "/api/credits/auto-top-up": {
      "get": {
        "tags": ["v1", "credits"],
        "summary": "Get auto top up",
        "operationId": "getV1Get auto top up",
        "responses": {
          "200": {
            "description": "Successful Response",
            "content": {
              "application/json": {
                "schema": { "$ref": "#/components/schemas/AutoTopUpConfig" }
              }
            }
          },
          "401": {
            "$ref": "#/components/responses/HTTP401NotAuthenticatedError"
          }
        },
        "security": [{ "HTTPBearerJWT": [] }]
      },
      "post": {
        "tags": ["v1", "credits"],
        "summary": "Configure auto top up",
        "operationId": "postV1Configure auto top up",
        "requestBody": {
          "content": {
            "application/json": {
              "schema": { "$ref": "#/components/schemas/AutoTopUpConfig" }
            }
          },
          "required": true
        },
        "responses": {
          "200": {
            "description": "Successful Response",
            "content": {
              "application/json": {
                "schema": {
                  "type": "string",
                  "title": "Response Postv1Configure Auto Top Up"
                }
              }
            }
          },
          "422": {
            "description": "Validation Error",
            "content": {
              "application/json": {
                "schema": { "$ref": "#/components/schemas/HTTPValidationError" }
              }
            }
          },
          "401": {
            "$ref": "#/components/responses/HTTP401NotAuthenticatedError"
          }
        },
        "security": [{ "HTTPBearerJWT": [] }]
      }
    },
    "/api/credits/stripe_webhook": {
      "post": {
        "tags": ["v1", "credits"],
        "summary": "Handle Stripe webhooks",
        "operationId": "postV1Handle stripe webhooks",
        "responses": {
          "200": {
            "description": "Successful Response",
            "content": { "application/json": { "schema": {} } }
          }
        }
      }
    },
    "/api/credits/manage": {
      "get": {
        "tags": ["v1", "credits"],
        "summary": "Manage payment methods",
        "operationId": "getV1Manage payment methods",
        "responses": {
          "200": {
            "description": "Successful Response",
            "content": {
              "application/json": {
                "schema": {
                  "additionalProperties": { "type": "string" },
                  "type": "object",
                  "title": "Response Getv1Manage Payment Methods"
                }
              }
            }
          },
          "401": {
            "$ref": "#/components/responses/HTTP401NotAuthenticatedError"
          }
        },
        "security": [{ "HTTPBearerJWT": [] }]
      }
    },
    "/api/credits/transactions": {
      "get": {
        "tags": ["v1", "credits"],
        "summary": "Get credit history",
        "operationId": "getV1Get credit history",
        "security": [{ "HTTPBearerJWT": [] }],
        "parameters": [
          {
            "name": "transaction_time",
            "in": "query",
            "required": false,
            "schema": {
              "anyOf": [
                { "type": "string", "format": "date-time" },
                { "type": "null" }
              ],
              "title": "Transaction Time"
            }
          },
          {
            "name": "transaction_type",
            "in": "query",
            "required": false,
            "schema": {
              "anyOf": [{ "type": "string" }, { "type": "null" }],
              "title": "Transaction Type"
            }
          },
          {
            "name": "transaction_count_limit",
            "in": "query",
            "required": false,
            "schema": {
              "type": "integer",
              "default": 100,
              "title": "Transaction Count Limit"
            }
          }
        ],
        "responses": {
          "200": {
            "description": "Successful Response",
            "content": {
              "application/json": {
                "schema": { "$ref": "#/components/schemas/TransactionHistory" }
              }
            }
          },
          "422": {
            "description": "Validation Error",
            "content": {
              "application/json": {
                "schema": { "$ref": "#/components/schemas/HTTPValidationError" }
              }
            }
          },
          "401": {
            "$ref": "#/components/responses/HTTP401NotAuthenticatedError"
          }
        }
      }
    },
    "/api/credits/refunds": {
      "get": {
        "tags": ["v1", "credits"],
        "summary": "Get refund requests",
        "operationId": "getV1Get refund requests",
        "responses": {
          "200": {
            "description": "Successful Response",
            "content": {
              "application/json": {
                "schema": {
                  "items": { "$ref": "#/components/schemas/RefundRequest" },
                  "type": "array",
                  "title": "Response Getv1Get Refund Requests"
                }
              }
            }
          },
          "401": {
            "$ref": "#/components/responses/HTTP401NotAuthenticatedError"
          }
        },
        "security": [{ "HTTPBearerJWT": [] }]
      }
    },
    "/api/graphs": {
      "get": {
        "tags": ["v1", "graphs"],
        "summary": "List user graphs",
        "operationId": "getV1List user graphs",
        "responses": {
          "200": {
            "description": "Successful Response",
            "content": {
              "application/json": {
                "schema": {
                  "items": { "$ref": "#/components/schemas/GraphMeta" },
                  "type": "array",
                  "title": "Response Getv1List User Graphs"
                }
              }
            }
          },
          "401": {
            "$ref": "#/components/responses/HTTP401NotAuthenticatedError"
          }
        },
        "security": [{ "HTTPBearerJWT": [] }]
      },
      "post": {
        "tags": ["v1", "graphs"],
        "summary": "Create new graph",
        "operationId": "postV1Create new graph",
        "requestBody": {
          "content": {
            "application/json": {
              "schema": { "$ref": "#/components/schemas/CreateGraph" }
            }
          },
          "required": true
        },
        "responses": {
          "200": {
            "description": "Successful Response",
            "content": {
              "application/json": {
                "schema": { "$ref": "#/components/schemas/GraphModel" }
              }
            }
          },
          "422": {
            "description": "Validation Error",
            "content": {
              "application/json": {
                "schema": { "$ref": "#/components/schemas/HTTPValidationError" }
              }
            }
          },
          "401": {
            "$ref": "#/components/responses/HTTP401NotAuthenticatedError"
          }
        },
        "security": [{ "HTTPBearerJWT": [] }]
      }
    },
    "/api/graphs/{graph_id}/versions/{version}": {
      "get": {
        "tags": ["v1", "graphs"],
        "summary": "Get graph version",
        "operationId": "getV1Get graph version",
        "security": [{ "HTTPBearerJWT": [] }],
        "parameters": [
          {
            "name": "graph_id",
            "in": "path",
            "required": true,
            "schema": { "type": "string", "title": "Graph Id" }
          },
          {
            "name": "version",
            "in": "path",
            "required": true,
            "schema": {
              "anyOf": [{ "type": "integer" }, { "type": "null" }],
              "title": "Version"
            }
          },
          {
            "name": "for_export",
            "in": "query",
            "required": false,
            "schema": {
              "type": "boolean",
              "default": false,
              "title": "For Export"
            }
          }
        ],
        "responses": {
          "200": {
            "description": "Successful Response",
            "content": {
              "application/json": {
                "schema": { "$ref": "#/components/schemas/GraphModel" }
              }
            }
          },
          "422": {
            "description": "Validation Error",
            "content": {
              "application/json": {
                "schema": { "$ref": "#/components/schemas/HTTPValidationError" }
              }
            }
          },
          "401": {
            "$ref": "#/components/responses/HTTP401NotAuthenticatedError"
          }
        }
      }
    },
    "/api/graphs/{graph_id}": {
      "get": {
        "tags": ["v1", "graphs"],
        "summary": "Get specific graph",
        "operationId": "getV1Get specific graph",
        "security": [{ "HTTPBearerJWT": [] }],
        "parameters": [
          {
            "name": "graph_id",
            "in": "path",
            "required": true,
            "schema": { "type": "string", "title": "Graph Id" }
          },
          {
            "name": "version",
            "in": "query",
            "required": false,
            "schema": {
              "anyOf": [{ "type": "integer" }, { "type": "null" }],
              "title": "Version"
            }
          },
          {
            "name": "for_export",
            "in": "query",
            "required": false,
            "schema": {
              "type": "boolean",
              "default": false,
              "title": "For Export"
            }
          }
        ],
        "responses": {
          "200": {
            "description": "Successful Response",
            "content": {
              "application/json": {
                "schema": { "$ref": "#/components/schemas/GraphModel" }
              }
            }
          },
          "422": {
            "description": "Validation Error",
            "content": {
              "application/json": {
                "schema": { "$ref": "#/components/schemas/HTTPValidationError" }
              }
            }
          },
          "401": {
            "$ref": "#/components/responses/HTTP401NotAuthenticatedError"
          }
        }
      },
      "delete": {
        "tags": ["v1", "graphs"],
        "summary": "Delete graph permanently",
        "operationId": "deleteV1Delete graph permanently",
        "security": [{ "HTTPBearerJWT": [] }],
        "parameters": [
          {
            "name": "graph_id",
            "in": "path",
            "required": true,
            "schema": { "type": "string", "title": "Graph Id" }
          }
        ],
        "responses": {
          "200": {
            "description": "Successful Response",
            "content": {
              "application/json": {
                "schema": { "$ref": "#/components/schemas/DeleteGraphResponse" }
              }
            }
          },
          "422": {
            "description": "Validation Error",
            "content": {
              "application/json": {
                "schema": { "$ref": "#/components/schemas/HTTPValidationError" }
              }
            }
          },
          "401": {
            "$ref": "#/components/responses/HTTP401NotAuthenticatedError"
          }
        }
      },
      "put": {
        "tags": ["v1", "graphs"],
        "summary": "Update graph version",
        "operationId": "putV1Update graph version",
        "security": [{ "HTTPBearerJWT": [] }],
        "parameters": [
          {
            "name": "graph_id",
            "in": "path",
            "required": true,
            "schema": { "type": "string", "title": "Graph Id" }
          }
        ],
        "requestBody": {
          "required": true,
          "content": {
            "application/json": {
              "schema": { "$ref": "#/components/schemas/Graph" }
            }
          }
        },
        "responses": {
          "200": {
            "description": "Successful Response",
            "content": {
              "application/json": {
                "schema": { "$ref": "#/components/schemas/GraphModel" }
              }
            }
          },
          "422": {
            "description": "Validation Error",
            "content": {
              "application/json": {
                "schema": { "$ref": "#/components/schemas/HTTPValidationError" }
              }
            }
          },
          "401": {
            "$ref": "#/components/responses/HTTP401NotAuthenticatedError"
          }
        }
      }
    },
    "/api/graphs/{graph_id}/versions": {
      "get": {
        "tags": ["v1", "graphs"],
        "summary": "Get all graph versions",
        "operationId": "getV1Get all graph versions",
        "security": [{ "HTTPBearerJWT": [] }],
        "parameters": [
          {
            "name": "graph_id",
            "in": "path",
            "required": true,
            "schema": { "type": "string", "title": "Graph Id" }
          }
        ],
        "responses": {
          "200": {
            "description": "Successful Response",
            "content": {
              "application/json": {
                "schema": {
                  "type": "array",
                  "items": { "$ref": "#/components/schemas/GraphModel" },
                  "title": "Response Getv1Get All Graph Versions"
                }
              }
            }
          },
          "422": {
            "description": "Validation Error",
            "content": {
              "application/json": {
                "schema": { "$ref": "#/components/schemas/HTTPValidationError" }
              }
            }
          },
          "401": {
            "$ref": "#/components/responses/HTTP401NotAuthenticatedError"
          }
        }
      }
    },
    "/api/graphs/{graph_id}/versions/active": {
      "put": {
        "tags": ["v1", "graphs"],
        "summary": "Set active graph version",
        "operationId": "putV1Set active graph version",
        "security": [{ "HTTPBearerJWT": [] }],
        "parameters": [
          {
            "name": "graph_id",
            "in": "path",
            "required": true,
            "schema": { "type": "string", "title": "Graph Id" }
          }
        ],
        "requestBody": {
          "required": true,
          "content": {
            "application/json": {
              "schema": { "$ref": "#/components/schemas/SetGraphActiveVersion" }
            }
          }
        },
        "responses": {
          "200": {
            "description": "Successful Response",
            "content": { "application/json": { "schema": {} } }
          },
          "422": {
            "description": "Validation Error",
            "content": {
              "application/json": {
                "schema": { "$ref": "#/components/schemas/HTTPValidationError" }
              }
            }
          },
          "401": {
            "$ref": "#/components/responses/HTTP401NotAuthenticatedError"
          }
        }
      }
    },
    "/api/graphs/{graph_id}/settings": {
      "patch": {
        "tags": ["v1", "graphs"],
        "summary": "Update graph settings",
        "description": "Update graph settings for the user's library agent.",
        "operationId": "patchV1Update graph settings",
        "security": [{ "HTTPBearerJWT": [] }],
        "parameters": [
          {
            "name": "graph_id",
            "in": "path",
            "required": true,
            "schema": { "type": "string", "title": "Graph Id" }
          }
        ],
        "requestBody": {
          "required": true,
          "content": {
            "application/json": {
              "schema": { "$ref": "#/components/schemas/GraphSettings" }
            }
          }
        },
        "responses": {
          "200": {
            "description": "Successful Response",
            "content": {
              "application/json": {
                "schema": { "$ref": "#/components/schemas/GraphSettings" }
              }
            }
          },
          "422": {
            "description": "Validation Error",
            "content": {
              "application/json": {
                "schema": { "$ref": "#/components/schemas/HTTPValidationError" }
              }
            }
          },
          "401": {
            "$ref": "#/components/responses/HTTP401NotAuthenticatedError"
          }
        }
      }
    },
    "/api/graphs/{graph_id}/execute/{graph_version}": {
      "post": {
        "tags": ["v1", "graphs"],
        "summary": "Execute graph agent",
        "operationId": "postV1Execute graph agent",
        "security": [{ "HTTPBearerJWT": [] }],
        "parameters": [
          {
            "name": "graph_id",
            "in": "path",
            "required": true,
            "schema": { "type": "string", "title": "Graph Id" }
          },
          {
            "name": "graph_version",
            "in": "path",
            "required": true,
            "schema": {
              "anyOf": [{ "type": "integer" }, { "type": "null" }],
              "title": "Graph Version"
            }
          },
          {
            "name": "preset_id",
            "in": "query",
            "required": false,
            "schema": {
              "anyOf": [{ "type": "string" }, { "type": "null" }],
              "title": "Preset Id"
            }
          }
        ],
        "requestBody": {
          "content": {
            "application/json": {
              "schema": {
                "$ref": "#/components/schemas/Body_postV1Execute_graph_agent"
              }
            }
          }
        },
        "responses": {
          "200": {
            "description": "Successful Response",
            "content": {
              "application/json": {
                "schema": { "$ref": "#/components/schemas/GraphExecutionMeta" }
              }
            }
          },
          "422": {
            "description": "Validation Error",
            "content": {
              "application/json": {
                "schema": { "$ref": "#/components/schemas/HTTPValidationError" }
              }
            }
          },
          "401": {
            "$ref": "#/components/responses/HTTP401NotAuthenticatedError"
          }
        }
      }
    },
    "/api/graphs/{graph_id}/executions/{graph_exec_id}/stop": {
      "post": {
        "tags": ["v1", "graphs"],
        "summary": "Stop graph execution",
        "operationId": "postV1Stop graph execution",
        "security": [{ "HTTPBearerJWT": [] }],
        "parameters": [
          {
            "name": "graph_id",
            "in": "path",
            "required": true,
            "schema": { "type": "string", "title": "Graph Id" }
          },
          {
            "name": "graph_exec_id",
            "in": "path",
            "required": true,
            "schema": { "type": "string", "title": "Graph Exec Id" }
          }
        ],
        "responses": {
          "200": {
            "description": "Successful Response",
            "content": {
              "application/json": {
                "schema": {
                  "anyOf": [
                    { "$ref": "#/components/schemas/GraphExecutionMeta" },
                    { "type": "null" }
                  ],
                  "title": "Response Postv1Stop Graph Execution"
                }
              }
            }
          },
          "422": {
            "description": "Validation Error",
            "content": {
              "application/json": {
                "schema": { "$ref": "#/components/schemas/HTTPValidationError" }
              }
            }
          },
          "401": {
            "$ref": "#/components/responses/HTTP401NotAuthenticatedError"
          }
        }
      }
    },
    "/api/executions": {
      "get": {
        "tags": ["v1", "graphs"],
        "summary": "List all executions",
        "operationId": "getV1List all executions",
        "responses": {
          "200": {
            "description": "Successful Response",
            "content": {
              "application/json": {
                "schema": {
                  "items": {
                    "$ref": "#/components/schemas/GraphExecutionMeta"
                  },
                  "type": "array",
                  "title": "Response Getv1List All Executions"
                }
              }
            }
          },
          "401": {
            "$ref": "#/components/responses/HTTP401NotAuthenticatedError"
          }
        },
        "security": [{ "HTTPBearerJWT": [] }]
      }
    },
    "/api/graphs/{graph_id}/executions": {
      "get": {
        "tags": ["v1", "graphs"],
        "summary": "List graph executions",
        "operationId": "getV1List graph executions",
        "security": [{ "HTTPBearerJWT": [] }],
        "parameters": [
          {
            "name": "graph_id",
            "in": "path",
            "required": true,
            "schema": { "type": "string", "title": "Graph Id" }
          },
          {
            "name": "page",
            "in": "query",
            "required": false,
            "schema": {
              "type": "integer",
              "minimum": 1,
              "description": "Page number (1-indexed)",
              "default": 1,
              "title": "Page"
            },
            "description": "Page number (1-indexed)"
          },
          {
            "name": "page_size",
            "in": "query",
            "required": false,
            "schema": {
              "type": "integer",
              "maximum": 100,
              "minimum": 1,
              "description": "Number of executions per page",
              "default": 25,
              "title": "Page Size"
            },
            "description": "Number of executions per page"
          }
        ],
        "responses": {
          "200": {
            "description": "Successful Response",
            "content": {
              "application/json": {
                "schema": {
                  "$ref": "#/components/schemas/GraphExecutionsPaginated"
                }
              }
            }
          },
          "422": {
            "description": "Validation Error",
            "content": {
              "application/json": {
                "schema": { "$ref": "#/components/schemas/HTTPValidationError" }
              }
            }
          },
          "401": {
            "$ref": "#/components/responses/HTTP401NotAuthenticatedError"
          }
        }
      }
    },
    "/api/graphs/{graph_id}/executions/{graph_exec_id}": {
      "get": {
        "tags": ["v1", "graphs"],
        "summary": "Get execution details",
        "operationId": "getV1Get execution details",
        "security": [{ "HTTPBearerJWT": [] }],
        "parameters": [
          {
            "name": "graph_id",
            "in": "path",
            "required": true,
            "schema": { "type": "string", "title": "Graph Id" }
          },
          {
            "name": "graph_exec_id",
            "in": "path",
            "required": true,
            "schema": { "type": "string", "title": "Graph Exec Id" }
          }
        ],
        "responses": {
          "200": {
            "description": "Successful Response",
            "content": {
              "application/json": {
                "schema": {
                  "anyOf": [
                    { "$ref": "#/components/schemas/GraphExecution" },
                    { "$ref": "#/components/schemas/GraphExecutionWithNodes" }
                  ],
                  "title": "Response Getv1Get Execution Details"
                }
              }
            }
          },
          "422": {
            "description": "Validation Error",
            "content": {
              "application/json": {
                "schema": { "$ref": "#/components/schemas/HTTPValidationError" }
              }
            }
          },
          "401": {
            "$ref": "#/components/responses/HTTP401NotAuthenticatedError"
          }
        }
      }
    },
    "/api/executions/{graph_exec_id}": {
      "delete": {
        "tags": ["v1", "graphs"],
        "summary": "Delete graph execution",
        "operationId": "deleteV1Delete graph execution",
        "security": [{ "HTTPBearerJWT": [] }],
        "parameters": [
          {
            "name": "graph_exec_id",
            "in": "path",
            "required": true,
            "schema": { "type": "string", "title": "Graph Exec Id" }
          }
        ],
        "responses": {
          "204": { "description": "Successful Response" },
          "422": {
            "description": "Validation Error",
            "content": {
              "application/json": {
                "schema": { "$ref": "#/components/schemas/HTTPValidationError" }
              }
            }
          },
          "401": {
            "$ref": "#/components/responses/HTTP401NotAuthenticatedError"
          }
        }
      }
    },
    "/api/graphs/{graph_id}/executions/{graph_exec_id}/share": {
      "post": {
        "tags": ["v1"],
        "summary": "Enable Execution Sharing",
        "description": "Enable sharing for a graph execution.",
        "operationId": "postV1EnableExecutionSharing",
        "security": [{ "HTTPBearerJWT": [] }],
        "parameters": [
          {
            "name": "graph_id",
            "in": "path",
            "required": true,
            "schema": { "type": "string", "title": "Graph Id" }
          },
          {
            "name": "graph_exec_id",
            "in": "path",
            "required": true,
            "schema": { "type": "string", "title": "Graph Exec Id" }
          }
        ],
        "requestBody": {
          "content": {
            "application/json": {
              "schema": {
                "$ref": "#/components/schemas/ShareRequest",
                "default": {}
              }
            }
          }
        },
        "responses": {
          "200": {
            "description": "Successful Response",
            "content": {
              "application/json": {
                "schema": { "$ref": "#/components/schemas/ShareResponse" }
              }
            }
          },
          "422": {
            "description": "Validation Error",
            "content": {
              "application/json": {
                "schema": { "$ref": "#/components/schemas/HTTPValidationError" }
              }
            }
          },
          "401": {
            "$ref": "#/components/responses/HTTP401NotAuthenticatedError"
          }
        }
      },
      "delete": {
        "tags": ["v1"],
        "summary": "Disable Execution Sharing",
        "description": "Disable sharing for a graph execution.",
        "operationId": "deleteV1DisableExecutionSharing",
        "security": [{ "HTTPBearerJWT": [] }],
        "parameters": [
          {
            "name": "graph_id",
            "in": "path",
            "required": true,
            "schema": { "type": "string", "title": "Graph Id" }
          },
          {
            "name": "graph_exec_id",
            "in": "path",
            "required": true,
            "schema": { "type": "string", "title": "Graph Exec Id" }
          }
        ],
        "responses": {
          "204": { "description": "Successful Response" },
          "422": {
            "description": "Validation Error",
            "content": {
              "application/json": {
                "schema": { "$ref": "#/components/schemas/HTTPValidationError" }
              }
            }
          },
          "401": {
            "$ref": "#/components/responses/HTTP401NotAuthenticatedError"
          }
        }
      }
    },
    "/api/public/shared/{share_token}": {
      "get": {
        "tags": ["v1"],
        "summary": "Get Shared Execution",
        "description": "Get a shared graph execution by share token (no auth required).",
        "operationId": "getV1GetSharedExecution",
        "parameters": [
          {
            "name": "share_token",
            "in": "path",
            "required": true,
            "schema": {
              "type": "string",
              "pattern": "^[0-9a-f]{8}-[0-9a-f]{4}-[0-9a-f]{4}-[0-9a-f]{4}-[0-9a-f]{12}$",
              "title": "Share Token"
            }
          }
        ],
        "responses": {
          "200": {
            "description": "Successful Response",
            "content": {
              "application/json": {
                "schema": {
                  "$ref": "#/components/schemas/SharedExecutionResponse"
                }
              }
            }
          },
          "422": {
            "description": "Validation Error",
            "content": {
              "application/json": {
                "schema": { "$ref": "#/components/schemas/HTTPValidationError" }
              }
            }
          }
        }
      }
    },
    "/api/graphs/{graph_id}/schedules": {
      "post": {
        "tags": ["v1", "schedules"],
        "summary": "Create execution schedule",
        "operationId": "postV1Create execution schedule",
        "security": [{ "HTTPBearerJWT": [] }],
        "parameters": [
          {
            "name": "graph_id",
            "in": "path",
            "required": true,
            "schema": {
              "type": "string",
              "description": "ID of the graph to schedule",
              "title": "Graph Id"
            },
            "description": "ID of the graph to schedule"
          }
        ],
        "requestBody": {
          "required": true,
          "content": {
            "application/json": {
              "schema": {
                "$ref": "#/components/schemas/ScheduleCreationRequest"
              }
            }
          }
        },
        "responses": {
          "200": {
            "description": "Successful Response",
            "content": {
              "application/json": {
                "schema": {
                  "$ref": "#/components/schemas/GraphExecutionJobInfo"
                }
              }
            }
          },
          "422": {
            "description": "Validation Error",
            "content": {
              "application/json": {
                "schema": { "$ref": "#/components/schemas/HTTPValidationError" }
              }
            }
          },
          "401": {
            "$ref": "#/components/responses/HTTP401NotAuthenticatedError"
          }
        }
      },
      "get": {
        "tags": ["v1", "schedules"],
        "summary": "List execution schedules for a graph",
        "operationId": "getV1List execution schedules for a graph",
        "security": [{ "HTTPBearerJWT": [] }],
        "parameters": [
          {
            "name": "graph_id",
            "in": "path",
            "required": true,
            "schema": { "type": "string", "title": "Graph Id" }
          }
        ],
        "responses": {
          "200": {
            "description": "Successful Response",
            "content": {
              "application/json": {
                "schema": {
                  "type": "array",
                  "items": {
                    "$ref": "#/components/schemas/GraphExecutionJobInfo"
                  },
                  "title": "Response Getv1List Execution Schedules For A Graph"
                }
              }
            }
          },
          "422": {
            "description": "Validation Error",
            "content": {
              "application/json": {
                "schema": { "$ref": "#/components/schemas/HTTPValidationError" }
              }
            }
          },
          "401": {
            "$ref": "#/components/responses/HTTP401NotAuthenticatedError"
          }
        }
      }
    },
    "/api/schedules": {
      "get": {
        "tags": ["v1", "schedules"],
        "summary": "List execution schedules for a user",
        "operationId": "getV1List execution schedules for a user",
        "responses": {
          "200": {
            "description": "Successful Response",
            "content": {
              "application/json": {
                "schema": {
                  "items": {
                    "$ref": "#/components/schemas/GraphExecutionJobInfo"
                  },
                  "type": "array",
                  "title": "Response Getv1List Execution Schedules For A User"
                }
              }
            }
          },
          "401": {
            "$ref": "#/components/responses/HTTP401NotAuthenticatedError"
          }
        },
        "security": [{ "HTTPBearerJWT": [] }]
      }
    },
    "/api/schedules/{schedule_id}": {
      "delete": {
        "tags": ["v1", "schedules"],
        "summary": "Delete execution schedule",
        "operationId": "deleteV1Delete execution schedule",
        "security": [{ "HTTPBearerJWT": [] }],
        "parameters": [
          {
            "name": "schedule_id",
            "in": "path",
            "required": true,
            "schema": {
              "type": "string",
              "description": "ID of the schedule to delete",
              "title": "Schedule Id"
            },
            "description": "ID of the schedule to delete"
          }
        ],
        "responses": {
          "200": {
            "description": "Successful Response",
            "content": {
              "application/json": {
                "schema": {
                  "type": "object",
                  "additionalProperties": true,
                  "title": "Response Deletev1Delete Execution Schedule"
                }
              }
            }
          },
          "422": {
            "description": "Validation Error",
            "content": {
              "application/json": {
                "schema": { "$ref": "#/components/schemas/HTTPValidationError" }
              }
            }
          },
          "401": {
            "$ref": "#/components/responses/HTTP401NotAuthenticatedError"
          }
        }
      }
    },
    "/api/api-keys": {
      "get": {
        "tags": ["v1", "api-keys"],
        "summary": "List user API keys",
        "description": "List all API keys for the user",
        "operationId": "getV1List user api keys",
        "responses": {
          "200": {
            "description": "Successful Response",
            "content": {
              "application/json": {
                "schema": {
                  "items": { "$ref": "#/components/schemas/APIKeyInfo" },
                  "type": "array",
                  "title": "Response Getv1List User Api Keys"
                }
              }
            }
          },
          "401": {
            "$ref": "#/components/responses/HTTP401NotAuthenticatedError"
          }
        },
        "security": [{ "HTTPBearerJWT": [] }]
      },
      "post": {
        "tags": ["v1", "api-keys"],
        "summary": "Create new API key",
        "description": "Create a new API key",
        "operationId": "postV1Create new api key",
        "requestBody": {
          "content": {
            "application/json": {
              "schema": { "$ref": "#/components/schemas/CreateAPIKeyRequest" }
            }
          },
          "required": true
        },
        "responses": {
          "200": {
            "description": "Successful Response",
            "content": {
              "application/json": {
                "schema": {
                  "$ref": "#/components/schemas/CreateAPIKeyResponse"
                }
              }
            }
          },
          "422": {
            "description": "Validation Error",
            "content": {
              "application/json": {
                "schema": { "$ref": "#/components/schemas/HTTPValidationError" }
              }
            }
          },
          "401": {
            "$ref": "#/components/responses/HTTP401NotAuthenticatedError"
          }
        },
        "security": [{ "HTTPBearerJWT": [] }]
      }
    },
    "/api/api-keys/{key_id}": {
      "get": {
        "tags": ["v1", "api-keys"],
        "summary": "Get specific API key",
        "description": "Get a specific API key",
        "operationId": "getV1Get specific api key",
        "security": [{ "HTTPBearerJWT": [] }],
        "parameters": [
          {
            "name": "key_id",
            "in": "path",
            "required": true,
            "schema": { "type": "string", "title": "Key Id" }
          }
        ],
        "responses": {
          "200": {
            "description": "Successful Response",
            "content": {
              "application/json": {
                "schema": { "$ref": "#/components/schemas/APIKeyInfo" }
              }
            }
          },
          "422": {
            "description": "Validation Error",
            "content": {
              "application/json": {
                "schema": { "$ref": "#/components/schemas/HTTPValidationError" }
              }
            }
          },
          "401": {
            "$ref": "#/components/responses/HTTP401NotAuthenticatedError"
          }
        }
      },
      "delete": {
        "tags": ["v1", "api-keys"],
        "summary": "Revoke API key",
        "description": "Revoke an API key",
        "operationId": "deleteV1Revoke api key",
        "security": [{ "HTTPBearerJWT": [] }],
        "parameters": [
          {
            "name": "key_id",
            "in": "path",
            "required": true,
            "schema": { "type": "string", "title": "Key Id" }
          }
        ],
        "responses": {
          "200": {
            "description": "Successful Response",
            "content": {
              "application/json": {
                "schema": { "$ref": "#/components/schemas/APIKeyInfo" }
              }
            }
          },
          "422": {
            "description": "Validation Error",
            "content": {
              "application/json": {
                "schema": { "$ref": "#/components/schemas/HTTPValidationError" }
              }
            }
          },
          "401": {
            "$ref": "#/components/responses/HTTP401NotAuthenticatedError"
          }
        }
      }
    },
    "/api/api-keys/{key_id}/suspend": {
      "post": {
        "tags": ["v1", "api-keys"],
        "summary": "Suspend API key",
        "description": "Suspend an API key",
        "operationId": "postV1Suspend api key",
        "security": [{ "HTTPBearerJWT": [] }],
        "parameters": [
          {
            "name": "key_id",
            "in": "path",
            "required": true,
            "schema": { "type": "string", "title": "Key Id" }
          }
        ],
        "responses": {
          "200": {
            "description": "Successful Response",
            "content": {
              "application/json": {
                "schema": { "$ref": "#/components/schemas/APIKeyInfo" }
              }
            }
          },
          "422": {
            "description": "Validation Error",
            "content": {
              "application/json": {
                "schema": { "$ref": "#/components/schemas/HTTPValidationError" }
              }
            }
          },
          "401": {
            "$ref": "#/components/responses/HTTP401NotAuthenticatedError"
          }
        }
      }
    },
    "/api/api-keys/{key_id}/permissions": {
      "put": {
        "tags": ["v1", "api-keys"],
        "summary": "Update key permissions",
        "description": "Update API key permissions",
        "operationId": "putV1Update key permissions",
        "security": [{ "HTTPBearerJWT": [] }],
        "parameters": [
          {
            "name": "key_id",
            "in": "path",
            "required": true,
            "schema": { "type": "string", "title": "Key Id" }
          }
        ],
        "requestBody": {
          "required": true,
          "content": {
            "application/json": {
              "schema": {
                "$ref": "#/components/schemas/UpdatePermissionsRequest"
              }
            }
          }
        },
        "responses": {
          "200": {
            "description": "Successful Response",
            "content": {
              "application/json": {
                "schema": { "$ref": "#/components/schemas/APIKeyInfo" }
              }
            }
          },
          "422": {
            "description": "Validation Error",
            "content": {
              "application/json": {
                "schema": { "$ref": "#/components/schemas/HTTPValidationError" }
              }
            }
          },
          "401": {
            "$ref": "#/components/responses/HTTP401NotAuthenticatedError"
          }
        }
      }
    },
    "/api/auth/register": {
      "post": {
        "tags": ["auth", "auth"],
        "summary": "Register",
        "description": "Register a new user with email and password.\n\nReturns access and refresh tokens on successful registration.",
        "operationId": "postAuthRegister",
        "requestBody": {
          "content": {
            "application/json": {
              "schema": { "$ref": "#/components/schemas/RegisterRequest" }
            }
          },
          "required": true
        },
        "responses": {
          "200": {
            "description": "Successful Response",
            "content": {
              "application/json": {
                "schema": { "$ref": "#/components/schemas/TokenResponse" }
              }
            }
          },
          "422": {
            "description": "Validation Error",
            "content": {
              "application/json": {
                "schema": { "$ref": "#/components/schemas/HTTPValidationError" }
              }
            }
          }
        }
      }
    },
    "/api/auth/login": {
      "post": {
        "tags": ["auth", "auth"],
        "summary": "Login",
        "description": "Login with email and password.\n\nReturns access and refresh tokens on successful authentication.",
        "operationId": "postAuthLogin",
        "requestBody": {
          "content": {
            "application/json": {
              "schema": { "$ref": "#/components/schemas/LoginRequest" }
            }
          },
          "required": true
        },
        "responses": {
          "200": {
            "description": "Successful Response",
            "content": {
              "application/json": {
                "schema": { "$ref": "#/components/schemas/TokenResponse" }
              }
            }
          },
          "422": {
            "description": "Validation Error",
            "content": {
              "application/json": {
                "schema": { "$ref": "#/components/schemas/HTTPValidationError" }
              }
            }
          }
        }
      }
    },
    "/api/auth/logout": {
      "post": {
        "tags": ["auth", "auth"],
        "summary": "Logout",
        "description": "Logout by revoking the refresh token.\n\nThis invalidates the refresh token so it cannot be used to get new access tokens.",
        "operationId": "postAuthLogout",
        "requestBody": {
          "content": {
            "application/json": {
              "schema": { "$ref": "#/components/schemas/LogoutRequest" }
            }
          },
          "required": true
        },
        "responses": {
          "200": {
            "description": "Successful Response",
            "content": {
              "application/json": {
                "schema": { "$ref": "#/components/schemas/MessageResponse" }
              }
            }
          },
          "422": {
            "description": "Validation Error",
            "content": {
              "application/json": {
                "schema": { "$ref": "#/components/schemas/HTTPValidationError" }
              }
            }
          }
        }
      }
    },
    "/api/auth/refresh": {
      "post": {
        "tags": ["auth", "auth"],
        "summary": "Refresh Tokens",
        "description": "Refresh access token using a refresh token.\n\nThe old refresh token is invalidated and a new one is returned (token rotation).",
        "operationId": "postAuthRefreshTokens",
        "requestBody": {
          "content": {
            "application/json": {
              "schema": { "$ref": "#/components/schemas/RefreshRequest" }
            }
          },
          "required": true
        },
        "responses": {
          "200": {
            "description": "Successful Response",
            "content": {
              "application/json": {
                "schema": { "$ref": "#/components/schemas/TokenResponse" }
              }
            }
          },
          "422": {
            "description": "Validation Error",
            "content": {
              "application/json": {
                "schema": { "$ref": "#/components/schemas/HTTPValidationError" }
              }
            }
          }
        }
      }
    },
    "/api/auth/password-reset/request": {
      "post": {
        "tags": ["auth", "auth"],
        "summary": "Request Password Reset",
        "description": "Request a password reset email.\n\nAlways returns success to prevent email enumeration attacks.\nIf the email exists, a reset token will be created (email sending not implemented).",
        "operationId": "postAuthRequestPasswordReset",
        "requestBody": {
          "content": {
            "application/json": {
              "schema": { "$ref": "#/components/schemas/PasswordResetRequest" }
            }
          },
          "required": true
        },
        "responses": {
          "200": {
            "description": "Successful Response",
            "content": {
              "application/json": {
                "schema": { "$ref": "#/components/schemas/MessageResponse" }
              }
            }
          },
          "422": {
            "description": "Validation Error",
            "content": {
              "application/json": {
                "schema": { "$ref": "#/components/schemas/HTTPValidationError" }
              }
            }
          }
        }
      }
    },
    "/api/auth/password-reset/confirm": {
      "post": {
        "tags": ["auth", "auth"],
        "summary": "Confirm Password Reset",
        "description": "Reset password using a password reset token.\n\nAll existing sessions (refresh tokens) will be invalidated.",
        "operationId": "postAuthConfirmPasswordReset",
        "requestBody": {
          "content": {
            "application/json": {
              "schema": { "$ref": "#/components/schemas/PasswordResetConfirm" }
            }
          },
          "required": true
        },
        "responses": {
          "200": {
            "description": "Successful Response",
            "content": {
              "application/json": {
                "schema": { "$ref": "#/components/schemas/MessageResponse" }
              }
            }
          },
          "422": {
            "description": "Validation Error",
            "content": {
              "application/json": {
                "schema": { "$ref": "#/components/schemas/HTTPValidationError" }
              }
            }
          }
        }
      }
    },
    "/api/auth/google/login": {
      "get": {
        "tags": ["auth", "auth"],
        "summary": "Google Login",
        "description": "Initiate Google OAuth flow.\n\nReturns the Google OAuth authorization URL to redirect the user to.",
        "operationId": "getAuthGoogleLogin",
        "responses": {
          "200": {
            "description": "Successful Response",
            "content": { "application/json": { "schema": {} } }
          }
        }
      }
    },
    "/api/auth/google/callback": {
      "get": {
        "tags": ["auth", "auth"],
        "summary": "Google Callback",
        "description": "Handle Google OAuth callback.\n\nExchanges the authorization code for user info and creates/updates the user.\nReturns tokens or redirects to frontend with tokens.",
        "operationId": "getAuthGoogleCallback",
        "parameters": [
          {
            "name": "code",
            "in": "query",
            "required": true,
            "schema": { "type": "string", "title": "Code" }
          },
          {
            "name": "state",
            "in": "query",
            "required": false,
            "schema": {
              "anyOf": [{ "type": "string" }, { "type": "null" }],
              "title": "State"
            }
          }
        ],
        "responses": {
          "200": {
            "description": "Successful Response",
            "content": { "application/json": { "schema": {} } }
          },
          "422": {
            "description": "Validation Error",
            "content": {
              "application/json": {
                "schema": { "$ref": "#/components/schemas/HTTPValidationError" }
              }
            }
          }
        }
      }
    },
    "/api/store/profile": {
      "get": {
        "tags": ["v2", "store", "private"],
        "summary": "Get user profile",
        "description": "Get the profile details for the authenticated user.\nCached for 1 hour per user.",
        "operationId": "getV2Get user profile",
        "responses": {
          "200": {
            "description": "Successful Response",
            "content": {
              "application/json": {
                "schema": { "$ref": "#/components/schemas/ProfileDetails" }
              }
            }
          },
          "401": {
            "$ref": "#/components/responses/HTTP401NotAuthenticatedError"
          }
        },
        "security": [{ "HTTPBearerJWT": [] }]
      },
      "post": {
        "tags": ["v2", "store", "private"],
        "summary": "Update user profile",
        "description": "Update the store profile for the authenticated user.\n\nArgs:\n    profile (Profile): The updated profile details\n    user_id (str): ID of the authenticated user\n\nReturns:\n    CreatorDetails: The updated profile\n\nRaises:\n    HTTPException: If there is an error updating the profile",
        "operationId": "postV2Update user profile",
        "requestBody": {
          "content": {
            "application/json": {
              "schema": { "$ref": "#/components/schemas/Profile" }
            }
          },
          "required": true
        },
        "responses": {
          "200": {
            "description": "Successful Response",
            "content": {
              "application/json": {
                "schema": { "$ref": "#/components/schemas/CreatorDetails" }
              }
            }
          },
          "422": {
            "description": "Validation Error",
            "content": {
              "application/json": {
                "schema": { "$ref": "#/components/schemas/HTTPValidationError" }
              }
            }
          },
          "401": {
            "$ref": "#/components/responses/HTTP401NotAuthenticatedError"
          }
        },
        "security": [{ "HTTPBearerJWT": [] }]
      }
    },
    "/api/store/agents": {
      "get": {
        "tags": ["v2", "store", "public"],
        "summary": "List store agents",
        "description": "Get a paginated list of agents from the store with optional filtering and sorting.\n\nArgs:\n    featured (bool, optional): Filter to only show featured agents. Defaults to False.\n    creator (str | None, optional): Filter agents by creator username. Defaults to None.\n    sorted_by (str | None, optional): Sort agents by \"runs\" or \"rating\". Defaults to None.\n    search_query (str | None, optional): Search agents by name, subheading and description. Defaults to None.\n    category (str | None, optional): Filter agents by category. Defaults to None.\n    page (int, optional): Page number for pagination. Defaults to 1.\n    page_size (int, optional): Number of agents per page. Defaults to 20.\n\nReturns:\n    StoreAgentsResponse: Paginated list of agents matching the filters\n\nRaises:\n    HTTPException: If page or page_size are less than 1\n\nUsed for:\n- Home Page Featured Agents\n- Home Page Top Agents\n- Search Results\n- Agent Details - Other Agents By Creator\n- Agent Details - Similar Agents\n- Creator Details - Agents By Creator",
        "operationId": "getV2List store agents",
        "parameters": [
          {
            "name": "featured",
            "in": "query",
            "required": false,
            "schema": {
              "type": "boolean",
              "default": false,
              "title": "Featured"
            }
          },
          {
            "name": "creator",
            "in": "query",
            "required": false,
            "schema": {
              "anyOf": [{ "type": "string" }, { "type": "null" }],
              "title": "Creator"
            }
          },
          {
            "name": "sorted_by",
            "in": "query",
            "required": false,
            "schema": {
              "anyOf": [
                {
                  "enum": ["rating", "runs", "name", "updated_at"],
                  "type": "string"
                },
                { "type": "null" }
              ],
              "title": "Sorted By"
            }
          },
          {
            "name": "search_query",
            "in": "query",
            "required": false,
            "schema": {
              "anyOf": [{ "type": "string" }, { "type": "null" }],
              "title": "Search Query"
            }
          },
          {
            "name": "category",
            "in": "query",
            "required": false,
            "schema": {
              "anyOf": [{ "type": "string" }, { "type": "null" }],
              "title": "Category"
            }
          },
          {
            "name": "page",
            "in": "query",
            "required": false,
            "schema": { "type": "integer", "default": 1, "title": "Page" }
          },
          {
            "name": "page_size",
            "in": "query",
            "required": false,
            "schema": { "type": "integer", "default": 20, "title": "Page Size" }
          }
        ],
        "responses": {
          "200": {
            "description": "Successful Response",
            "content": {
              "application/json": {
                "schema": { "$ref": "#/components/schemas/StoreAgentsResponse" }
              }
            }
          },
          "422": {
            "description": "Validation Error",
            "content": {
              "application/json": {
                "schema": { "$ref": "#/components/schemas/HTTPValidationError" }
              }
            }
          }
        }
      }
    },
    "/api/store/agents/{username}/{agent_name}": {
      "get": {
        "tags": ["v2", "store", "public"],
        "summary": "Get specific agent",
        "description": "This is only used on the AgentDetails Page.\n\nIt returns the store listing agents details.",
        "operationId": "getV2Get specific agent",
        "parameters": [
          {
            "name": "username",
            "in": "path",
            "required": true,
            "schema": { "type": "string", "title": "Username" }
          },
          {
            "name": "agent_name",
            "in": "path",
            "required": true,
            "schema": { "type": "string", "title": "Agent Name" }
          }
        ],
        "responses": {
          "200": {
            "description": "Successful Response",
            "content": {
              "application/json": {
                "schema": { "$ref": "#/components/schemas/StoreAgentDetails" }
              }
            }
          },
          "422": {
            "description": "Validation Error",
            "content": {
              "application/json": {
                "schema": { "$ref": "#/components/schemas/HTTPValidationError" }
              }
            }
          }
        }
      }
    },
    "/api/store/graph/{store_listing_version_id}": {
      "get": {
        "tags": ["v2", "store"],
        "summary": "Get agent graph",
        "description": "Get Agent Graph from Store Listing Version ID.",
        "operationId": "getV2Get agent graph",
        "security": [{ "HTTPBearerJWT": [] }],
        "parameters": [
          {
            "name": "store_listing_version_id",
            "in": "path",
            "required": true,
            "schema": { "type": "string", "title": "Store Listing Version Id" }
          }
        ],
        "responses": {
          "200": {
            "description": "Successful Response",
            "content": { "application/json": { "schema": {} } }
          },
          "422": {
            "description": "Validation Error",
            "content": {
              "application/json": {
                "schema": { "$ref": "#/components/schemas/HTTPValidationError" }
              }
            }
          },
          "401": {
            "$ref": "#/components/responses/HTTP401NotAuthenticatedError"
          }
        }
      }
    },
    "/api/store/agents/{store_listing_version_id}": {
      "get": {
        "tags": ["v2", "store"],
        "summary": "Get agent by version",
        "description": "Get Store Agent Details from Store Listing Version ID.",
        "operationId": "getV2Get agent by version",
        "security": [{ "HTTPBearerJWT": [] }],
        "parameters": [
          {
            "name": "store_listing_version_id",
            "in": "path",
            "required": true,
            "schema": { "type": "string", "title": "Store Listing Version Id" }
          }
        ],
        "responses": {
          "200": {
            "description": "Successful Response",
            "content": {
              "application/json": {
                "schema": { "$ref": "#/components/schemas/StoreAgentDetails" }
              }
            }
          },
          "422": {
            "description": "Validation Error",
            "content": {
              "application/json": {
                "schema": { "$ref": "#/components/schemas/HTTPValidationError" }
              }
            }
          },
          "401": {
            "$ref": "#/components/responses/HTTP401NotAuthenticatedError"
          }
        }
      }
    },
    "/api/store/agents/{username}/{agent_name}/review": {
      "post": {
        "tags": ["v2", "store"],
        "summary": "Create agent review",
        "description": "Create a review for a store agent.\n\nArgs:\n    username: Creator's username\n    agent_name: Name/slug of the agent\n    review: Review details including score and optional comments\n    user_id: ID of authenticated user creating the review\n\nReturns:\n    The created review",
        "operationId": "postV2Create agent review",
        "security": [{ "HTTPBearerJWT": [] }],
        "parameters": [
          {
            "name": "username",
            "in": "path",
            "required": true,
            "schema": { "type": "string", "title": "Username" }
          },
          {
            "name": "agent_name",
            "in": "path",
            "required": true,
            "schema": { "type": "string", "title": "Agent Name" }
          }
        ],
        "requestBody": {
          "required": true,
          "content": {
            "application/json": {
              "schema": { "$ref": "#/components/schemas/StoreReviewCreate" }
            }
          }
        },
        "responses": {
          "200": {
            "description": "Successful Response",
            "content": {
              "application/json": {
                "schema": { "$ref": "#/components/schemas/StoreReview" }
              }
            }
          },
          "422": {
            "description": "Validation Error",
            "content": {
              "application/json": {
                "schema": { "$ref": "#/components/schemas/HTTPValidationError" }
              }
            }
          },
          "401": {
            "$ref": "#/components/responses/HTTP401NotAuthenticatedError"
          }
        }
      }
    },
    "/api/store/creators": {
      "get": {
        "tags": ["v2", "store", "public"],
        "summary": "List store creators",
        "description": "This is needed for:\n- Home Page Featured Creators\n- Search Results Page\n\n---\n\nTo support this functionality we need:\n- featured: bool - to limit the list to just featured agents\n- search_query: str - vector search based on the creators profile description.\n- sorted_by: [agent_rating, agent_runs] -",
        "operationId": "getV2List store creators",
        "parameters": [
          {
            "name": "featured",
            "in": "query",
            "required": false,
            "schema": {
              "type": "boolean",
              "default": false,
              "title": "Featured"
            }
          },
          {
            "name": "search_query",
            "in": "query",
            "required": false,
            "schema": {
              "anyOf": [{ "type": "string" }, { "type": "null" }],
              "title": "Search Query"
            }
          },
          {
            "name": "sorted_by",
            "in": "query",
            "required": false,
            "schema": {
              "anyOf": [
                {
                  "enum": ["agent_rating", "agent_runs", "num_agents"],
                  "type": "string"
                },
                { "type": "null" }
              ],
              "title": "Sorted By"
            }
          },
          {
            "name": "page",
            "in": "query",
            "required": false,
            "schema": { "type": "integer", "default": 1, "title": "Page" }
          },
          {
            "name": "page_size",
            "in": "query",
            "required": false,
            "schema": { "type": "integer", "default": 20, "title": "Page Size" }
          }
        ],
        "responses": {
          "200": {
            "description": "Successful Response",
            "content": {
              "application/json": {
                "schema": { "$ref": "#/components/schemas/CreatorsResponse" }
              }
            }
          },
          "422": {
            "description": "Validation Error",
            "content": {
              "application/json": {
                "schema": { "$ref": "#/components/schemas/HTTPValidationError" }
              }
            }
          }
        }
      }
    },
    "/api/store/creator/{username}": {
      "get": {
        "tags": ["v2", "store", "public"],
        "summary": "Get creator details",
        "description": "Get the details of a creator.\n- Creator Details Page",
        "operationId": "getV2Get creator details",
        "parameters": [
          {
            "name": "username",
            "in": "path",
            "required": true,
            "schema": { "type": "string", "title": "Username" }
          }
        ],
        "responses": {
          "200": {
            "description": "Successful Response",
            "content": {
              "application/json": {
                "schema": { "$ref": "#/components/schemas/CreatorDetails" }
              }
            }
          },
          "422": {
            "description": "Validation Error",
            "content": {
              "application/json": {
                "schema": { "$ref": "#/components/schemas/HTTPValidationError" }
              }
            }
          }
        }
      }
    },
    "/api/store/myagents": {
      "get": {
        "tags": ["v2", "store", "private"],
        "summary": "Get my agents",
        "description": "Get user's own agents.",
        "operationId": "getV2Get my agents",
        "security": [{ "HTTPBearerJWT": [] }],
        "parameters": [
          {
            "name": "page",
            "in": "query",
            "required": false,
            "schema": {
              "type": "integer",
              "minimum": 1,
              "default": 1,
              "title": "Page"
            }
          },
          {
            "name": "page_size",
            "in": "query",
            "required": false,
            "schema": {
              "type": "integer",
              "minimum": 1,
              "default": 20,
              "title": "Page Size"
            }
          }
        ],
        "responses": {
          "200": {
            "description": "Successful Response",
            "content": {
              "application/json": {
                "schema": { "$ref": "#/components/schemas/MyAgentsResponse" }
              }
            }
          },
          "422": {
            "description": "Validation Error",
            "content": {
              "application/json": {
                "schema": { "$ref": "#/components/schemas/HTTPValidationError" }
              }
            }
          },
          "401": {
            "$ref": "#/components/responses/HTTP401NotAuthenticatedError"
          }
        }
      }
    },
    "/api/store/submissions/{submission_id}": {
      "delete": {
        "tags": ["v2", "store", "private"],
        "summary": "Delete store submission",
        "description": "Delete a store listing submission.\n\nArgs:\n    user_id (str): ID of the authenticated user\n    submission_id (str): ID of the submission to be deleted\n\nReturns:\n    bool: True if the submission was successfully deleted, False otherwise",
        "operationId": "deleteV2Delete store submission",
        "security": [{ "HTTPBearerJWT": [] }],
        "parameters": [
          {
            "name": "submission_id",
            "in": "path",
            "required": true,
            "schema": { "type": "string", "title": "Submission Id" }
          }
        ],
        "responses": {
          "200": {
            "description": "Successful Response",
            "content": {
              "application/json": {
                "schema": {
                  "type": "boolean",
                  "title": "Response Deletev2Delete Store Submission"
                }
              }
            }
          },
          "422": {
            "description": "Validation Error",
            "content": {
              "application/json": {
                "schema": { "$ref": "#/components/schemas/HTTPValidationError" }
              }
            }
          },
          "401": {
            "$ref": "#/components/responses/HTTP401NotAuthenticatedError"
          }
        }
      }
    },
    "/api/store/submissions": {
      "get": {
        "tags": ["v2", "store", "private"],
        "summary": "List my submissions",
        "description": "Get a paginated list of store submissions for the authenticated user.\n\nArgs:\n    user_id (str): ID of the authenticated user\n    page (int, optional): Page number for pagination. Defaults to 1.\n    page_size (int, optional): Number of submissions per page. Defaults to 20.\n\nReturns:\n    StoreListingsResponse: Paginated list of store submissions\n\nRaises:\n    HTTPException: If page or page_size are less than 1",
        "operationId": "getV2List my submissions",
        "security": [{ "HTTPBearerJWT": [] }],
        "parameters": [
          {
            "name": "page",
            "in": "query",
            "required": false,
            "schema": { "type": "integer", "default": 1, "title": "Page" }
          },
          {
            "name": "page_size",
            "in": "query",
            "required": false,
            "schema": { "type": "integer", "default": 20, "title": "Page Size" }
          }
        ],
        "responses": {
          "200": {
            "description": "Successful Response",
            "content": {
              "application/json": {
                "schema": {
                  "$ref": "#/components/schemas/StoreSubmissionsResponse"
                }
              }
            }
          },
          "422": {
            "description": "Validation Error",
            "content": {
              "application/json": {
                "schema": { "$ref": "#/components/schemas/HTTPValidationError" }
              }
            }
          },
          "401": {
            "$ref": "#/components/responses/HTTP401NotAuthenticatedError"
          }
        }
      },
      "post": {
        "tags": ["v2", "store", "private"],
        "summary": "Create store submission",
        "description": "Create a new store listing submission.\n\nArgs:\n    submission_request (StoreSubmissionRequest): The submission details\n    user_id (str): ID of the authenticated user submitting the listing\n\nReturns:\n    StoreSubmission: The created store submission\n\nRaises:\n    HTTPException: If there is an error creating the submission",
        "operationId": "postV2Create store submission",
        "security": [{ "HTTPBearerJWT": [] }],
        "requestBody": {
          "required": true,
          "content": {
            "application/json": {
              "schema": {
                "$ref": "#/components/schemas/StoreSubmissionRequest"
              }
            }
          }
        },
        "responses": {
          "200": {
            "description": "Successful Response",
            "content": {
              "application/json": {
                "schema": { "$ref": "#/components/schemas/StoreSubmission" }
              }
            }
          },
          "422": {
            "description": "Validation Error",
            "content": {
              "application/json": {
                "schema": { "$ref": "#/components/schemas/HTTPValidationError" }
              }
            }
          },
          "401": {
            "$ref": "#/components/responses/HTTP401NotAuthenticatedError"
          }
        }
      }
    },
    "/api/store/submissions/{store_listing_version_id}": {
      "put": {
        "tags": ["v2", "store", "private"],
        "summary": "Edit store submission",
        "description": "Edit an existing store listing submission.\n\nArgs:\n    store_listing_version_id (str): ID of the store listing version to edit\n    submission_request (StoreSubmissionRequest): The updated submission details\n    user_id (str): ID of the authenticated user editing the listing\n\nReturns:\n    StoreSubmission: The updated store submission\n\nRaises:\n    HTTPException: If there is an error editing the submission",
        "operationId": "putV2Edit store submission",
        "security": [{ "HTTPBearerJWT": [] }],
        "parameters": [
          {
            "name": "store_listing_version_id",
            "in": "path",
            "required": true,
            "schema": { "type": "string", "title": "Store Listing Version Id" }
          }
        ],
        "requestBody": {
          "required": true,
          "content": {
            "application/json": {
              "schema": {
                "$ref": "#/components/schemas/StoreSubmissionEditRequest"
              }
            }
          }
        },
        "responses": {
          "200": {
            "description": "Successful Response",
            "content": {
              "application/json": {
                "schema": { "$ref": "#/components/schemas/StoreSubmission" }
              }
            }
          },
          "422": {
            "description": "Validation Error",
            "content": {
              "application/json": {
                "schema": { "$ref": "#/components/schemas/HTTPValidationError" }
              }
            }
          },
          "401": {
            "$ref": "#/components/responses/HTTP401NotAuthenticatedError"
          }
        }
      }
    },
    "/api/store/submissions/media": {
      "post": {
        "tags": ["v2", "store", "private"],
        "summary": "Upload submission media",
        "description": "Upload media (images/videos) for a store listing submission.\n\nArgs:\n    file (UploadFile): The media file to upload\n    user_id (str): ID of the authenticated user uploading the media\n\nReturns:\n    str: URL of the uploaded media file\n\nRaises:\n    HTTPException: If there is an error uploading the media",
        "operationId": "postV2Upload submission media",
        "requestBody": {
          "content": {
            "multipart/form-data": {
              "schema": {
                "$ref": "#/components/schemas/Body_postV2Upload_submission_media"
              }
            }
          },
          "required": true
        },
        "responses": {
          "200": {
            "description": "Successful Response",
            "content": { "application/json": { "schema": {} } }
          },
          "422": {
            "description": "Validation Error",
            "content": {
              "application/json": {
                "schema": { "$ref": "#/components/schemas/HTTPValidationError" }
              }
            }
          },
          "401": {
            "$ref": "#/components/responses/HTTP401NotAuthenticatedError"
          }
        },
        "security": [{ "HTTPBearerJWT": [] }]
      }
    },
    "/api/store/submissions/generate_image": {
      "post": {
        "tags": ["v2", "store", "private"],
        "summary": "Generate submission image",
        "description": "Generate an image for a store listing submission.\n\nArgs:\n    agent_id (str): ID of the agent to generate an image for\n    user_id (str): ID of the authenticated user\n\nReturns:\n    JSONResponse: JSON containing the URL of the generated image",
        "operationId": "postV2Generate submission image",
        "security": [{ "HTTPBearerJWT": [] }],
        "parameters": [
          {
            "name": "agent_id",
            "in": "query",
            "required": true,
            "schema": { "type": "string", "title": "Agent Id" }
          }
        ],
        "responses": {
          "200": {
            "description": "Successful Response",
            "content": { "application/json": { "schema": {} } }
          },
          "422": {
            "description": "Validation Error",
            "content": {
              "application/json": {
                "schema": { "$ref": "#/components/schemas/HTTPValidationError" }
              }
            }
          },
          "401": {
            "$ref": "#/components/responses/HTTP401NotAuthenticatedError"
          }
        }
      }
    },
    "/api/store/download/agents/{store_listing_version_id}": {
      "get": {
        "tags": ["v2", "store", "public"],
        "summary": "Download agent file",
        "description": "Download the agent file by streaming its content.\n\nArgs:\n    store_listing_version_id (str): The ID of the agent to download\n\nReturns:\n    StreamingResponse: A streaming response containing the agent's graph data.\n\nRaises:\n    HTTPException: If the agent is not found or an unexpected error occurs.",
        "operationId": "getV2Download agent file",
        "parameters": [
          {
            "name": "store_listing_version_id",
            "in": "path",
            "required": true,
            "schema": {
              "type": "string",
              "description": "The ID of the agent to download",
              "title": "Store Listing Version Id"
            },
            "description": "The ID of the agent to download"
          }
        ],
        "responses": {
          "200": {
            "description": "Successful Response",
            "content": { "application/json": { "schema": {} } }
          },
          "422": {
            "description": "Validation Error",
            "content": {
              "application/json": {
                "schema": { "$ref": "#/components/schemas/HTTPValidationError" }
              }
            }
          }
        }
      }
    },
    "/api/store/metrics/cache": {
      "get": {
        "tags": ["v2", "store", "metrics"],
        "summary": "Get cache metrics in Prometheus format",
        "description": "Get cache metrics in Prometheus text format.\n\nReturns Prometheus-compatible metrics for monitoring cache performance.\nMetrics include size, maxsize, TTL, and hit rate for each cache.\n\nReturns:\n    str: Prometheus-formatted metrics text",
        "operationId": "getV2Get cache metrics in prometheus format",
        "responses": {
          "200": {
            "description": "Successful Response",
            "content": { "text/plain": { "schema": { "type": "string" } } }
          }
        }
      }
    },
    "/api/builder/suggestions": {
      "get": {
        "tags": ["v2"],
        "summary": "Get Builder suggestions",
        "description": "Get all suggestions for the Blocks Menu.",
        "operationId": "getV2Get builder suggestions",
        "responses": {
          "200": {
            "description": "Successful Response",
            "content": {
              "application/json": {
                "schema": { "$ref": "#/components/schemas/SuggestionsResponse" }
              }
            }
          },
          "401": {
            "$ref": "#/components/responses/HTTP401NotAuthenticatedError"
          }
        },
        "security": [{ "HTTPBearerJWT": [] }]
      }
    },
    "/api/builder/categories": {
      "get": {
        "tags": ["v2"],
        "summary": "Get Builder block categories",
        "description": "Get all block categories with a specified number of blocks per category.",
        "operationId": "getV2Get builder block categories",
        "security": [{ "HTTPBearerJWT": [] }],
        "parameters": [
          {
            "name": "blocks_per_category",
            "in": "query",
            "required": false,
            "schema": {
              "type": "integer",
              "default": 3,
              "title": "Blocks Per Category"
            }
          }
        ],
        "responses": {
          "200": {
            "description": "Successful Response",
            "content": {
              "application/json": {
                "schema": {
                  "type": "array",
                  "items": {
                    "$ref": "#/components/schemas/BlockCategoryResponse"
                  },
                  "title": "Response Getv2Get Builder Block Categories"
                }
              }
            }
          },
          "422": {
            "description": "Validation Error",
            "content": {
              "application/json": {
                "schema": { "$ref": "#/components/schemas/HTTPValidationError" }
              }
            }
          },
          "401": {
            "$ref": "#/components/responses/HTTP401NotAuthenticatedError"
          }
        }
      }
    },
    "/api/builder/blocks": {
      "get": {
        "tags": ["v2"],
        "summary": "Get Builder blocks",
        "description": "Get blocks based on either category, type, or provider.",
        "operationId": "getV2Get builder blocks",
        "security": [{ "HTTPBearerJWT": [] }],
        "parameters": [
          {
            "name": "category",
            "in": "query",
            "required": false,
            "schema": {
              "anyOf": [{ "type": "string" }, { "type": "null" }],
              "title": "Category"
            }
          },
          {
            "name": "type",
            "in": "query",
            "required": false,
            "schema": {
              "anyOf": [
                {
                  "enum": ["all", "input", "action", "output"],
                  "type": "string"
                },
                { "type": "null" }
              ],
              "title": "Type"
            }
          },
          {
            "name": "provider",
            "in": "query",
            "required": false,
            "schema": {
              "anyOf": [
                {
                  "type": "string",
                  "description": "Provider name for integrations. Can be any string value, including custom provider names."
                },
                { "type": "null" }
              ],
              "title": "Provider"
            }
          },
          {
            "name": "page",
            "in": "query",
            "required": false,
            "schema": { "type": "integer", "default": 1, "title": "Page" }
          },
          {
            "name": "page_size",
            "in": "query",
            "required": false,
            "schema": { "type": "integer", "default": 50, "title": "Page Size" }
          }
        ],
        "responses": {
          "200": {
            "description": "Successful Response",
            "content": {
              "application/json": {
                "schema": { "$ref": "#/components/schemas/BlockResponse" }
              }
            }
          },
          "422": {
            "description": "Validation Error",
            "content": {
              "application/json": {
                "schema": { "$ref": "#/components/schemas/HTTPValidationError" }
              }
            }
          },
          "401": {
            "$ref": "#/components/responses/HTTP401NotAuthenticatedError"
          }
        }
      }
    },
    "/api/builder/blocks/batch": {
      "get": {
        "tags": ["v2"],
        "summary": "Get specific blocks",
        "description": "Get specific blocks by their IDs.",
        "operationId": "getV2Get specific blocks",
        "security": [{ "HTTPBearerJWT": [] }],
        "parameters": [
          {
            "name": "block_ids",
            "in": "query",
            "required": true,
            "schema": {
              "type": "array",
              "items": { "type": "string" },
              "title": "Block Ids"
            }
          }
        ],
        "responses": {
          "200": {
            "description": "Successful Response",
            "content": {
              "application/json": {
                "schema": {
                  "type": "array",
                  "items": { "$ref": "#/components/schemas/BlockInfo" },
                  "title": "Response Getv2Get Specific Blocks"
                }
              }
            }
          },
          "422": {
            "description": "Validation Error",
            "content": {
              "application/json": {
                "schema": { "$ref": "#/components/schemas/HTTPValidationError" }
              }
            }
          },
          "401": {
            "$ref": "#/components/responses/HTTP401NotAuthenticatedError"
          }
        }
      }
    },
    "/api/builder/providers": {
      "get": {
        "tags": ["v2"],
        "summary": "Get Builder integration providers",
        "description": "Get all integration providers with their block counts.",
        "operationId": "getV2Get builder integration providers",
        "security": [{ "HTTPBearerJWT": [] }],
        "parameters": [
          {
            "name": "page",
            "in": "query",
            "required": false,
            "schema": { "type": "integer", "default": 1, "title": "Page" }
          },
          {
            "name": "page_size",
            "in": "query",
            "required": false,
            "schema": { "type": "integer", "default": 50, "title": "Page Size" }
          }
        ],
        "responses": {
          "200": {
            "description": "Successful Response",
            "content": {
              "application/json": {
                "schema": { "$ref": "#/components/schemas/ProviderResponse" }
              }
            }
          },
          "422": {
            "description": "Validation Error",
            "content": {
              "application/json": {
                "schema": { "$ref": "#/components/schemas/HTTPValidationError" }
              }
            }
          },
          "401": {
            "$ref": "#/components/responses/HTTP401NotAuthenticatedError"
          }
        }
      }
    },
    "/api/builder/search": {
      "get": {
        "tags": ["v2", "store", "private"],
        "summary": "Builder search",
        "description": "Search for blocks (including integrations), marketplace agents, and user library agents.",
        "operationId": "getV2Builder search",
        "security": [{ "HTTPBearerJWT": [] }],
        "parameters": [
          {
            "name": "search_query",
            "in": "query",
            "required": false,
            "schema": {
              "anyOf": [{ "type": "string" }, { "type": "null" }],
              "title": "Search Query"
            }
          },
          {
            "name": "filter",
            "in": "query",
            "required": false,
            "schema": {
              "anyOf": [
                {
                  "type": "array",
                  "items": {
                    "enum": [
                      "blocks",
                      "integrations",
                      "marketplace_agents",
                      "my_agents"
                    ],
                    "type": "string"
                  }
                },
                { "type": "null" }
              ],
              "title": "Filter"
            }
          },
          {
            "name": "search_id",
            "in": "query",
            "required": false,
            "schema": {
              "anyOf": [{ "type": "string" }, { "type": "null" }],
              "title": "Search Id"
            }
          },
          {
            "name": "by_creator",
            "in": "query",
            "required": false,
            "schema": {
              "anyOf": [
                { "type": "array", "items": { "type": "string" } },
                { "type": "null" }
              ],
              "title": "By Creator"
            }
          },
          {
            "name": "page",
            "in": "query",
            "required": false,
            "schema": { "type": "integer", "default": 1, "title": "Page" }
          },
          {
            "name": "page_size",
            "in": "query",
            "required": false,
            "schema": { "type": "integer", "default": 50, "title": "Page Size" }
          }
        ],
        "responses": {
          "200": {
            "description": "Successful Response",
            "content": {
              "application/json": {
                "schema": { "$ref": "#/components/schemas/SearchResponse" }
              }
            }
          },
          "422": {
            "description": "Validation Error",
            "content": {
              "application/json": {
                "schema": { "$ref": "#/components/schemas/HTTPValidationError" }
              }
            }
          },
          "401": {
            "$ref": "#/components/responses/HTTP401NotAuthenticatedError"
          }
        }
      }
    },
    "/api/builder/counts": {
      "get": {
        "tags": ["v2"],
        "summary": "Get Builder item counts",
        "description": "Get item counts for the menu categories in the Blocks Menu.",
        "operationId": "getV2Get builder item counts",
        "responses": {
          "200": {
            "description": "Successful Response",
            "content": {
              "application/json": {
                "schema": { "$ref": "#/components/schemas/CountResponse" }
              }
            }
          },
          "401": {
            "$ref": "#/components/responses/HTTP401NotAuthenticatedError"
          }
        },
        "security": [{ "HTTPBearerJWT": [] }]
      }
    },
    "/api/store/admin/listings": {
      "get": {
        "tags": ["v2", "admin", "store", "admin"],
        "summary": "Get Admin Listings History",
        "description": "Get store listings with their version history for admins.\n\nThis provides a consolidated view of listings with their versions,\nallowing for an expandable UI in the admin dashboard.\n\nArgs:\n    status: Filter by submission status (PENDING, APPROVED, REJECTED)\n    search: Search by name, description, or user email\n    page: Page number for pagination\n    page_size: Number of items per page\n\nReturns:\n    StoreListingsWithVersionsResponse with listings and their versions",
        "operationId": "getV2Get admin listings history",
        "security": [{ "HTTPBearerJWT": [] }],
        "parameters": [
          {
            "name": "status",
            "in": "query",
            "required": false,
            "schema": {
              "anyOf": [
                { "$ref": "#/components/schemas/SubmissionStatus" },
                { "type": "null" }
              ],
              "title": "Status"
            }
          },
          {
            "name": "search",
            "in": "query",
            "required": false,
            "schema": {
              "anyOf": [{ "type": "string" }, { "type": "null" }],
              "title": "Search"
            }
          },
          {
            "name": "page",
            "in": "query",
            "required": false,
            "schema": { "type": "integer", "default": 1, "title": "Page" }
          },
          {
            "name": "page_size",
            "in": "query",
            "required": false,
            "schema": { "type": "integer", "default": 20, "title": "Page Size" }
          }
        ],
        "responses": {
          "200": {
            "description": "Successful Response",
            "content": {
              "application/json": {
                "schema": {
                  "$ref": "#/components/schemas/StoreListingsWithVersionsResponse"
                }
              }
            }
          },
          "422": {
            "description": "Validation Error",
            "content": {
              "application/json": {
                "schema": { "$ref": "#/components/schemas/HTTPValidationError" }
              }
            }
          },
          "401": {
            "$ref": "#/components/responses/HTTP401NotAuthenticatedError"
          }
        }
      }
    },
    "/api/store/admin/submissions/{store_listing_version_id}/review": {
      "post": {
        "tags": ["v2", "admin", "store", "admin"],
        "summary": "Review Store Submission",
        "description": "Review a store listing submission.\n\nArgs:\n    store_listing_version_id: ID of the submission to review\n    request: Review details including approval status and comments\n    user_id: Authenticated admin user performing the review\n\nReturns:\n    StoreSubmission with updated review information",
        "operationId": "postV2Review store submission",
        "security": [{ "HTTPBearerJWT": [] }],
        "parameters": [
          {
            "name": "store_listing_version_id",
            "in": "path",
            "required": true,
            "schema": { "type": "string", "title": "Store Listing Version Id" }
          }
        ],
        "requestBody": {
          "required": true,
          "content": {
            "application/json": {
              "schema": {
                "$ref": "#/components/schemas/ReviewSubmissionRequest"
              }
            }
          }
        },
        "responses": {
          "200": {
            "description": "Successful Response",
            "content": {
              "application/json": {
                "schema": { "$ref": "#/components/schemas/StoreSubmission" }
              }
            }
          },
          "422": {
            "description": "Validation Error",
            "content": {
              "application/json": {
                "schema": { "$ref": "#/components/schemas/HTTPValidationError" }
              }
            }
          },
          "401": {
            "$ref": "#/components/responses/HTTP401NotAuthenticatedError"
          }
        }
      }
    },
    "/api/store/admin/submissions/download/{store_listing_version_id}": {
      "get": {
        "tags": ["v2", "admin", "store", "admin", "store", "admin"],
        "summary": "Admin Download Agent File",
        "description": "Download the agent file by streaming its content.\n\nArgs:\n    store_listing_version_id (str): The ID of the agent to download\n\nReturns:\n    StreamingResponse: A streaming response containing the agent's graph data.\n\nRaises:\n    HTTPException: If the agent is not found or an unexpected error occurs.",
        "operationId": "getV2Admin download agent file",
        "security": [{ "HTTPBearerJWT": [] }],
        "parameters": [
          {
            "name": "store_listing_version_id",
            "in": "path",
            "required": true,
            "schema": {
              "type": "string",
              "description": "The ID of the agent to download",
              "title": "Store Listing Version Id"
            },
            "description": "The ID of the agent to download"
          }
        ],
        "responses": {
          "200": {
            "description": "Successful Response",
            "content": { "application/json": { "schema": {} } }
          },
          "422": {
            "description": "Validation Error",
            "content": {
              "application/json": {
                "schema": { "$ref": "#/components/schemas/HTTPValidationError" }
              }
            }
          },
          "401": {
            "$ref": "#/components/responses/HTTP401NotAuthenticatedError"
          }
        }
      }
    },
    "/api/credits/admin/add_credits": {
      "post": {
        "tags": ["v2", "admin", "credits", "admin"],
        "summary": "Add Credits to User",
        "operationId": "postV2Add credits to user",
        "requestBody": {
          "content": {
            "application/json": {
              "schema": {
                "$ref": "#/components/schemas/Body_postV2Add_credits_to_user"
              }
            }
          },
          "required": true
        },
        "responses": {
          "200": {
            "description": "Successful Response",
            "content": {
              "application/json": {
                "schema": {
                  "$ref": "#/components/schemas/AddUserCreditsResponse"
                }
              }
            }
          },
          "422": {
            "description": "Validation Error",
            "content": {
              "application/json": {
                "schema": { "$ref": "#/components/schemas/HTTPValidationError" }
              }
            }
          },
          "401": {
            "$ref": "#/components/responses/HTTP401NotAuthenticatedError"
          }
        },
        "security": [{ "HTTPBearerJWT": [] }]
      }
    },
    "/api/credits/admin/users_history": {
      "get": {
        "tags": ["v2", "admin", "credits", "admin"],
        "summary": "Get All Users History",
        "operationId": "getV2Get all users history",
        "security": [{ "HTTPBearerJWT": [] }],
        "parameters": [
          {
            "name": "search",
            "in": "query",
            "required": false,
            "schema": {
              "anyOf": [{ "type": "string" }, { "type": "null" }],
              "title": "Search"
            }
          },
          {
            "name": "page",
            "in": "query",
            "required": false,
            "schema": { "type": "integer", "default": 1, "title": "Page" }
          },
          {
            "name": "page_size",
            "in": "query",
            "required": false,
            "schema": { "type": "integer", "default": 20, "title": "Page Size" }
          },
          {
            "name": "transaction_filter",
            "in": "query",
            "required": false,
            "schema": {
              "anyOf": [
                { "$ref": "#/components/schemas/CreditTransactionType" },
                { "type": "null" }
              ],
              "title": "Transaction Filter"
            }
          }
        ],
        "responses": {
          "200": {
            "description": "Successful Response",
            "content": {
              "application/json": {
                "schema": { "$ref": "#/components/schemas/UserHistoryResponse" }
              }
            }
          },
          "422": {
            "description": "Validation Error",
            "content": {
              "application/json": {
                "schema": { "$ref": "#/components/schemas/HTTPValidationError" }
              }
            }
          },
          "401": {
            "$ref": "#/components/responses/HTTP401NotAuthenticatedError"
          }
        }
      }
    },
    "/api/executions/admin/execution_analytics/config": {
      "get": {
        "tags": ["v2", "admin", "admin", "execution_analytics"],
        "summary": "Get Execution Analytics Configuration",
        "description": "Get the configuration for execution analytics including:\n- Available AI models with metadata\n- Default system and user prompts\n- Recommended model selection",
        "operationId": "getV2Get execution analytics configuration",
        "responses": {
          "200": {
            "description": "Successful Response",
            "content": {
              "application/json": {
                "schema": {
                  "$ref": "#/components/schemas/ExecutionAnalyticsConfig"
                }
              }
            }
          },
          "401": {
            "$ref": "#/components/responses/HTTP401NotAuthenticatedError"
          }
        },
        "security": [{ "HTTPBearerJWT": [] }]
      }
    },
    "/api/executions/admin/execution_analytics": {
      "post": {
        "tags": ["v2", "admin", "admin", "execution_analytics"],
        "summary": "Generate Execution Analytics",
        "description": "Generate activity summaries and correctness scores for graph executions.\n\nThis endpoint:\n1. Fetches all completed executions matching the criteria\n2. Identifies executions missing activity_status or correctness_score\n3. Generates missing data using AI in batches\n4. Updates the database with new stats\n5. Returns a detailed report of the analytics operation",
        "operationId": "postV2Generate execution analytics",
        "requestBody": {
          "content": {
            "application/json": {
              "schema": {
                "$ref": "#/components/schemas/ExecutionAnalyticsRequest"
              }
            }
          },
          "required": true
        },
        "responses": {
          "200": {
            "description": "Successful Response",
            "content": {
              "application/json": {
                "schema": {
                  "$ref": "#/components/schemas/ExecutionAnalyticsResponse"
                }
              }
            }
          },
          "422": {
            "description": "Validation Error",
            "content": {
              "application/json": {
                "schema": { "$ref": "#/components/schemas/HTTPValidationError" }
              }
            }
          },
          "401": {
            "$ref": "#/components/responses/HTTP401NotAuthenticatedError"
          }
        },
        "security": [{ "HTTPBearerJWT": [] }]
      }
    },
    "/api/executions/admin/execution_accuracy_trends": {
      "get": {
        "tags": ["v2", "admin", "admin", "execution_analytics"],
        "summary": "Get Execution Accuracy Trends and Alerts",
        "description": "Get execution accuracy trends with moving averages and alert detection.\nSimple single-query approach.",
        "operationId": "getV2Get execution accuracy trends and alerts",
        "security": [{ "HTTPBearerJWT": [] }],
        "parameters": [
          {
            "name": "graph_id",
            "in": "query",
            "required": true,
            "schema": { "type": "string", "title": "Graph Id" }
          },
          {
            "name": "user_id",
            "in": "query",
            "required": false,
            "schema": {
              "anyOf": [{ "type": "string" }, { "type": "null" }],
              "title": "User Id"
            }
          },
          {
            "name": "days_back",
            "in": "query",
            "required": false,
            "schema": { "type": "integer", "default": 30, "title": "Days Back" }
          },
          {
            "name": "drop_threshold",
            "in": "query",
            "required": false,
            "schema": {
              "type": "number",
              "default": 10.0,
              "title": "Drop Threshold"
            }
          },
          {
            "name": "include_historical",
            "in": "query",
            "required": false,
            "schema": {
              "type": "boolean",
              "default": false,
              "title": "Include Historical"
            }
          }
        ],
        "responses": {
          "200": {
            "description": "Successful Response",
            "content": {
              "application/json": {
                "schema": {
                  "$ref": "#/components/schemas/AccuracyTrendsResponse"
                }
              }
            }
          },
          "422": {
            "description": "Validation Error",
            "content": {
              "application/json": {
                "schema": { "$ref": "#/components/schemas/HTTPValidationError" }
              }
            }
          },
          "401": {
            "$ref": "#/components/responses/HTTP401NotAuthenticatedError"
          }
        }
      }
    },
    "/api/review/pending": {
      "get": {
        "tags": ["v2", "executions", "review", "v2", "executions", "review"],
        "summary": "Get Pending Reviews",
        "description": "Get all pending reviews for the current user.\n\nRetrieves all reviews with status \"WAITING\" that belong to the authenticated user.\nResults are ordered by creation time (newest first).\n\nArgs:\n    user_id: Authenticated user ID from security dependency\n\nReturns:\n    List of pending review objects with status converted to typed literals\n\nRaises:\n    HTTPException: If authentication fails or database error occurs\n\nNote:\n    Reviews with invalid status values are logged as warnings but excluded\n    from results rather than failing the entire request.",
        "operationId": "getV2Get pending reviews",
        "security": [{ "HTTPBearerJWT": [] }],
        "parameters": [
          {
            "name": "page",
            "in": "query",
            "required": false,
            "schema": {
              "type": "integer",
              "minimum": 1,
              "description": "Page number (1-indexed)",
              "default": 1,
              "title": "Page"
            },
            "description": "Page number (1-indexed)"
          },
          {
            "name": "page_size",
            "in": "query",
            "required": false,
            "schema": {
              "type": "integer",
              "maximum": 100,
              "minimum": 1,
              "description": "Number of reviews per page",
              "default": 25,
              "title": "Page Size"
            },
            "description": "Number of reviews per page"
          }
        ],
        "responses": {
          "200": {
            "description": "List of pending reviews",
            "content": {
              "application/json": {
                "schema": {
                  "type": "array",
                  "items": {
                    "$ref": "#/components/schemas/PendingHumanReviewModel"
                  },
                  "title": "Response Getv2Get Pending Reviews"
                }
              }
            }
          },
          "500": {
            "description": "Server error",
            "content": { "application/json": {} }
          },
          "422": {
            "description": "Validation Error",
            "content": {
              "application/json": {
                "schema": { "$ref": "#/components/schemas/HTTPValidationError" }
              }
            }
          },
          "401": {
            "$ref": "#/components/responses/HTTP401NotAuthenticatedError"
          }
        }
      }
    },
    "/api/review/execution/{graph_exec_id}": {
      "get": {
        "tags": ["v2", "executions", "review", "v2", "executions", "review"],
        "summary": "Get Pending Reviews for Execution",
        "description": "Get all pending reviews for a specific graph execution.\n\nRetrieves all reviews with status \"WAITING\" for the specified graph execution\nthat belong to the authenticated user. Results are ordered by creation time\n(oldest first) to preserve review order within the execution.\n\nArgs:\n    graph_exec_id: ID of the graph execution to get reviews for\n    user_id: Authenticated user ID from security dependency\n\nReturns:\n    List of pending review objects for the specified execution\n\nRaises:\n    HTTPException:\n        - 403: If user doesn't own the graph execution\n        - 500: If authentication fails or database error occurs\n\nNote:\n    Only returns reviews owned by the authenticated user for security.\n    Reviews with invalid status are excluded with warning logs.",
        "operationId": "getV2Get pending reviews for execution",
        "security": [{ "HTTPBearerJWT": [] }],
        "parameters": [
          {
            "name": "graph_exec_id",
            "in": "path",
            "required": true,
            "schema": { "type": "string", "title": "Graph Exec Id" }
          }
        ],
        "responses": {
          "200": {
            "description": "List of pending reviews for the execution",
            "content": {
              "application/json": {
                "schema": {
                  "type": "array",
                  "items": {
                    "$ref": "#/components/schemas/PendingHumanReviewModel"
                  },
                  "title": "Response Getv2Get Pending Reviews For Execution"
                }
              }
            }
          },
          "400": { "description": "Invalid graph execution ID" },
          "403": { "description": "Access denied to graph execution" },
          "500": {
            "description": "Server error",
            "content": { "application/json": {} }
          },
          "422": {
            "description": "Validation Error",
            "content": {
              "application/json": {
                "schema": { "$ref": "#/components/schemas/HTTPValidationError" }
              }
            }
          },
          "401": {
            "$ref": "#/components/responses/HTTP401NotAuthenticatedError"
          }
        }
      }
    },
    "/api/review/action": {
      "post": {
        "tags": ["v2", "executions", "review", "v2", "executions", "review"],
        "summary": "Process Review Action",
        "description": "Process reviews with approve or reject actions.",
        "operationId": "postV2ProcessReviewAction",
        "requestBody": {
          "content": {
            "application/json": {
              "schema": { "$ref": "#/components/schemas/ReviewRequest" }
            }
          },
          "required": true
        },
        "responses": {
          "200": {
            "description": "Successful Response",
            "content": {
              "application/json": {
                "schema": { "$ref": "#/components/schemas/ReviewResponse" }
              }
            }
          },
          "422": {
            "description": "Validation Error",
            "content": {
              "application/json": {
                "schema": { "$ref": "#/components/schemas/HTTPValidationError" }
              }
            }
          },
          "401": {
            "$ref": "#/components/responses/HTTP401NotAuthenticatedError"
          }
        },
        "security": [{ "HTTPBearerJWT": [] }]
      }
    },
    "/api/library/presets": {
      "get": {
        "tags": ["v2", "presets"],
        "summary": "List presets",
        "description": "Retrieve a paginated list of presets for the current user.",
        "operationId": "getV2List presets",
        "security": [{ "HTTPBearerJWT": [] }],
        "parameters": [
          {
            "name": "page",
            "in": "query",
            "required": false,
            "schema": {
              "type": "integer",
              "minimum": 1,
              "default": 1,
              "title": "Page"
            }
          },
          {
            "name": "page_size",
            "in": "query",
            "required": false,
            "schema": {
              "type": "integer",
              "minimum": 1,
              "default": 10,
              "title": "Page Size"
            }
          },
          {
            "name": "graph_id",
            "in": "query",
            "required": true,
            "schema": {
              "anyOf": [{ "type": "string" }, { "type": "null" }],
              "description": "Allows to filter presets by a specific agent graph",
              "title": "Graph Id"
            },
            "description": "Allows to filter presets by a specific agent graph"
          }
        ],
        "responses": {
          "200": {
            "description": "Successful Response",
            "content": {
              "application/json": {
                "schema": {
                  "$ref": "#/components/schemas/LibraryAgentPresetResponse"
                }
              }
            }
          },
          "422": {
            "description": "Validation Error",
            "content": {
              "application/json": {
                "schema": { "$ref": "#/components/schemas/HTTPValidationError" }
              }
            }
          },
          "401": {
            "$ref": "#/components/responses/HTTP401NotAuthenticatedError"
          }
        }
      },
      "post": {
        "tags": ["v2", "presets"],
        "summary": "Create a new preset",
        "description": "Create a new preset for the current user.",
        "operationId": "postV2Create a new preset",
        "security": [{ "HTTPBearerJWT": [] }],
        "requestBody": {
          "required": true,
          "content": {
            "application/json": {
              "schema": {
                "anyOf": [
                  {
                    "$ref": "#/components/schemas/LibraryAgentPresetCreatable"
                  },
                  {
                    "$ref": "#/components/schemas/LibraryAgentPresetCreatableFromGraphExecution"
                  }
                ],
                "title": "Preset"
              }
            }
          }
        },
        "responses": {
          "200": {
            "description": "Successful Response",
            "content": {
              "application/json": {
                "schema": { "$ref": "#/components/schemas/LibraryAgentPreset" }
              }
            }
          },
          "422": {
            "description": "Validation Error",
            "content": {
              "application/json": {
                "schema": { "$ref": "#/components/schemas/HTTPValidationError" }
              }
            }
          },
          "401": {
            "$ref": "#/components/responses/HTTP401NotAuthenticatedError"
          }
        }
      }
    },
    "/api/library/presets/{preset_id}": {
      "get": {
        "tags": ["v2", "presets"],
        "summary": "Get a specific preset",
        "description": "Retrieve details for a specific preset by its ID.",
        "operationId": "getV2Get a specific preset",
        "security": [{ "HTTPBearerJWT": [] }],
        "parameters": [
          {
            "name": "preset_id",
            "in": "path",
            "required": true,
            "schema": { "type": "string", "title": "Preset Id" }
          }
        ],
        "responses": {
          "200": {
            "description": "Successful Response",
            "content": {
              "application/json": {
                "schema": { "$ref": "#/components/schemas/LibraryAgentPreset" }
              }
            }
          },
          "422": {
            "description": "Validation Error",
            "content": {
              "application/json": {
                "schema": { "$ref": "#/components/schemas/HTTPValidationError" }
              }
            }
          },
          "401": {
            "$ref": "#/components/responses/HTTP401NotAuthenticatedError"
          }
        }
      },
      "patch": {
        "tags": ["v2", "presets"],
        "summary": "Update an existing preset",
        "description": "Update an existing preset by its ID.",
        "operationId": "patchV2Update an existing preset",
        "security": [{ "HTTPBearerJWT": [] }],
        "parameters": [
          {
            "name": "preset_id",
            "in": "path",
            "required": true,
            "schema": { "type": "string", "title": "Preset Id" }
          }
        ],
        "requestBody": {
          "required": true,
          "content": {
            "application/json": {
              "schema": {
                "$ref": "#/components/schemas/LibraryAgentPresetUpdatable"
              }
            }
          }
        },
        "responses": {
          "200": {
            "description": "Successful Response",
            "content": {
              "application/json": {
                "schema": { "$ref": "#/components/schemas/LibraryAgentPreset" }
              }
            }
          },
          "422": {
            "description": "Validation Error",
            "content": {
              "application/json": {
                "schema": { "$ref": "#/components/schemas/HTTPValidationError" }
              }
            }
          },
          "401": {
            "$ref": "#/components/responses/HTTP401NotAuthenticatedError"
          }
        }
      },
      "delete": {
        "tags": ["v2", "presets"],
        "summary": "Delete a preset",
        "description": "Delete an existing preset by its ID.",
        "operationId": "deleteV2Delete a preset",
        "security": [{ "HTTPBearerJWT": [] }],
        "parameters": [
          {
            "name": "preset_id",
            "in": "path",
            "required": true,
            "schema": { "type": "string", "title": "Preset Id" }
          }
        ],
        "responses": {
          "204": { "description": "Successful Response" },
          "422": {
            "description": "Validation Error",
            "content": {
              "application/json": {
                "schema": { "$ref": "#/components/schemas/HTTPValidationError" }
              }
            }
          },
          "401": {
            "$ref": "#/components/responses/HTTP401NotAuthenticatedError"
          }
        }
      }
    },
    "/api/library/presets/setup-trigger": {
      "post": {
        "tags": ["v2", "presets"],
        "summary": "Setup Trigger",
        "description": "Sets up a webhook-triggered `LibraryAgentPreset` for a `LibraryAgent`.\nReturns the correspondingly created `LibraryAgentPreset` with `webhook_id` set.",
        "operationId": "postV2SetupTrigger",
        "requestBody": {
          "content": {
            "application/json": {
              "schema": {
                "$ref": "#/components/schemas/TriggeredPresetSetupRequest"
              }
            }
          },
          "required": true
        },
        "responses": {
          "200": {
            "description": "Successful Response",
            "content": {
              "application/json": {
                "schema": { "$ref": "#/components/schemas/LibraryAgentPreset" }
              }
            }
          },
          "422": {
            "description": "Validation Error",
            "content": {
              "application/json": {
                "schema": { "$ref": "#/components/schemas/HTTPValidationError" }
              }
            }
          },
          "401": {
            "$ref": "#/components/responses/HTTP401NotAuthenticatedError"
          }
        },
        "security": [{ "HTTPBearerJWT": [] }]
      }
    },
    "/api/library/presets/{preset_id}/execute": {
      "post": {
        "tags": ["v2", "presets", "presets"],
        "summary": "Execute a preset",
        "description": "Execute a preset with the given graph and node input for the current user.",
        "operationId": "postV2Execute a preset",
        "security": [{ "HTTPBearerJWT": [] }],
        "parameters": [
          {
            "name": "preset_id",
            "in": "path",
            "required": true,
            "schema": { "type": "string", "title": "Preset Id" }
          }
        ],
        "requestBody": {
          "content": {
            "application/json": {
              "schema": {
                "$ref": "#/components/schemas/Body_postV2Execute_a_preset"
              }
            }
          }
        },
        "responses": {
          "200": {
            "description": "Successful Response",
            "content": {
              "application/json": {
                "schema": { "$ref": "#/components/schemas/GraphExecutionMeta" }
              }
            }
          },
          "422": {
            "description": "Validation Error",
            "content": {
              "application/json": {
                "schema": { "$ref": "#/components/schemas/HTTPValidationError" }
              }
            }
          },
          "401": {
            "$ref": "#/components/responses/HTTP401NotAuthenticatedError"
          }
        }
      }
    },
    "/api/library/agents": {
      "get": {
        "tags": ["v2", "library", "private"],
        "summary": "List Library Agents",
        "description": "Get all agents in the user's library (both created and saved).\n\nArgs:\n    user_id: ID of the authenticated user.\n    search_term: Optional search term to filter agents by name/description.\n    filter_by: List of filters to apply (favorites, created by user).\n    sort_by: List of sorting criteria (created date, updated date).\n    page: Page number to retrieve.\n    page_size: Number of agents per page.\n\nReturns:\n    A LibraryAgentResponse containing agents and pagination metadata.\n\nRaises:\n    HTTPException: If a server/database error occurs.",
        "operationId": "getV2List library agents",
        "security": [{ "HTTPBearerJWT": [] }],
        "parameters": [
          {
            "name": "search_term",
            "in": "query",
            "required": false,
            "schema": {
              "anyOf": [{ "type": "string" }, { "type": "null" }],
              "description": "Search term to filter agents",
              "title": "Search Term"
            },
            "description": "Search term to filter agents"
          },
          {
            "name": "sort_by",
            "in": "query",
            "required": false,
            "schema": {
              "$ref": "#/components/schemas/LibraryAgentSort",
              "description": "Criteria to sort results by",
              "default": "updatedAt"
            },
            "description": "Criteria to sort results by"
          },
          {
            "name": "page",
            "in": "query",
            "required": false,
            "schema": {
              "type": "integer",
              "minimum": 1,
              "description": "Page number to retrieve (must be >= 1)",
              "default": 1,
              "title": "Page"
            },
            "description": "Page number to retrieve (must be >= 1)"
          },
          {
            "name": "page_size",
            "in": "query",
            "required": false,
            "schema": {
              "type": "integer",
              "minimum": 1,
              "description": "Number of agents per page (must be >= 1)",
              "default": 15,
              "title": "Page Size"
            },
            "description": "Number of agents per page (must be >= 1)"
          }
        ],
        "responses": {
          "200": {
            "description": "List of library agents",
            "content": {
              "application/json": {
                "schema": {
                  "$ref": "#/components/schemas/LibraryAgentResponse"
                }
              }
            }
          },
          "500": {
            "description": "Server error",
            "content": { "application/json": {} }
          },
          "422": {
            "description": "Validation Error",
            "content": {
              "application/json": {
                "schema": { "$ref": "#/components/schemas/HTTPValidationError" }
              }
            }
          },
          "401": {
            "$ref": "#/components/responses/HTTP401NotAuthenticatedError"
          }
        }
      },
      "post": {
        "tags": ["v2", "library", "private"],
        "summary": "Add Marketplace Agent",
        "description": "Add an agent from the marketplace to the user's library.\n\nArgs:\n    store_listing_version_id: ID of the store listing version to add.\n    user_id: ID of the authenticated user.\n\nReturns:\n    library_model.LibraryAgent: Agent added to the library\n\nRaises:\n    HTTPException(404): If the listing version is not found.\n    HTTPException(500): If a server/database error occurs.",
        "operationId": "postV2Add marketplace agent",
        "security": [{ "HTTPBearerJWT": [] }],
        "requestBody": {
          "required": true,
          "content": {
            "application/json": {
              "schema": {
                "$ref": "#/components/schemas/Body_postV2Add_marketplace_agent"
              }
            }
          }
        },
        "responses": {
          "201": {
            "description": "Agent added successfully",
            "content": {
              "application/json": {
                "schema": { "$ref": "#/components/schemas/LibraryAgent" }
              }
            }
          },
          "404": { "description": "Store listing version not found" },
          "500": { "description": "Server error" },
          "422": {
            "description": "Validation Error",
            "content": {
              "application/json": {
                "schema": { "$ref": "#/components/schemas/HTTPValidationError" }
              }
            }
          },
          "401": {
            "$ref": "#/components/responses/HTTP401NotAuthenticatedError"
          }
        }
      }
    },
    "/api/library/agents/favorites": {
      "get": {
        "tags": ["v2", "library", "private"],
        "summary": "List Favorite Library Agents",
        "description": "Get all favorite agents in the user's library.\n\nArgs:\n    user_id: ID of the authenticated user.\n    page: Page number to retrieve.\n    page_size: Number of agents per page.\n\nReturns:\n    A LibraryAgentResponse containing favorite agents and pagination metadata.\n\nRaises:\n    HTTPException: If a server/database error occurs.",
        "operationId": "getV2List favorite library agents",
        "security": [{ "HTTPBearerJWT": [] }],
        "parameters": [
          {
            "name": "page",
            "in": "query",
            "required": false,
            "schema": {
              "type": "integer",
              "minimum": 1,
              "description": "Page number to retrieve (must be >= 1)",
              "default": 1,
              "title": "Page"
            },
            "description": "Page number to retrieve (must be >= 1)"
          },
          {
            "name": "page_size",
            "in": "query",
            "required": false,
            "schema": {
              "type": "integer",
              "minimum": 1,
              "description": "Number of agents per page (must be >= 1)",
              "default": 15,
              "title": "Page Size"
            },
            "description": "Number of agents per page (must be >= 1)"
          }
        ],
        "responses": {
          "200": {
            "description": "Successful Response",
            "content": {
              "application/json": {
                "schema": {
                  "$ref": "#/components/schemas/LibraryAgentResponse"
                }
              }
            }
          },
          "500": {
            "description": "Server error",
            "content": { "application/json": {} }
          },
          "422": {
            "description": "Validation Error",
            "content": {
              "application/json": {
                "schema": { "$ref": "#/components/schemas/HTTPValidationError" }
              }
            }
          },
          "401": {
            "$ref": "#/components/responses/HTTP401NotAuthenticatedError"
          }
        }
      }
    },
    "/api/library/agents/{library_agent_id}": {
      "get": {
        "tags": ["v2", "library", "private"],
        "summary": "Get Library Agent",
        "operationId": "getV2Get library agent",
        "security": [{ "HTTPBearerJWT": [] }],
        "parameters": [
          {
            "name": "library_agent_id",
            "in": "path",
            "required": true,
            "schema": { "type": "string", "title": "Library Agent Id" }
          }
        ],
        "responses": {
          "200": {
            "description": "Successful Response",
            "content": {
              "application/json": {
                "schema": { "$ref": "#/components/schemas/LibraryAgent" }
              }
            }
          },
          "422": {
            "description": "Validation Error",
            "content": {
              "application/json": {
                "schema": { "$ref": "#/components/schemas/HTTPValidationError" }
              }
            }
          },
          "401": {
            "$ref": "#/components/responses/HTTP401NotAuthenticatedError"
          }
        }
      },
      "patch": {
        "tags": ["v2", "library", "private"],
        "summary": "Update Library Agent",
        "description": "Update the library agent with the given fields.\n\nArgs:\n    library_agent_id: ID of the library agent to update.\n    payload: Fields to update (auto_update_version, is_favorite, etc.).\n    user_id: ID of the authenticated user.\n\nRaises:\n    HTTPException(500): If a server/database error occurs.",
        "operationId": "patchV2Update library agent",
        "security": [{ "HTTPBearerJWT": [] }],
        "parameters": [
          {
            "name": "library_agent_id",
            "in": "path",
            "required": true,
            "schema": { "type": "string", "title": "Library Agent Id" }
          }
        ],
        "requestBody": {
          "required": true,
          "content": {
            "application/json": {
              "schema": {
                "$ref": "#/components/schemas/LibraryAgentUpdateRequest"
              }
            }
          }
        },
        "responses": {
          "200": {
            "description": "Agent updated successfully",
            "content": {
              "application/json": {
                "schema": { "$ref": "#/components/schemas/LibraryAgent" }
              }
            }
          },
          "500": { "description": "Server error" },
          "422": {
            "description": "Validation Error",
            "content": {
              "application/json": {
                "schema": { "$ref": "#/components/schemas/HTTPValidationError" }
              }
            }
          },
          "401": {
            "$ref": "#/components/responses/HTTP401NotAuthenticatedError"
          }
        }
      },
      "delete": {
        "tags": ["v2", "library", "private"],
        "summary": "Delete Library Agent",
        "description": "Soft-delete the specified library agent.\n\nArgs:\n    library_agent_id: ID of the library agent to delete.\n    user_id: ID of the authenticated user.\n\nReturns:\n    204 No Content if successful.\n\nRaises:\n    HTTPException(404): If the agent does not exist.\n    HTTPException(500): If a server/database error occurs.",
        "operationId": "deleteV2Delete library agent",
        "security": [{ "HTTPBearerJWT": [] }],
        "parameters": [
          {
            "name": "library_agent_id",
            "in": "path",
            "required": true,
            "schema": { "type": "string", "title": "Library Agent Id" }
          }
        ],
        "responses": {
          "200": {
            "description": "Successful Response",
            "content": { "application/json": { "schema": {} } }
          },
          "204": { "description": "Agent deleted successfully" },
          "404": { "description": "Agent not found" },
          "500": { "description": "Server error" },
          "422": {
            "description": "Validation Error",
            "content": {
              "application/json": {
                "schema": { "$ref": "#/components/schemas/HTTPValidationError" }
              }
            }
          },
          "401": {
            "$ref": "#/components/responses/HTTP401NotAuthenticatedError"
          }
        }
      }
    },
    "/api/library/agents/by-graph/{graph_id}": {
      "get": {
        "tags": ["v2", "library", "private"],
        "summary": "Get Library Agent By Graph Id",
        "operationId": "getV2GetLibraryAgentByGraphId",
        "security": [{ "HTTPBearerJWT": [] }],
        "parameters": [
          {
            "name": "graph_id",
            "in": "path",
            "required": true,
            "schema": { "type": "string", "title": "Graph Id" }
          },
          {
            "name": "version",
            "in": "query",
            "required": false,
            "schema": {
              "anyOf": [{ "type": "integer" }, { "type": "null" }],
              "title": "Version"
            }
          }
        ],
        "responses": {
          "200": {
            "description": "Successful Response",
            "content": {
              "application/json": {
                "schema": { "$ref": "#/components/schemas/LibraryAgent" }
              }
            }
          },
          "422": {
            "description": "Validation Error",
            "content": {
              "application/json": {
                "schema": { "$ref": "#/components/schemas/HTTPValidationError" }
              }
            }
          },
          "401": {
            "$ref": "#/components/responses/HTTP401NotAuthenticatedError"
          }
        }
      }
    },
    "/api/library/agents/marketplace/{store_listing_version_id}": {
      "get": {
        "tags": ["v2", "library", "private", "store", "library"],
        "summary": "Get Agent By Store ID",
        "description": "Get Library Agent from Store Listing Version ID.",
        "operationId": "getV2Get agent by store id",
        "security": [{ "HTTPBearerJWT": [] }],
        "parameters": [
          {
            "name": "store_listing_version_id",
            "in": "path",
            "required": true,
            "schema": { "type": "string", "title": "Store Listing Version Id" }
          }
        ],
        "responses": {
          "200": {
            "description": "Library agent found",
            "content": {
              "application/json": {
                "schema": {
                  "anyOf": [
                    { "$ref": "#/components/schemas/LibraryAgent" },
                    { "type": "null" }
                  ],
                  "title": "Response Getv2Get Agent By Store Id"
                }
              }
            }
          },
          "404": { "description": "Agent not found" },
          "422": {
            "description": "Validation Error",
            "content": {
              "application/json": {
                "schema": { "$ref": "#/components/schemas/HTTPValidationError" }
              }
            }
          },
          "401": {
            "$ref": "#/components/responses/HTTP401NotAuthenticatedError"
          }
        }
      }
    },
    "/api/library/agents/{library_agent_id}/fork": {
      "post": {
        "tags": ["v2", "library", "private"],
        "summary": "Fork Library Agent",
        "operationId": "postV2Fork library agent",
        "security": [{ "HTTPBearerJWT": [] }],
        "parameters": [
          {
            "name": "library_agent_id",
            "in": "path",
            "required": true,
            "schema": { "type": "string", "title": "Library Agent Id" }
          }
        ],
        "responses": {
          "200": {
            "description": "Successful Response",
            "content": {
              "application/json": {
                "schema": { "$ref": "#/components/schemas/LibraryAgent" }
              }
            }
          },
          "422": {
            "description": "Validation Error",
            "content": {
              "application/json": {
                "schema": { "$ref": "#/components/schemas/HTTPValidationError" }
              }
            }
          },
          "401": {
            "$ref": "#/components/responses/HTTP401NotAuthenticatedError"
          }
        }
      }
    },
    "/api/otto/ask": {
      "post": {
        "tags": ["v2", "otto"],
        "summary": "Proxy Otto Chat Request",
        "description": "Proxy requests to Otto API while adding necessary security headers and logging.\nRequires an authenticated user.",
        "operationId": "postV2Proxy otto chat request",
        "requestBody": {
          "content": {
            "application/json": {
              "schema": { "$ref": "#/components/schemas/ChatRequest" }
            }
          },
          "required": true
        },
        "responses": {
          "200": {
            "description": "Successful Response",
            "content": {
              "application/json": {
                "schema": { "$ref": "#/components/schemas/ApiResponse" }
              }
            }
          },
          "422": {
            "description": "Validation Error",
            "content": {
              "application/json": {
                "schema": { "$ref": "#/components/schemas/HTTPValidationError" }
              }
            }
          },
          "401": {
            "$ref": "#/components/responses/HTTP401NotAuthenticatedError"
          }
        },
        "security": [{ "HTTPBearerJWT": [] }]
      }
    },
    "/api/email/unsubscribe": {
      "post": {
        "tags": ["v1", "email"],
        "summary": "One Click Email Unsubscribe",
        "operationId": "postV1One click email unsubscribe",
        "parameters": [
          {
            "name": "token",
            "in": "query",
            "required": true,
            "schema": { "type": "string", "title": "Token" }
          }
        ],
        "responses": {
          "200": {
            "description": "Successful Response",
            "content": { "application/json": { "schema": {} } }
          },
          "422": {
            "description": "Validation Error",
            "content": {
              "application/json": {
                "schema": { "$ref": "#/components/schemas/HTTPValidationError" }
              }
            }
          }
        }
      }
    },
    "/api/email/": {
      "post": {
        "tags": ["v1", "email"],
        "summary": "Handle Postmark Email Webhooks",
        "operationId": "postV1Handle postmark email webhooks",
        "requestBody": {
          "content": {
            "application/json": {
              "schema": {
                "oneOf": [
                  { "$ref": "#/components/schemas/PostmarkDeliveryWebhook" },
                  { "$ref": "#/components/schemas/PostmarkBounceWebhook" },
                  {
                    "$ref": "#/components/schemas/PostmarkSpamComplaintWebhook"
                  },
                  { "$ref": "#/components/schemas/PostmarkOpenWebhook" },
                  { "$ref": "#/components/schemas/PostmarkClickWebhook" },
                  {
                    "$ref": "#/components/schemas/PostmarkSubscriptionChangeWebhook"
                  }
                ],
                "title": "Webhook",
                "discriminator": {
                  "propertyName": "RecordType",
                  "mapping": {
                    "Delivery": "#/components/schemas/PostmarkDeliveryWebhook",
                    "Bounce": "#/components/schemas/PostmarkBounceWebhook",
                    "SpamComplaint": "#/components/schemas/PostmarkSpamComplaintWebhook",
                    "Open": "#/components/schemas/PostmarkOpenWebhook",
                    "Click": "#/components/schemas/PostmarkClickWebhook",
                    "SubscriptionChange": "#/components/schemas/PostmarkSubscriptionChangeWebhook"
                  }
                }
              }
            }
          },
          "required": true
        },
        "responses": {
          "200": {
            "description": "Successful Response",
            "content": { "application/json": { "schema": {} } }
          },
          "422": {
            "description": "Validation Error",
            "content": {
              "application/json": {
                "schema": { "$ref": "#/components/schemas/HTTPValidationError" }
              }
            }
          }
        },
        "security": [{ "APIKeyAuthenticator-X-Postmark-Webhook-Token": [] }]
      }
    },
    "/api/chat/sessions": {
      "post": {
        "tags": ["v2", "chat", "chat"],
        "summary": "Create Session",
        "description": "Create a new chat session.\n\nInitiates a new chat session for either an authenticated or anonymous user.\n\nArgs:\n    user_id: The optional authenticated user ID parsed from the JWT. If missing, creates an anonymous session.\n\nReturns:\n    CreateSessionResponse: Details of the created session.",
        "operationId": "postV2CreateSession",
        "responses": {
          "200": {
            "description": "Successful Response",
            "content": {
              "application/json": {
                "schema": {
                  "$ref": "#/components/schemas/CreateSessionResponse"
                }
              }
            }
          },
          "401": {
            "$ref": "#/components/responses/HTTP401NotAuthenticatedError"
          }
        },
        "security": [{ "HTTPBearerJWT": [] }]
      }
    },
    "/api/chat/sessions/{session_id}": {
      "get": {
        "tags": ["v2", "chat", "chat"],
        "summary": "Get Session",
        "description": "Retrieve the details of a specific chat session.\n\nLooks up a chat session by ID for the given user (if authenticated) and returns all session data including messages.\n\nArgs:\n    session_id: The unique identifier for the desired chat session.\n    user_id: The optional authenticated user ID, or None for anonymous access.\n\nReturns:\n    SessionDetailResponse: Details for the requested session; raises NotFoundError if not found.",
        "operationId": "getV2GetSession",
        "security": [{ "HTTPBearerJWT": [] }],
        "parameters": [
          {
            "name": "session_id",
            "in": "path",
            "required": true,
            "schema": { "type": "string", "title": "Session Id" }
          }
        ],
        "responses": {
          "200": {
            "description": "Successful Response",
            "content": {
              "application/json": {
                "schema": {
                  "$ref": "#/components/schemas/SessionDetailResponse"
                }
              }
            }
          },
          "422": {
            "description": "Validation Error",
            "content": {
              "application/json": {
                "schema": { "$ref": "#/components/schemas/HTTPValidationError" }
              }
            }
          },
          "401": {
            "$ref": "#/components/responses/HTTP401NotAuthenticatedError"
          }
        }
      }
    },
    "/api/chat/sessions/{session_id}/stream": {
      "get": {
        "tags": ["v2", "chat", "chat"],
        "summary": "Stream Chat",
        "description": "Stream chat responses for a session.\n\nStreams the AI/completion responses in real time over Server-Sent Events (SSE), including:\n  - Text fragments as they are generated\n  - Tool call UI elements (if invoked)\n  - Tool execution results\n\nArgs:\n    session_id: The chat session identifier to associate with the streamed messages.\n    message: The user's new message to process.\n    user_id: Optional authenticated user ID.\n    is_user_message: Whether the message is a user message.\nReturns:\n    StreamingResponse: SSE-formatted response chunks.",
        "operationId": "getV2StreamChat",
        "security": [{ "HTTPBearerJWT": [] }],
        "parameters": [
          {
            "name": "session_id",
            "in": "path",
            "required": true,
            "schema": { "type": "string", "title": "Session Id" }
          },
          {
            "name": "message",
            "in": "query",
            "required": true,
            "schema": {
              "type": "string",
              "minLength": 1,
              "maxLength": 10000,
              "title": "Message"
            }
          },
          {
            "name": "is_user_message",
            "in": "query",
            "required": false,
            "schema": {
              "type": "boolean",
              "default": true,
              "title": "Is User Message"
            }
          }
        ],
        "responses": {
          "200": {
            "description": "Successful Response",
            "content": { "application/json": { "schema": {} } }
          },
          "422": {
            "description": "Validation Error",
            "content": {
              "application/json": {
                "schema": { "$ref": "#/components/schemas/HTTPValidationError" }
              }
            }
          },
          "401": {
            "$ref": "#/components/responses/HTTP401NotAuthenticatedError"
          }
        }
      }
    },
    "/api/chat/sessions/{session_id}/assign-user": {
      "patch": {
        "tags": ["v2", "chat", "chat"],
        "summary": "Session Assign User",
        "description": "Assign an authenticated user to a chat session.\n\nUsed (typically post-login) to claim an existing anonymous session as the current authenticated user.\n\nArgs:\n    session_id: The identifier for the (previously anonymous) session.\n    user_id: The authenticated user's ID to associate with the session.\n\nReturns:\n    dict: Status of the assignment.",
        "operationId": "patchV2SessionAssignUser",
        "security": [{ "HTTPBearerJWT": [] }],
        "parameters": [
          {
            "name": "session_id",
            "in": "path",
            "required": true,
            "schema": { "type": "string", "title": "Session Id" }
          }
        ],
        "responses": {
          "200": {
            "description": "Successful Response",
            "content": {
              "application/json": {
                "schema": {
                  "type": "object",
                  "additionalProperties": true,
                  "title": "Response Patchv2Sessionassignuser"
                }
              }
            }
          },
          "422": {
            "description": "Validation Error",
            "content": {
              "application/json": {
                "schema": { "$ref": "#/components/schemas/HTTPValidationError" }
              }
            }
          },
          "401": {
            "$ref": "#/components/responses/HTTP401NotAuthenticatedError"
          }
        }
      }
    },
    "/api/chat/health": {
      "get": {
        "tags": ["v2", "chat", "chat"],
        "summary": "Health Check",
        "description": "Health check endpoint for the chat service.\n\nPerforms a full cycle test of session creation, assignment, and retrieval. Should always return healthy\nif the service and data layer are operational.\n\nReturns:\n    dict: A status dictionary indicating health, service name, and API version.",
        "operationId": "getV2HealthCheck",
        "responses": {
          "200": {
            "description": "Successful Response",
            "content": {
              "application/json": {
                "schema": {
                  "additionalProperties": true,
                  "type": "object",
                  "title": "Response Getv2Healthcheck"
                }
              }
            }
          }
        }
      }
    },
    "/api/oauth/app/{client_id}": {
      "get": {
        "tags": ["oauth"],
        "summary": "Get Oauth App Info",
        "description": "Get public information about an OAuth application.\n\nThis endpoint is used by the consent screen to display application details\nto the user before they authorize access.\n\nReturns:\n- name: Application name\n- description: Application description (if provided)\n- scopes: List of scopes the application is allowed to request",
        "operationId": "getOauthGetOauthAppInfo",
        "security": [{ "HTTPBearerJWT": [] }],
        "parameters": [
          {
            "name": "client_id",
            "in": "path",
            "required": true,
            "schema": { "type": "string", "title": "Client Id" }
          }
        ],
        "responses": {
          "200": {
            "description": "Successful Response",
            "content": {
              "application/json": {
                "schema": {
                  "$ref": "#/components/schemas/OAuthApplicationPublicInfo"
                }
              }
            }
          },
          "404": { "description": "Application not found or disabled" },
          "422": {
            "description": "Validation Error",
            "content": {
              "application/json": {
                "schema": { "$ref": "#/components/schemas/HTTPValidationError" }
              }
            }
          },
          "401": {
            "$ref": "#/components/responses/HTTP401NotAuthenticatedError"
          }
        }
      }
    },
    "/api/oauth/authorize": {
      "post": {
        "tags": ["oauth"],
        "summary": "Authorize",
        "description": "OAuth 2.0 Authorization Endpoint\n\nUser must be logged in (authenticated with Supabase JWT).\nThis endpoint creates an authorization code and returns a redirect URL.\n\nPKCE (Proof Key for Code Exchange) is REQUIRED for all authorization requests.\n\nThe frontend consent screen should call this endpoint after the user approves,\nthen redirect the user to the returned `redirect_url`.\n\nRequest Body:\n- client_id: The OAuth application's client ID\n- redirect_uri: Where to redirect after authorization (must match registered URI)\n- scopes: List of permissions (e.g., \"EXECUTE_GRAPH READ_GRAPH\")\n- state: Anti-CSRF token provided by client (will be returned in redirect)\n- response_type: Must be \"code\" (for authorization code flow)\n- code_challenge: PKCE code challenge (required)\n- code_challenge_method: \"S256\" (recommended) or \"plain\"\n\nReturns:\n- redirect_url: The URL to redirect the user to (includes authorization code)\n\nError cases return a redirect_url with error parameters, or raise HTTPException\nfor critical errors (like invalid redirect_uri).",
        "operationId": "postOauthAuthorize",
        "requestBody": {
          "content": {
            "application/json": {
              "schema": { "$ref": "#/components/schemas/AuthorizeRequest" }
            }
          },
          "required": true
        },
        "responses": {
          "200": {
            "description": "Successful Response",
            "content": {
              "application/json": {
                "schema": { "$ref": "#/components/schemas/AuthorizeResponse" }
              }
            }
          },
          "422": {
            "description": "Validation Error",
            "content": {
              "application/json": {
                "schema": { "$ref": "#/components/schemas/HTTPValidationError" }
              }
            }
          },
          "401": {
            "$ref": "#/components/responses/HTTP401NotAuthenticatedError"
          }
        },
        "security": [{ "HTTPBearerJWT": [] }]
      }
    },
    "/api/oauth/token": {
      "post": {
        "tags": ["oauth"],
        "summary": "Token",
        "description": "OAuth 2.0 Token Endpoint\n\nExchanges authorization code or refresh token for access token.\n\nGrant Types:\n1. authorization_code: Exchange authorization code for tokens\n   - Required: grant_type, code, redirect_uri, client_id, client_secret\n   - Optional: code_verifier (required if PKCE was used)\n\n2. refresh_token: Exchange refresh token for new access token\n   - Required: grant_type, refresh_token, client_id, client_secret\n\nReturns:\n- access_token: Bearer token for API access (1 hour TTL)\n- token_type: \"Bearer\"\n- expires_in: Seconds until access token expires\n- refresh_token: Token for refreshing access (30 days TTL)\n- scopes: List of scopes",
        "operationId": "postOauthToken",
        "requestBody": {
          "content": {
            "application/json": {
              "schema": {
                "anyOf": [
                  { "$ref": "#/components/schemas/TokenRequestByCode" },
                  { "$ref": "#/components/schemas/TokenRequestByRefreshToken" }
                ],
                "title": "Request"
              }
            }
          },
          "required": true
        },
        "responses": {
          "200": {
            "description": "Successful Response",
            "content": {
              "application/json": {
                "schema": { "$ref": "#/components/schemas/TokenResponse" }
              }
            }
          },
          "422": {
            "description": "Validation Error",
            "content": {
              "application/json": {
                "schema": { "$ref": "#/components/schemas/HTTPValidationError" }
              }
            }
          }
        }
      }
    },
    "/api/oauth/introspect": {
      "post": {
        "tags": ["oauth"],
        "summary": "Introspect",
        "description": "OAuth 2.0 Token Introspection Endpoint (RFC 7662)\n\nAllows clients to check if a token is valid and get its metadata.\n\nReturns:\n- active: Whether the token is currently active\n- scopes: List of authorized scopes (if active)\n- client_id: The client the token was issued to (if active)\n- user_id: The user the token represents (if active)\n- exp: Expiration timestamp (if active)\n- token_type: \"access_token\" or \"refresh_token\" (if active)",
        "operationId": "postOauthIntrospect",
        "requestBody": {
          "content": {
            "application/json": {
              "schema": {
                "$ref": "#/components/schemas/Body_postOauthIntrospect"
              }
            }
          },
          "required": true
        },
        "responses": {
          "200": {
            "description": "Successful Response",
            "content": {
              "application/json": {
                "schema": {
                  "$ref": "#/components/schemas/TokenIntrospectionResult"
                }
              }
            }
          },
          "422": {
            "description": "Validation Error",
            "content": {
              "application/json": {
                "schema": { "$ref": "#/components/schemas/HTTPValidationError" }
              }
            }
          }
        }
      }
    },
    "/api/oauth/revoke": {
      "post": {
        "tags": ["oauth"],
        "summary": "Revoke",
        "description": "OAuth 2.0 Token Revocation Endpoint (RFC 7009)\n\nAllows clients to revoke an access or refresh token.\n\nNote: Revoking a refresh token does NOT revoke associated access tokens.\nRevoking an access token does NOT revoke the associated refresh token.",
        "operationId": "postOauthRevoke",
        "requestBody": {
          "content": {
            "application/json": {
              "schema": { "$ref": "#/components/schemas/Body_postOauthRevoke" }
            }
          },
          "required": true
        },
        "responses": {
          "200": {
            "description": "Successful Response",
            "content": { "application/json": { "schema": {} } }
          },
          "422": {
            "description": "Validation Error",
            "content": {
              "application/json": {
                "schema": { "$ref": "#/components/schemas/HTTPValidationError" }
              }
            }
          }
        }
      }
    },
    "/api/oauth/apps/mine": {
      "get": {
        "tags": ["oauth"],
        "summary": "List My Oauth Apps",
        "description": "List all OAuth applications owned by the current user.\n\nReturns a list of OAuth applications with their details including:\n- id, name, description, logo_url\n- client_id (public identifier)\n- redirect_uris, grant_types, scopes\n- is_active status\n- created_at, updated_at timestamps\n\nNote: client_secret is never returned for security reasons.",
        "operationId": "getOauthListMyOauthApps",
        "responses": {
          "200": {
            "description": "Successful Response",
            "content": {
              "application/json": {
                "schema": {
                  "items": {
                    "$ref": "#/components/schemas/OAuthApplicationInfo"
                  },
                  "type": "array",
                  "title": "Response Getoauthlistmyoauthapps"
                }
              }
            }
          },
          "401": {
            "$ref": "#/components/responses/HTTP401NotAuthenticatedError"
          }
        },
        "security": [{ "HTTPBearerJWT": [] }]
      }
    },
    "/api/oauth/apps/{app_id}/status": {
      "patch": {
        "tags": ["oauth"],
        "summary": "Update App Status",
        "description": "Enable or disable an OAuth application.\n\nOnly the application owner can update the status.\nWhen disabled, the application cannot be used for new authorizations\nand existing access tokens will fail validation.\n\nReturns the updated application info.",
        "operationId": "patchOauthUpdateAppStatus",
        "security": [{ "HTTPBearerJWT": [] }],
        "parameters": [
          {
            "name": "app_id",
            "in": "path",
            "required": true,
            "schema": { "type": "string", "title": "App Id" }
          }
        ],
        "requestBody": {
          "required": true,
          "content": {
            "application/json": {
              "schema": {
                "$ref": "#/components/schemas/Body_patchOauthUpdateAppStatus"
              }
            }
          }
        },
        "responses": {
          "200": {
            "description": "Successful Response",
            "content": {
              "application/json": {
                "schema": {
                  "$ref": "#/components/schemas/OAuthApplicationInfo"
                }
              }
            }
          },
          "422": {
            "description": "Validation Error",
            "content": {
              "application/json": {
                "schema": { "$ref": "#/components/schemas/HTTPValidationError" }
              }
            }
          },
          "401": {
            "$ref": "#/components/responses/HTTP401NotAuthenticatedError"
          }
        }
      }
    },
    "/api/oauth/apps/{app_id}/logo": {
      "patch": {
        "tags": ["oauth"],
        "summary": "Update App Logo",
        "description": "Update the logo URL for an OAuth application.\n\nOnly the application owner can update the logo.\nThe logo should be uploaded first using the media upload endpoint,\nthen this endpoint is called with the resulting URL.\n\nLogo requirements:\n- Must be square (1:1 aspect ratio)\n- Minimum 512x512 pixels\n- Maximum 2048x2048 pixels\n\nReturns the updated application info.",
        "operationId": "patchOauthUpdateAppLogo",
        "security": [{ "HTTPBearerJWT": [] }],
        "parameters": [
          {
            "name": "app_id",
            "in": "path",
            "required": true,
            "schema": { "type": "string", "title": "App Id" }
          }
        ],
        "requestBody": {
          "required": true,
          "content": {
            "application/json": {
              "schema": { "$ref": "#/components/schemas/UpdateAppLogoRequest" }
            }
          }
        },
        "responses": {
          "200": {
            "description": "Successful Response",
            "content": {
              "application/json": {
                "schema": {
                  "$ref": "#/components/schemas/OAuthApplicationInfo"
                }
              }
            }
          },
          "422": {
            "description": "Validation Error",
            "content": {
              "application/json": {
                "schema": { "$ref": "#/components/schemas/HTTPValidationError" }
              }
            }
          },
          "401": {
            "$ref": "#/components/responses/HTTP401NotAuthenticatedError"
          }
        }
      }
    },
    "/api/oauth/apps/{app_id}/logo/upload": {
      "post": {
        "tags": ["oauth"],
        "summary": "Upload App Logo",
        "description": "Upload a logo image for an OAuth application.\n\nRequirements:\n- Image must be square (1:1 aspect ratio)\n- Minimum 512x512 pixels\n- Maximum 2048x2048 pixels\n- Allowed formats: JPEG, PNG, WebP\n- Maximum file size: 3MB\n\nThe image is uploaded to cloud storage and the app's logoUrl is updated.\nReturns the updated application info.",
        "operationId": "postOauthUploadAppLogo",
        "security": [{ "HTTPBearerJWT": [] }],
        "parameters": [
          {
            "name": "app_id",
            "in": "path",
            "required": true,
            "schema": { "type": "string", "title": "App Id" }
          }
        ],
        "requestBody": {
          "required": true,
          "content": {
            "multipart/form-data": {
              "schema": {
                "$ref": "#/components/schemas/Body_postOauthUploadAppLogo"
              }
            }
          }
        },
        "responses": {
          "200": {
            "description": "Successful Response",
            "content": {
              "application/json": {
                "schema": {
                  "$ref": "#/components/schemas/OAuthApplicationInfo"
                }
              }
            }
          },
          "422": {
            "description": "Validation Error",
            "content": {
              "application/json": {
                "schema": { "$ref": "#/components/schemas/HTTPValidationError" }
              }
            }
          },
          "401": {
            "$ref": "#/components/responses/HTTP401NotAuthenticatedError"
          }
        }
      }
    },
    "/health": {
      "get": {
        "tags": ["health"],
        "summary": "Health",
        "operationId": "getHealthHealth",
        "responses": {
          "200": {
            "description": "Successful Response",
            "content": { "application/json": { "schema": {} } }
          }
        }
      }
    }
  },
  "components": {
    "schemas": {
      "APIKeyCredentials": {
        "properties": {
          "id": { "type": "string", "title": "Id" },
          "provider": { "type": "string", "title": "Provider" },
          "title": {
            "anyOf": [{ "type": "string" }, { "type": "null" }],
            "title": "Title"
          },
          "type": {
            "type": "string",
            "const": "api_key",
            "title": "Type",
            "default": "api_key"
          },
          "api_key": {
            "type": "string",
            "format": "password",
            "title": "Api Key",
            "writeOnly": true
          },
          "expires_at": {
            "anyOf": [{ "type": "integer" }, { "type": "null" }],
            "title": "Expires At",
            "description": "Unix timestamp (seconds) indicating when the API key expires (if at all)"
          }
        },
        "type": "object",
        "required": ["provider", "api_key"],
        "title": "APIKeyCredentials"
      },
      "APIKeyInfo": {
        "properties": {
          "user_id": { "type": "string", "title": "User Id" },
          "scopes": {
            "items": { "$ref": "#/components/schemas/APIKeyPermission" },
            "type": "array",
            "title": "Scopes"
          },
          "type": {
            "type": "string",
            "const": "api_key",
            "title": "Type",
            "default": "api_key"
          },
          "created_at": {
            "type": "string",
            "format": "date-time",
            "title": "Created At"
          },
          "expires_at": {
            "anyOf": [
              { "type": "string", "format": "date-time" },
              { "type": "null" }
            ],
            "title": "Expires At"
          },
          "last_used_at": {
            "anyOf": [
              { "type": "string", "format": "date-time" },
              { "type": "null" }
            ],
            "title": "Last Used At"
          },
          "revoked_at": {
            "anyOf": [
              { "type": "string", "format": "date-time" },
              { "type": "null" }
            ],
            "title": "Revoked At"
          },
          "id": { "type": "string", "title": "Id" },
          "name": { "type": "string", "title": "Name" },
          "head": {
            "type": "string",
            "title": "Head",
            "description": "The first 8 characters of the key"
          },
          "tail": {
            "type": "string",
            "title": "Tail",
            "description": "The last 8 characters of the key"
          },
          "status": { "$ref": "#/components/schemas/APIKeyStatus" },
          "description": {
            "anyOf": [{ "type": "string" }, { "type": "null" }],
            "title": "Description"
          }
        },
        "type": "object",
        "required": [
          "user_id",
          "scopes",
          "created_at",
          "id",
          "name",
          "head",
          "tail",
          "status"
        ],
        "title": "APIKeyInfo"
      },
      "APIKeyPermission": {
        "type": "string",
        "enum": [
          "IDENTITY",
          "EXECUTE_GRAPH",
          "READ_GRAPH",
          "EXECUTE_BLOCK",
          "READ_BLOCK",
          "READ_STORE",
          "USE_TOOLS",
          "MANAGE_INTEGRATIONS",
          "READ_INTEGRATIONS",
          "DELETE_INTEGRATIONS"
        ],
        "title": "APIKeyPermission"
      },
      "APIKeyStatus": {
        "type": "string",
        "enum": ["ACTIVE", "REVOKED", "SUSPENDED"],
        "title": "APIKeyStatus"
      },
      "AccuracyAlertData": {
        "properties": {
          "graph_id": { "type": "string", "title": "Graph Id" },
          "user_id": {
            "anyOf": [{ "type": "string" }, { "type": "null" }],
            "title": "User Id"
          },
          "drop_percent": { "type": "number", "title": "Drop Percent" },
          "three_day_avg": { "type": "number", "title": "Three Day Avg" },
          "seven_day_avg": { "type": "number", "title": "Seven Day Avg" },
          "detected_at": {
            "type": "string",
            "format": "date-time",
            "title": "Detected At"
          }
        },
        "type": "object",
        "required": [
          "graph_id",
          "user_id",
          "drop_percent",
          "three_day_avg",
          "seven_day_avg",
          "detected_at"
        ],
        "title": "AccuracyAlertData",
        "description": "Alert data when accuracy drops significantly."
      },
      "AccuracyLatestData": {
        "properties": {
          "date": { "type": "string", "format": "date-time", "title": "Date" },
          "daily_score": {
            "anyOf": [{ "type": "number" }, { "type": "null" }],
            "title": "Daily Score"
          },
          "three_day_avg": {
            "anyOf": [{ "type": "number" }, { "type": "null" }],
            "title": "Three Day Avg"
          },
          "seven_day_avg": {
            "anyOf": [{ "type": "number" }, { "type": "null" }],
            "title": "Seven Day Avg"
          },
          "fourteen_day_avg": {
            "anyOf": [{ "type": "number" }, { "type": "null" }],
            "title": "Fourteen Day Avg"
          }
        },
        "type": "object",
        "required": [
          "date",
          "daily_score",
          "three_day_avg",
          "seven_day_avg",
          "fourteen_day_avg"
        ],
        "title": "AccuracyLatestData",
        "description": "Latest execution accuracy data point."
      },
      "AccuracyTrendsResponse": {
        "properties": {
          "latest_data": { "$ref": "#/components/schemas/AccuracyLatestData" },
          "alert": {
            "anyOf": [
              { "$ref": "#/components/schemas/AccuracyAlertData" },
              { "type": "null" }
            ]
          },
          "historical_data": {
            "anyOf": [
              {
                "items": { "$ref": "#/components/schemas/AccuracyLatestData" },
                "type": "array"
              },
              { "type": "null" }
            ],
            "title": "Historical Data"
          }
        },
        "type": "object",
        "required": ["latest_data", "alert"],
        "title": "AccuracyTrendsResponse",
        "description": "Response model for accuracy trends and alerts."
      },
      "AddUserCreditsResponse": {
        "properties": {
          "new_balance": { "type": "integer", "title": "New Balance" },
          "transaction_key": { "type": "string", "title": "Transaction Key" }
        },
        "type": "object",
        "required": ["new_balance", "transaction_key"],
        "title": "AddUserCreditsResponse"
      },
      "AgentExecutionStatus": {
        "type": "string",
        "enum": [
          "INCOMPLETE",
          "QUEUED",
          "RUNNING",
          "COMPLETED",
          "TERMINATED",
          "FAILED",
          "REVIEW"
        ],
        "title": "AgentExecutionStatus"
      },
      "ApiResponse": {
        "properties": {
          "answer": { "type": "string", "title": "Answer" },
          "documents": {
            "items": { "$ref": "#/components/schemas/Document" },
            "type": "array",
            "title": "Documents"
          },
          "success": { "type": "boolean", "title": "Success" }
        },
        "type": "object",
        "required": ["answer", "documents", "success"],
        "title": "ApiResponse"
      },
      "AuthorizeRequest": {
        "properties": {
          "client_id": {
            "type": "string",
            "title": "Client Id",
            "description": "Client identifier"
          },
          "redirect_uri": {
            "type": "string",
            "title": "Redirect Uri",
            "description": "Redirect URI"
          },
          "scopes": {
            "items": { "type": "string" },
            "type": "array",
            "title": "Scopes",
            "description": "List of scopes"
          },
          "state": {
            "type": "string",
            "title": "State",
            "description": "Anti-CSRF token from client"
          },
          "response_type": {
            "type": "string",
            "title": "Response Type",
            "description": "Must be 'code' for authorization code flow",
            "default": "code"
          },
          "code_challenge": {
            "type": "string",
            "title": "Code Challenge",
            "description": "PKCE code challenge (required)"
          },
          "code_challenge_method": {
            "type": "string",
            "enum": ["S256", "plain"],
            "title": "Code Challenge Method",
            "description": "PKCE code challenge method (S256 recommended)",
            "default": "S256"
          }
        },
        "type": "object",
        "required": [
          "client_id",
          "redirect_uri",
          "scopes",
          "state",
          "code_challenge"
        ],
        "title": "AuthorizeRequest",
        "description": "OAuth 2.0 authorization request"
      },
      "AuthorizeResponse": {
        "properties": {
          "redirect_url": {
            "type": "string",
            "title": "Redirect Url",
            "description": "URL to redirect the user to"
          }
        },
        "type": "object",
        "required": ["redirect_url"],
        "title": "AuthorizeResponse",
        "description": "OAuth 2.0 authorization response with redirect URL"
      },
      "AutoTopUpConfig": {
        "properties": {
          "amount": { "type": "integer", "title": "Amount" },
          "threshold": { "type": "integer", "title": "Threshold" }
        },
        "type": "object",
        "required": ["amount", "threshold"],
        "title": "AutoTopUpConfig"
      },
      "AyrshareSSOResponse": {
        "properties": {
          "sso_url": {
            "type": "string",
            "title": "Sso Url",
            "description": "The SSO URL for Ayrshare integration"
          },
          "expires_at": {
            "type": "string",
            "format": "date-time",
            "title": "Expires At",
            "description": "ISO timestamp when the URL expires"
          }
        },
        "type": "object",
        "required": ["sso_url", "expires_at"],
        "title": "AyrshareSSOResponse"
      },
      "BaseGraph-Input": {
        "properties": {
          "id": { "type": "string", "title": "Id" },
          "version": { "type": "integer", "title": "Version", "default": 1 },
          "is_active": {
            "type": "boolean",
            "title": "Is Active",
            "default": true
          },
          "name": { "type": "string", "title": "Name" },
          "description": { "type": "string", "title": "Description" },
          "instructions": {
            "anyOf": [{ "type": "string" }, { "type": "null" }],
            "title": "Instructions"
          },
          "recommended_schedule_cron": {
            "anyOf": [{ "type": "string" }, { "type": "null" }],
            "title": "Recommended Schedule Cron"
          },
          "nodes": {
            "items": { "$ref": "#/components/schemas/Node" },
            "type": "array",
            "title": "Nodes",
            "default": []
          },
          "links": {
            "items": { "$ref": "#/components/schemas/Link" },
            "type": "array",
            "title": "Links",
            "default": []
          },
          "forked_from_id": {
            "anyOf": [{ "type": "string" }, { "type": "null" }],
            "title": "Forked From Id"
          },
          "forked_from_version": {
            "anyOf": [{ "type": "integer" }, { "type": "null" }],
            "title": "Forked From Version"
          }
        },
        "type": "object",
        "required": ["name", "description"],
        "title": "BaseGraph"
      },
      "BaseGraph-Output": {
        "properties": {
          "id": { "type": "string", "title": "Id" },
          "version": { "type": "integer", "title": "Version", "default": 1 },
          "is_active": {
            "type": "boolean",
            "title": "Is Active",
            "default": true
          },
          "name": { "type": "string", "title": "Name" },
          "description": { "type": "string", "title": "Description" },
          "instructions": {
            "anyOf": [{ "type": "string" }, { "type": "null" }],
            "title": "Instructions"
          },
          "recommended_schedule_cron": {
            "anyOf": [{ "type": "string" }, { "type": "null" }],
            "title": "Recommended Schedule Cron"
          },
          "nodes": {
            "items": { "$ref": "#/components/schemas/Node" },
            "type": "array",
            "title": "Nodes",
            "default": []
          },
          "links": {
            "items": { "$ref": "#/components/schemas/Link" },
            "type": "array",
            "title": "Links",
            "default": []
          },
          "forked_from_id": {
            "anyOf": [{ "type": "string" }, { "type": "null" }],
            "title": "Forked From Id"
          },
          "forked_from_version": {
            "anyOf": [{ "type": "integer" }, { "type": "null" }],
            "title": "Forked From Version"
          },
          "input_schema": {
            "additionalProperties": true,
            "type": "object",
            "title": "Input Schema",
            "readOnly": true
          },
          "output_schema": {
            "additionalProperties": true,
            "type": "object",
            "title": "Output Schema",
            "readOnly": true
          },
          "has_external_trigger": {
            "type": "boolean",
            "title": "Has External Trigger",
            "readOnly": true
          },
          "has_human_in_the_loop": {
            "type": "boolean",
            "title": "Has Human In The Loop",
            "readOnly": true
          },
          "trigger_setup_info": {
            "anyOf": [
              { "$ref": "#/components/schemas/GraphTriggerInfo" },
              { "type": "null" }
            ],
            "readOnly": true
          }
        },
        "type": "object",
        "required": [
          "name",
          "description",
          "input_schema",
          "output_schema",
          "has_external_trigger",
          "has_human_in_the_loop",
          "trigger_setup_info"
        ],
        "title": "BaseGraph"
      },
      "BlockCategoryResponse": {
        "properties": {
          "name": { "type": "string", "title": "Name" },
          "total_blocks": { "type": "integer", "title": "Total Blocks" },
          "blocks": {
            "items": { "$ref": "#/components/schemas/BlockInfo" },
            "type": "array",
            "title": "Blocks"
          }
        },
        "type": "object",
        "required": ["name", "total_blocks", "blocks"],
        "title": "BlockCategoryResponse"
      },
      "BlockCost": {
        "properties": {
          "cost_amount": { "type": "integer", "title": "Cost Amount" },
          "cost_filter": {
            "additionalProperties": true,
            "type": "object",
            "title": "Cost Filter"
          },
          "cost_type": { "$ref": "#/components/schemas/BlockCostType" }
        },
        "type": "object",
        "required": ["cost_amount", "cost_filter", "cost_type"],
        "title": "BlockCost"
      },
      "BlockCostType": {
        "type": "string",
        "enum": ["run", "byte", "second"],
        "title": "BlockCostType"
      },
      "BlockInfo": {
        "properties": {
          "id": { "type": "string", "title": "Id" },
          "name": { "type": "string", "title": "Name" },
          "inputSchema": {
            "additionalProperties": true,
            "type": "object",
            "title": "Inputschema"
          },
          "outputSchema": {
            "additionalProperties": true,
            "type": "object",
            "title": "Outputschema"
          },
          "costs": {
            "items": { "$ref": "#/components/schemas/BlockCost" },
            "type": "array",
            "title": "Costs"
          },
          "description": { "type": "string", "title": "Description" },
          "categories": {
            "items": {
              "additionalProperties": { "type": "string" },
              "type": "object"
            },
            "type": "array",
            "title": "Categories"
          },
          "contributors": {
            "items": { "additionalProperties": true, "type": "object" },
            "type": "array",
            "title": "Contributors"
          },
          "staticOutput": { "type": "boolean", "title": "Staticoutput" },
          "uiType": { "type": "string", "title": "Uitype" }
        },
        "type": "object",
        "required": [
          "id",
          "name",
          "inputSchema",
          "outputSchema",
          "costs",
          "description",
          "categories",
          "contributors",
          "staticOutput",
          "uiType"
        ],
        "title": "BlockInfo"
      },
      "BlockResponse": {
        "properties": {
          "blocks": {
            "items": { "$ref": "#/components/schemas/BlockInfo" },
            "type": "array",
            "title": "Blocks"
          },
          "pagination": { "$ref": "#/components/schemas/Pagination" }
        },
        "type": "object",
        "required": ["blocks", "pagination"],
        "title": "BlockResponse"
      },
      "Body_patchOauthUpdateAppStatus": {
        "properties": {
          "is_active": {
            "type": "boolean",
            "title": "Is Active",
            "description": "Whether the app should be active"
          }
        },
        "type": "object",
        "required": ["is_active"],
        "title": "Body_patchOauthUpdateAppStatus"
      },
      "Body_postOauthIntrospect": {
        "properties": {
          "token": {
            "type": "string",
            "title": "Token",
            "description": "Token to introspect"
          },
          "token_type_hint": {
            "anyOf": [
              { "type": "string", "enum": ["access_token", "refresh_token"] },
              { "type": "null" }
            ],
            "title": "Token Type Hint",
            "description": "Hint about token type ('access_token' or 'refresh_token')"
          },
          "client_id": {
            "type": "string",
            "title": "Client Id",
            "description": "Client identifier"
          },
          "client_secret": {
            "type": "string",
            "title": "Client Secret",
            "description": "Client secret"
          }
        },
        "type": "object",
        "required": ["token", "client_id", "client_secret"],
        "title": "Body_postOauthIntrospect"
      },
      "Body_postOauthRevoke": {
        "properties": {
          "token": {
            "type": "string",
            "title": "Token",
            "description": "Token to revoke"
          },
          "token_type_hint": {
            "anyOf": [
              { "type": "string", "enum": ["access_token", "refresh_token"] },
              { "type": "null" }
            ],
            "title": "Token Type Hint",
            "description": "Hint about token type ('access_token' or 'refresh_token')"
          },
          "client_id": {
            "type": "string",
            "title": "Client Id",
            "description": "Client identifier"
          },
          "client_secret": {
            "type": "string",
            "title": "Client Secret",
            "description": "Client secret"
          }
        },
        "type": "object",
        "required": ["token", "client_id", "client_secret"],
        "title": "Body_postOauthRevoke"
      },
      "Body_postOauthUploadAppLogo": {
        "properties": {
          "file": { "type": "string", "format": "binary", "title": "File" }
        },
        "type": "object",
        "required": ["file"],
        "title": "Body_postOauthUploadAppLogo"
      },
      "Body_postV1Exchange_oauth_code_for_tokens": {
        "properties": {
          "code": {
            "type": "string",
            "title": "Authorization code acquired by user login"
          },
          "state_token": { "type": "string", "title": "Anti-CSRF nonce" }
        },
        "type": "object",
        "required": ["code", "state_token"],
        "title": "Body_postV1Exchange oauth code for tokens"
      },
      "Body_postV1Execute_graph_agent": {
        "properties": {
          "inputs": {
            "additionalProperties": true,
            "type": "object",
            "title": "Inputs"
          },
          "credentials_inputs": {
            "additionalProperties": {
              "$ref": "#/components/schemas/CredentialsMetaInput"
            },
            "type": "object",
            "title": "Credentials Inputs"
          },
          "source": {
            "anyOf": [
              {
                "type": "string",
                "enum": ["builder", "library", "onboarding"]
              },
              { "type": "null" }
            ],
            "title": "Source"
          }
        },
        "type": "object",
        "title": "Body_postV1Execute graph agent"
      },
      "Body_postV1LogRawAnalytics": {
        "properties": {
          "type": { "type": "string", "title": "Type" },
          "data": {
            "additionalProperties": true,
            "type": "object",
            "title": "Data",
            "description": "The data to log"
          },
          "data_index": {
            "type": "string",
            "title": "Data Index",
            "description": "Indexable field for any count based analytical measures like page order clicking, tutorial step completion, etc."
          }
        },
        "type": "object",
        "required": ["type", "data", "data_index"],
        "title": "Body_postV1LogRawAnalytics"
      },
      "Body_postV1Upload_file_to_cloud_storage": {
        "properties": {
          "file": { "type": "string", "format": "binary", "title": "File" }
        },
        "type": "object",
        "required": ["file"],
        "title": "Body_postV1Upload file to cloud storage"
      },
      "Body_postV2Add_credits_to_user": {
        "properties": {
          "user_id": { "type": "string", "title": "User Id" },
          "amount": { "type": "integer", "title": "Amount" },
          "comments": { "type": "string", "title": "Comments" }
        },
        "type": "object",
        "required": ["user_id", "amount", "comments"],
        "title": "Body_postV2Add credits to user"
      },
      "Body_postV2Add_marketplace_agent": {
        "properties": {
          "store_listing_version_id": {
            "type": "string",
            "title": "Store Listing Version Id"
          },
          "source": {
            "type": "string",
            "enum": ["onboarding", "marketplace"],
            "title": "Source",
            "default": "marketplace"
          }
        },
        "type": "object",
        "required": ["store_listing_version_id"],
        "title": "Body_postV2Add marketplace agent"
      },
      "Body_postV2Execute_a_preset": {
        "properties": {
          "inputs": {
            "additionalProperties": true,
            "type": "object",
            "title": "Inputs"
          },
          "credential_inputs": {
            "additionalProperties": {
              "$ref": "#/components/schemas/CredentialsMetaInput"
            },
            "type": "object",
            "title": "Credential Inputs"
          }
        },
        "type": "object",
        "title": "Body_postV2Execute a preset"
      },
      "Body_postV2Upload_submission_media": {
        "properties": {
          "file": { "type": "string", "format": "binary", "title": "File" }
        },
        "type": "object",
        "required": ["file"],
        "title": "Body_postV2Upload submission media"
      },
      "ChatRequest": {
        "properties": {
          "query": { "type": "string", "title": "Query" },
          "conversation_history": {
            "items": { "$ref": "#/components/schemas/Message" },
            "type": "array",
            "title": "Conversation History"
          },
          "message_id": { "type": "string", "title": "Message Id" },
          "include_graph_data": {
            "type": "boolean",
            "title": "Include Graph Data",
            "default": false
          },
          "graph_id": {
            "anyOf": [{ "type": "string" }, { "type": "null" }],
            "title": "Graph Id"
          }
        },
        "type": "object",
        "required": ["query", "conversation_history", "message_id"],
        "title": "ChatRequest"
      },
      "CountResponse": {
        "properties": {
          "all_blocks": { "type": "integer", "title": "All Blocks" },
          "input_blocks": { "type": "integer", "title": "Input Blocks" },
          "action_blocks": { "type": "integer", "title": "Action Blocks" },
          "output_blocks": { "type": "integer", "title": "Output Blocks" },
          "integrations": { "type": "integer", "title": "Integrations" },
          "marketplace_agents": {
            "type": "integer",
            "title": "Marketplace Agents"
          },
          "my_agents": { "type": "integer", "title": "My Agents" }
        },
        "type": "object",
        "required": [
          "all_blocks",
          "input_blocks",
          "action_blocks",
          "output_blocks",
          "integrations",
          "marketplace_agents",
          "my_agents"
        ],
        "title": "CountResponse"
      },
      "CreateAPIKeyRequest": {
        "properties": {
          "name": { "type": "string", "title": "Name" },
          "permissions": {
            "items": { "$ref": "#/components/schemas/APIKeyPermission" },
            "type": "array",
            "title": "Permissions"
          },
          "description": {
            "anyOf": [{ "type": "string" }, { "type": "null" }],
            "title": "Description"
          }
        },
        "type": "object",
        "required": ["name", "permissions"],
        "title": "CreateAPIKeyRequest"
      },
      "CreateAPIKeyResponse": {
        "properties": {
          "api_key": { "$ref": "#/components/schemas/APIKeyInfo" },
          "plain_text_key": { "type": "string", "title": "Plain Text Key" }
        },
        "type": "object",
        "required": ["api_key", "plain_text_key"],
        "title": "CreateAPIKeyResponse"
      },
      "CreateGraph": {
        "properties": {
          "graph": { "$ref": "#/components/schemas/Graph" },
          "source": {
            "anyOf": [
              { "type": "string", "enum": ["builder", "upload"] },
              { "type": "null" }
            ],
            "title": "Source"
          }
        },
        "type": "object",
        "required": ["graph"],
        "title": "CreateGraph"
      },
      "CreateSessionResponse": {
        "properties": {
          "id": { "type": "string", "title": "Id" },
          "created_at": { "type": "string", "title": "Created At" },
          "user_id": {
            "anyOf": [{ "type": "string" }, { "type": "null" }],
            "title": "User Id"
          }
        },
        "type": "object",
        "required": ["id", "created_at", "user_id"],
        "title": "CreateSessionResponse",
        "description": "Response model containing information on a newly created chat session."
      },
      "Creator": {
        "properties": {
          "name": { "type": "string", "title": "Name" },
          "username": { "type": "string", "title": "Username" },
          "description": { "type": "string", "title": "Description" },
          "avatar_url": { "type": "string", "title": "Avatar Url" },
          "num_agents": { "type": "integer", "title": "Num Agents" },
          "agent_rating": { "type": "number", "title": "Agent Rating" },
          "agent_runs": { "type": "integer", "title": "Agent Runs" },
          "is_featured": { "type": "boolean", "title": "Is Featured" }
        },
        "type": "object",
        "required": [
          "name",
          "username",
          "description",
          "avatar_url",
          "num_agents",
          "agent_rating",
          "agent_runs",
          "is_featured"
        ],
        "title": "Creator"
      },
      "CreatorDetails": {
        "properties": {
          "name": { "type": "string", "title": "Name" },
          "username": { "type": "string", "title": "Username" },
          "description": { "type": "string", "title": "Description" },
          "links": {
            "items": { "type": "string" },
            "type": "array",
            "title": "Links"
          },
          "avatar_url": { "type": "string", "title": "Avatar Url" },
          "agent_rating": { "type": "number", "title": "Agent Rating" },
          "agent_runs": { "type": "integer", "title": "Agent Runs" },
          "top_categories": {
            "items": { "type": "string" },
            "type": "array",
            "title": "Top Categories"
          }
        },
        "type": "object",
        "required": [
          "name",
          "username",
          "description",
          "links",
          "avatar_url",
          "agent_rating",
          "agent_runs",
          "top_categories"
        ],
        "title": "CreatorDetails"
      },
      "CreatorsResponse": {
        "properties": {
          "creators": {
            "items": { "$ref": "#/components/schemas/Creator" },
            "type": "array",
            "title": "Creators"
          },
          "pagination": { "$ref": "#/components/schemas/Pagination" }
        },
        "type": "object",
        "required": ["creators", "pagination"],
        "title": "CreatorsResponse"
      },
      "CredentialsDeletionNeedsConfirmationResponse": {
        "properties": {
          "deleted": {
            "type": "boolean",
            "const": false,
            "title": "Deleted",
            "default": false
          },
          "need_confirmation": {
            "type": "boolean",
            "const": true,
            "title": "Need Confirmation",
            "default": true
          },
          "message": { "type": "string", "title": "Message" }
        },
        "type": "object",
        "required": ["message"],
        "title": "CredentialsDeletionNeedsConfirmationResponse"
      },
      "CredentialsDeletionResponse": {
        "properties": {
          "deleted": {
            "type": "boolean",
            "const": true,
            "title": "Deleted",
            "default": true
          },
          "revoked": {
            "anyOf": [{ "type": "boolean" }, { "type": "null" }],
            "title": "Revoked",
            "description": "Indicates whether the credentials were also revoked by their provider. `None`/`null` if not applicable, e.g. when deleting non-revocable credentials such as API keys."
          }
        },
        "type": "object",
        "required": ["revoked"],
        "title": "CredentialsDeletionResponse"
      },
      "CredentialsMetaInput": {
        "properties": {
          "id": { "type": "string", "title": "Id" },
          "title": {
            "anyOf": [{ "type": "string" }, { "type": "null" }],
            "title": "Title"
          },
          "provider": {
            "type": "string",
            "title": "Provider",
            "description": "Provider name for integrations. Can be any string value, including custom provider names."
          },
          "type": {
            "type": "string",
            "enum": ["api_key", "oauth2", "user_password", "host_scoped"],
            "title": "Type"
          }
        },
        "type": "object",
        "required": ["id", "provider", "type"],
        "title": "CredentialsMetaInput",
        "credentials_provider": [],
        "credentials_types": []
      },
      "CredentialsMetaResponse": {
        "properties": {
          "id": { "type": "string", "title": "Id" },
          "provider": { "type": "string", "title": "Provider" },
          "type": {
            "type": "string",
            "enum": ["api_key", "oauth2", "user_password", "host_scoped"],
            "title": "Type"
          },
          "title": {
            "anyOf": [{ "type": "string" }, { "type": "null" }],
            "title": "Title"
          },
          "scopes": {
            "anyOf": [
              { "items": { "type": "string" }, "type": "array" },
              { "type": "null" }
            ],
            "title": "Scopes"
          },
          "username": {
            "anyOf": [{ "type": "string" }, { "type": "null" }],
            "title": "Username"
          },
          "host": {
            "anyOf": [{ "type": "string" }, { "type": "null" }],
            "title": "Host",
            "description": "Host pattern for host-scoped credentials"
          }
        },
        "type": "object",
        "required": ["id", "provider", "type", "title", "scopes", "username"],
        "title": "CredentialsMetaResponse"
      },
      "CreditTransactionType": {
        "type": "string",
        "enum": ["TOP_UP", "USAGE", "GRANT", "REFUND", "CARD_CHECK"],
        "title": "CreditTransactionType"
      },
      "DeleteGraphResponse": {
        "properties": {
          "version_counts": { "type": "integer", "title": "Version Counts" }
        },
        "type": "object",
        "required": ["version_counts"],
        "title": "DeleteGraphResponse"
      },
      "Document": {
        "properties": {
          "url": { "type": "string", "title": "Url" },
          "relevance_score": { "type": "number", "title": "Relevance Score" }
        },
        "type": "object",
        "required": ["url", "relevance_score"],
        "title": "Document"
      },
      "ExecutionAnalyticsConfig": {
        "properties": {
          "available_models": {
            "items": { "$ref": "#/components/schemas/ModelInfo" },
            "type": "array",
            "title": "Available Models"
          },
          "default_system_prompt": {
            "type": "string",
            "title": "Default System Prompt"
          },
          "default_user_prompt": {
            "type": "string",
            "title": "Default User Prompt"
          },
          "recommended_model": {
            "type": "string",
            "title": "Recommended Model"
          }
        },
        "type": "object",
        "required": [
          "available_models",
          "default_system_prompt",
          "default_user_prompt",
          "recommended_model"
        ],
        "title": "ExecutionAnalyticsConfig"
      },
      "ExecutionAnalyticsRequest": {
        "properties": {
          "graph_id": {
            "type": "string",
            "title": "Graph Id",
            "description": "Graph ID to analyze"
          },
          "graph_version": {
            "anyOf": [{ "type": "integer" }, { "type": "null" }],
            "title": "Graph Version",
            "description": "Optional graph version"
          },
          "user_id": {
            "anyOf": [{ "type": "string" }, { "type": "null" }],
            "title": "User Id",
            "description": "Optional user ID filter"
          },
          "created_after": {
            "anyOf": [
              { "type": "string", "format": "date-time" },
              { "type": "null" }
            ],
            "title": "Created After",
            "description": "Optional created date lower bound"
          },
          "model_name": {
            "type": "string",
            "title": "Model Name",
            "description": "Model to use for generation",
            "default": "gpt-4o-mini"
          },
          "batch_size": {
            "type": "integer",
            "maximum": 25.0,
            "minimum": 1.0,
            "title": "Batch Size",
            "description": "Batch size for concurrent processing",
            "default": 10
          },
          "system_prompt": {
            "anyOf": [{ "type": "string" }, { "type": "null" }],
            "title": "System Prompt",
            "description": "Custom system prompt (default: built-in prompt)"
          },
          "user_prompt": {
            "anyOf": [{ "type": "string" }, { "type": "null" }],
            "title": "User Prompt",
            "description": "Custom user prompt with {{GRAPH_NAME}} and {{EXECUTION_DATA}} placeholders (default: built-in prompt)"
          },
          "skip_existing": {
            "type": "boolean",
            "title": "Skip Existing",
            "description": "Whether to skip executions that already have activity status and correctness score",
            "default": true
          }
        },
        "type": "object",
        "required": ["graph_id"],
        "title": "ExecutionAnalyticsRequest"
      },
      "ExecutionAnalyticsResponse": {
        "properties": {
          "total_executions": {
            "type": "integer",
            "title": "Total Executions"
          },
          "processed_executions": {
            "type": "integer",
            "title": "Processed Executions"
          },
          "successful_analytics": {
            "type": "integer",
            "title": "Successful Analytics"
          },
          "failed_analytics": {
            "type": "integer",
            "title": "Failed Analytics"
          },
          "skipped_executions": {
            "type": "integer",
            "title": "Skipped Executions"
          },
          "results": {
            "items": {
              "$ref": "#/components/schemas/ExecutionAnalyticsResult"
            },
            "type": "array",
            "title": "Results"
          }
        },
        "type": "object",
        "required": [
          "total_executions",
          "processed_executions",
          "successful_analytics",
          "failed_analytics",
          "skipped_executions",
          "results"
        ],
        "title": "ExecutionAnalyticsResponse"
      },
      "ExecutionAnalyticsResult": {
        "properties": {
          "agent_id": { "type": "string", "title": "Agent Id" },
          "version_id": { "type": "integer", "title": "Version Id" },
          "user_id": { "type": "string", "title": "User Id" },
          "exec_id": { "type": "string", "title": "Exec Id" },
          "summary_text": {
            "anyOf": [{ "type": "string" }, { "type": "null" }],
            "title": "Summary Text"
          },
          "score": {
            "anyOf": [{ "type": "number" }, { "type": "null" }],
            "title": "Score"
          },
          "status": { "type": "string", "title": "Status" },
          "error_message": {
            "anyOf": [{ "type": "string" }, { "type": "null" }],
            "title": "Error Message"
          }
        },
        "type": "object",
        "required": [
          "agent_id",
          "version_id",
          "user_id",
          "exec_id",
          "summary_text",
          "score",
          "status"
        ],
        "title": "ExecutionAnalyticsResult"
      },
      "Graph": {
        "properties": {
          "id": { "type": "string", "title": "Id" },
          "version": { "type": "integer", "title": "Version", "default": 1 },
          "is_active": {
            "type": "boolean",
            "title": "Is Active",
            "default": true
          },
          "name": { "type": "string", "title": "Name" },
          "description": { "type": "string", "title": "Description" },
          "instructions": {
            "anyOf": [{ "type": "string" }, { "type": "null" }],
            "title": "Instructions"
          },
          "recommended_schedule_cron": {
            "anyOf": [{ "type": "string" }, { "type": "null" }],
            "title": "Recommended Schedule Cron"
          },
          "nodes": {
            "items": { "$ref": "#/components/schemas/Node" },
            "type": "array",
            "title": "Nodes",
            "default": []
          },
          "links": {
            "items": { "$ref": "#/components/schemas/Link" },
            "type": "array",
            "title": "Links",
            "default": []
          },
          "forked_from_id": {
            "anyOf": [{ "type": "string" }, { "type": "null" }],
            "title": "Forked From Id"
          },
          "forked_from_version": {
            "anyOf": [{ "type": "integer" }, { "type": "null" }],
            "title": "Forked From Version"
          },
          "sub_graphs": {
            "items": { "$ref": "#/components/schemas/BaseGraph-Input" },
            "type": "array",
            "title": "Sub Graphs",
            "default": []
          }
        },
        "type": "object",
        "required": ["name", "description"],
        "title": "Graph"
      },
      "GraphExecution": {
        "properties": {
          "id": { "type": "string", "title": "Id" },
          "user_id": { "type": "string", "title": "User Id" },
          "graph_id": { "type": "string", "title": "Graph Id" },
          "graph_version": { "type": "integer", "title": "Graph Version" },
          "inputs": {
            "additionalProperties": true,
            "type": "object",
            "title": "Inputs"
          },
          "credential_inputs": {
            "anyOf": [
              {
                "additionalProperties": {
                  "$ref": "#/components/schemas/CredentialsMetaInput"
                },
                "type": "object"
              },
              { "type": "null" }
            ],
            "title": "Credential Inputs"
          },
          "nodes_input_masks": {
            "anyOf": [
              {
                "additionalProperties": {
                  "additionalProperties": true,
                  "type": "object"
                },
                "type": "object"
              },
              { "type": "null" }
            ],
            "title": "Nodes Input Masks"
          },
          "preset_id": {
            "anyOf": [{ "type": "string" }, { "type": "null" }],
            "title": "Preset Id"
          },
          "status": { "$ref": "#/components/schemas/AgentExecutionStatus" },
          "started_at": {
            "type": "string",
            "format": "date-time",
            "title": "Started At"
          },
          "ended_at": {
            "type": "string",
            "format": "date-time",
            "title": "Ended At"
          },
          "is_shared": {
            "type": "boolean",
            "title": "Is Shared",
            "default": false
          },
          "share_token": {
            "anyOf": [{ "type": "string" }, { "type": "null" }],
            "title": "Share Token"
          },
          "stats": {
            "anyOf": [
              { "$ref": "#/components/schemas/Stats" },
              { "type": "null" }
            ]
          },
          "outputs": {
            "additionalProperties": { "items": {}, "type": "array" },
            "type": "object",
            "title": "Outputs"
          }
        },
        "type": "object",
        "required": [
          "id",
          "user_id",
          "graph_id",
          "graph_version",
          "inputs",
          "credential_inputs",
          "nodes_input_masks",
          "preset_id",
          "status",
          "started_at",
          "ended_at",
          "stats",
          "outputs"
        ],
        "title": "GraphExecution"
      },
      "GraphExecutionJobInfo": {
        "properties": {
          "schedule_id": {
            "anyOf": [{ "type": "string" }, { "type": "null" }],
            "title": "Schedule Id"
          },
          "user_id": { "type": "string", "title": "User Id" },
          "graph_id": { "type": "string", "title": "Graph Id" },
          "graph_version": { "type": "integer", "title": "Graph Version" },
          "agent_name": {
            "anyOf": [{ "type": "string" }, { "type": "null" }],
            "title": "Agent Name"
          },
          "cron": { "type": "string", "title": "Cron" },
          "input_data": {
            "additionalProperties": true,
            "type": "object",
            "title": "Input Data"
          },
          "input_credentials": {
            "additionalProperties": {
              "$ref": "#/components/schemas/CredentialsMetaInput"
            },
            "type": "object",
            "title": "Input Credentials"
          },
          "id": { "type": "string", "title": "Id" },
          "name": { "type": "string", "title": "Name" },
          "next_run_time": { "type": "string", "title": "Next Run Time" },
          "timezone": {
            "type": "string",
            "title": "Timezone",
            "description": "Timezone used for scheduling",
            "default": "UTC"
          }
        },
        "type": "object",
        "required": [
          "user_id",
          "graph_id",
          "graph_version",
          "cron",
          "input_data",
          "id",
          "name",
          "next_run_time"
        ],
        "title": "GraphExecutionJobInfo"
      },
      "GraphExecutionMeta": {
        "properties": {
          "id": { "type": "string", "title": "Id" },
          "user_id": { "type": "string", "title": "User Id" },
          "graph_id": { "type": "string", "title": "Graph Id" },
          "graph_version": { "type": "integer", "title": "Graph Version" },
          "inputs": {
            "anyOf": [
              { "additionalProperties": true, "type": "object" },
              { "type": "null" }
            ],
            "title": "Inputs"
          },
          "credential_inputs": {
            "anyOf": [
              {
                "additionalProperties": {
                  "$ref": "#/components/schemas/CredentialsMetaInput"
                },
                "type": "object"
              },
              { "type": "null" }
            ],
            "title": "Credential Inputs"
          },
          "nodes_input_masks": {
            "anyOf": [
              {
                "additionalProperties": {
                  "additionalProperties": true,
                  "type": "object"
                },
                "type": "object"
              },
              { "type": "null" }
            ],
            "title": "Nodes Input Masks"
          },
          "preset_id": {
            "anyOf": [{ "type": "string" }, { "type": "null" }],
            "title": "Preset Id"
          },
          "status": { "$ref": "#/components/schemas/AgentExecutionStatus" },
          "started_at": {
            "type": "string",
            "format": "date-time",
            "title": "Started At"
          },
          "ended_at": {
            "type": "string",
            "format": "date-time",
            "title": "Ended At"
          },
          "is_shared": {
            "type": "boolean",
            "title": "Is Shared",
            "default": false
          },
          "share_token": {
            "anyOf": [{ "type": "string" }, { "type": "null" }],
            "title": "Share Token"
          },
          "stats": {
            "anyOf": [
              { "$ref": "#/components/schemas/Stats" },
              { "type": "null" }
            ]
          }
        },
        "type": "object",
        "required": [
          "id",
          "user_id",
          "graph_id",
          "graph_version",
          "inputs",
          "credential_inputs",
          "nodes_input_masks",
          "preset_id",
          "status",
          "started_at",
          "ended_at",
          "stats"
        ],
        "title": "GraphExecutionMeta"
      },
      "GraphExecutionWithNodes": {
        "properties": {
          "id": { "type": "string", "title": "Id" },
          "user_id": { "type": "string", "title": "User Id" },
          "graph_id": { "type": "string", "title": "Graph Id" },
          "graph_version": { "type": "integer", "title": "Graph Version" },
          "inputs": {
            "additionalProperties": true,
            "type": "object",
            "title": "Inputs"
          },
          "credential_inputs": {
            "anyOf": [
              {
                "additionalProperties": {
                  "$ref": "#/components/schemas/CredentialsMetaInput"
                },
                "type": "object"
              },
              { "type": "null" }
            ],
            "title": "Credential Inputs"
          },
          "nodes_input_masks": {
            "anyOf": [
              {
                "additionalProperties": {
                  "additionalProperties": true,
                  "type": "object"
                },
                "type": "object"
              },
              { "type": "null" }
            ],
            "title": "Nodes Input Masks"
          },
          "preset_id": {
            "anyOf": [{ "type": "string" }, { "type": "null" }],
            "title": "Preset Id"
          },
          "status": { "$ref": "#/components/schemas/AgentExecutionStatus" },
          "started_at": {
            "type": "string",
            "format": "date-time",
            "title": "Started At"
          },
          "ended_at": {
            "type": "string",
            "format": "date-time",
            "title": "Ended At"
          },
          "is_shared": {
            "type": "boolean",
            "title": "Is Shared",
            "default": false
          },
          "share_token": {
            "anyOf": [{ "type": "string" }, { "type": "null" }],
            "title": "Share Token"
          },
          "stats": {
            "anyOf": [
              { "$ref": "#/components/schemas/Stats" },
              { "type": "null" }
            ]
          },
          "outputs": {
            "additionalProperties": { "items": {}, "type": "array" },
            "type": "object",
            "title": "Outputs"
          },
          "node_executions": {
            "items": { "$ref": "#/components/schemas/NodeExecutionResult" },
            "type": "array",
            "title": "Node Executions"
          }
        },
        "type": "object",
        "required": [
          "id",
          "user_id",
          "graph_id",
          "graph_version",
          "inputs",
          "credential_inputs",
          "nodes_input_masks",
          "preset_id",
          "status",
          "started_at",
          "ended_at",
          "stats",
          "outputs",
          "node_executions"
        ],
        "title": "GraphExecutionWithNodes"
      },
      "GraphExecutionsPaginated": {
        "properties": {
          "executions": {
            "items": { "$ref": "#/components/schemas/GraphExecutionMeta" },
            "type": "array",
            "title": "Executions"
          },
          "pagination": { "$ref": "#/components/schemas/Pagination" }
        },
        "type": "object",
        "required": ["executions", "pagination"],
        "title": "GraphExecutionsPaginated",
        "description": "Response schema for paginated graph executions."
      },
      "GraphMeta": {
        "properties": {
          "id": { "type": "string", "title": "Id" },
          "version": { "type": "integer", "title": "Version", "default": 1 },
          "is_active": {
            "type": "boolean",
            "title": "Is Active",
            "default": true
          },
          "name": { "type": "string", "title": "Name" },
          "description": { "type": "string", "title": "Description" },
          "instructions": {
            "anyOf": [{ "type": "string" }, { "type": "null" }],
            "title": "Instructions"
          },
          "recommended_schedule_cron": {
            "anyOf": [{ "type": "string" }, { "type": "null" }],
            "title": "Recommended Schedule Cron"
          },
          "forked_from_id": {
            "anyOf": [{ "type": "string" }, { "type": "null" }],
            "title": "Forked From Id"
          },
          "forked_from_version": {
            "anyOf": [{ "type": "integer" }, { "type": "null" }],
            "title": "Forked From Version"
          },
          "sub_graphs": {
            "items": { "$ref": "#/components/schemas/BaseGraph-Output" },
            "type": "array",
            "title": "Sub Graphs",
            "default": []
          },
          "user_id": { "type": "string", "title": "User Id" },
          "input_schema": {
            "additionalProperties": true,
            "type": "object",
            "title": "Input Schema",
            "readOnly": true
          },
          "output_schema": {
            "additionalProperties": true,
            "type": "object",
            "title": "Output Schema",
            "readOnly": true
          },
          "has_external_trigger": {
            "type": "boolean",
            "title": "Has External Trigger",
            "readOnly": true
          },
          "has_human_in_the_loop": {
            "type": "boolean",
            "title": "Has Human In The Loop",
            "readOnly": true
          },
          "trigger_setup_info": {
            "anyOf": [
              { "$ref": "#/components/schemas/GraphTriggerInfo" },
              { "type": "null" }
            ],
            "readOnly": true
          },
          "credentials_input_schema": {
            "additionalProperties": true,
            "type": "object",
            "title": "Credentials Input Schema",
            "readOnly": true
          }
        },
        "type": "object",
        "required": [
          "name",
          "description",
          "user_id",
          "input_schema",
          "output_schema",
          "has_external_trigger",
          "has_human_in_the_loop",
          "trigger_setup_info",
          "credentials_input_schema"
        ],
        "title": "GraphMeta"
      },
      "GraphModel": {
        "properties": {
          "id": { "type": "string", "title": "Id" },
          "version": { "type": "integer", "title": "Version", "default": 1 },
          "is_active": {
            "type": "boolean",
            "title": "Is Active",
            "default": true
          },
          "name": { "type": "string", "title": "Name" },
          "description": { "type": "string", "title": "Description" },
          "instructions": {
            "anyOf": [{ "type": "string" }, { "type": "null" }],
            "title": "Instructions"
          },
          "recommended_schedule_cron": {
            "anyOf": [{ "type": "string" }, { "type": "null" }],
            "title": "Recommended Schedule Cron"
          },
          "nodes": {
            "items": { "$ref": "#/components/schemas/NodeModel" },
            "type": "array",
            "title": "Nodes",
            "default": []
          },
          "links": {
            "items": { "$ref": "#/components/schemas/Link" },
            "type": "array",
            "title": "Links",
            "default": []
          },
          "forked_from_id": {
            "anyOf": [{ "type": "string" }, { "type": "null" }],
            "title": "Forked From Id"
          },
          "forked_from_version": {
            "anyOf": [{ "type": "integer" }, { "type": "null" }],
            "title": "Forked From Version"
          },
          "sub_graphs": {
            "items": { "$ref": "#/components/schemas/BaseGraph-Output" },
            "type": "array",
            "title": "Sub Graphs",
            "default": []
          },
          "user_id": { "type": "string", "title": "User Id" },
          "created_at": {
            "type": "string",
            "format": "date-time",
            "title": "Created At"
          },
          "input_schema": {
            "additionalProperties": true,
            "type": "object",
            "title": "Input Schema",
            "readOnly": true
          },
          "output_schema": {
            "additionalProperties": true,
            "type": "object",
            "title": "Output Schema",
            "readOnly": true
          },
          "has_external_trigger": {
            "type": "boolean",
            "title": "Has External Trigger",
            "readOnly": true
          },
          "has_human_in_the_loop": {
            "type": "boolean",
            "title": "Has Human In The Loop",
            "readOnly": true
          },
          "trigger_setup_info": {
            "anyOf": [
              { "$ref": "#/components/schemas/GraphTriggerInfo" },
              { "type": "null" }
            ],
            "readOnly": true
          },
          "credentials_input_schema": {
            "additionalProperties": true,
            "type": "object",
            "title": "Credentials Input Schema",
            "readOnly": true
          }
        },
        "type": "object",
        "required": [
          "name",
          "description",
          "user_id",
          "created_at",
          "input_schema",
          "output_schema",
          "has_external_trigger",
          "has_human_in_the_loop",
          "trigger_setup_info",
          "credentials_input_schema"
        ],
        "title": "GraphModel"
      },
      "GraphSettings": {
        "properties": {
          "human_in_the_loop_safe_mode": {
            "anyOf": [{ "type": "boolean" }, { "type": "null" }],
            "title": "Human In The Loop Safe Mode"
          }
        },
        "type": "object",
        "title": "GraphSettings"
      },
      "GraphTriggerInfo": {
        "properties": {
          "provider": {
            "type": "string",
            "title": "Provider",
            "description": "Provider name for integrations. Can be any string value, including custom provider names."
          },
          "config_schema": {
            "additionalProperties": true,
            "type": "object",
            "title": "Config Schema",
            "description": "Input schema for the trigger block"
          },
          "credentials_input_name": {
            "anyOf": [{ "type": "string" }, { "type": "null" }],
            "title": "Credentials Input Name"
          }
        },
        "type": "object",
        "required": ["provider", "config_schema", "credentials_input_name"],
        "title": "GraphTriggerInfo"
      },
      "HTTPValidationError": {
        "properties": {
          "detail": {
            "items": { "$ref": "#/components/schemas/ValidationError" },
            "type": "array",
            "title": "Detail"
          }
        },
        "type": "object",
        "title": "HTTPValidationError"
      },
      "HostScopedCredentials-Input": {
        "properties": {
          "id": { "type": "string", "title": "Id" },
          "provider": { "type": "string", "title": "Provider" },
          "title": {
            "anyOf": [{ "type": "string" }, { "type": "null" }],
            "title": "Title"
          },
          "type": {
            "type": "string",
            "const": "host_scoped",
            "title": "Type",
            "default": "host_scoped"
          },
          "host": {
            "type": "string",
            "title": "Host",
            "description": "The host/URI pattern to match against request URLs"
          },
          "headers": {
            "additionalProperties": {
              "type": "string",
              "format": "password",
              "writeOnly": true
            },
            "type": "object",
            "title": "Headers",
            "description": "Key-value header map to add to matching requests"
          }
        },
        "type": "object",
        "required": ["provider", "host"],
        "title": "HostScopedCredentials"
      },
      "HostScopedCredentials-Output": {
        "properties": {
          "id": { "type": "string", "title": "Id" },
          "provider": { "type": "string", "title": "Provider" },
          "title": {
            "anyOf": [{ "type": "string" }, { "type": "null" }],
            "title": "Title"
          },
          "type": {
            "type": "string",
            "const": "host_scoped",
            "title": "Type",
            "default": "host_scoped"
          },
          "host": {
            "type": "string",
            "title": "Host",
            "description": "The host/URI pattern to match against request URLs"
          },
          "headers": {
            "additionalProperties": { "type": "string" },
            "type": "object",
            "title": "Headers",
            "description": "Key-value header map to add to matching requests"
          }
        },
        "type": "object",
        "required": ["provider", "host"],
        "title": "HostScopedCredentials"
      },
      "LibraryAgent": {
        "properties": {
          "id": { "type": "string", "title": "Id" },
          "graph_id": { "type": "string", "title": "Graph Id" },
          "graph_version": { "type": "integer", "title": "Graph Version" },
          "image_url": {
            "anyOf": [{ "type": "string" }, { "type": "null" }],
            "title": "Image Url"
          },
          "creator_name": { "type": "string", "title": "Creator Name" },
          "creator_image_url": {
            "type": "string",
            "title": "Creator Image Url"
          },
          "status": { "$ref": "#/components/schemas/LibraryAgentStatus" },
          "created_at": {
            "type": "string",
            "format": "date-time",
            "title": "Created At"
          },
          "updated_at": {
            "type": "string",
            "format": "date-time",
            "title": "Updated At"
          },
          "name": { "type": "string", "title": "Name" },
          "description": { "type": "string", "title": "Description" },
          "instructions": {
            "anyOf": [{ "type": "string" }, { "type": "null" }],
            "title": "Instructions"
          },
          "input_schema": {
            "additionalProperties": true,
            "type": "object",
            "title": "Input Schema"
          },
          "output_schema": {
            "additionalProperties": true,
            "type": "object",
            "title": "Output Schema"
          },
          "credentials_input_schema": {
            "anyOf": [
              { "additionalProperties": true, "type": "object" },
              { "type": "null" }
            ],
            "title": "Credentials Input Schema",
            "description": "Input schema for credentials required by the agent"
          },
          "has_external_trigger": {
            "type": "boolean",
            "title": "Has External Trigger",
            "description": "Whether the agent has an external trigger (e.g. webhook) node"
          },
          "trigger_setup_info": {
            "anyOf": [
              { "$ref": "#/components/schemas/GraphTriggerInfo" },
              { "type": "null" }
            ]
          },
          "new_output": { "type": "boolean", "title": "New Output" },
          "can_access_graph": {
            "type": "boolean",
            "title": "Can Access Graph"
          },
          "is_latest_version": {
            "type": "boolean",
            "title": "Is Latest Version"
          },
          "is_favorite": { "type": "boolean", "title": "Is Favorite" },
          "recommended_schedule_cron": {
            "anyOf": [{ "type": "string" }, { "type": "null" }],
            "title": "Recommended Schedule Cron"
          },
          "settings": { "$ref": "#/components/schemas/GraphSettings" },
          "marketplace_listing": {
            "anyOf": [
              { "$ref": "#/components/schemas/MarketplaceListing" },
              { "type": "null" }
            ]
          }
        },
        "type": "object",
        "required": [
          "id",
          "graph_id",
          "graph_version",
          "image_url",
          "creator_name",
          "creator_image_url",
          "status",
          "created_at",
          "updated_at",
          "name",
          "description",
          "input_schema",
          "output_schema",
          "credentials_input_schema",
          "has_external_trigger",
          "new_output",
          "can_access_graph",
          "is_latest_version",
          "is_favorite"
        ],
        "title": "LibraryAgent",
        "description": "Represents an agent in the library, including metadata for display and\nuser interaction within the system."
      },
      "LibraryAgentPreset": {
        "properties": {
          "graph_id": { "type": "string", "title": "Graph Id" },
          "graph_version": { "type": "integer", "title": "Graph Version" },
          "inputs": {
            "additionalProperties": true,
            "type": "object",
            "title": "Inputs"
          },
          "credentials": {
            "additionalProperties": {
              "$ref": "#/components/schemas/CredentialsMetaInput"
            },
            "type": "object",
            "title": "Credentials"
          },
          "name": { "type": "string", "title": "Name" },
          "description": { "type": "string", "title": "Description" },
          "is_active": {
            "type": "boolean",
            "title": "Is Active",
            "default": true
          },
          "webhook_id": {
            "anyOf": [{ "type": "string" }, { "type": "null" }],
            "title": "Webhook Id"
          },
          "id": { "type": "string", "title": "Id" },
          "user_id": { "type": "string", "title": "User Id" },
          "created_at": {
            "type": "string",
            "format": "date-time",
            "title": "Created At"
          },
          "updated_at": {
            "type": "string",
            "format": "date-time",
            "title": "Updated At"
          },
          "webhook": {
            "anyOf": [
              { "$ref": "#/components/schemas/Webhook" },
              { "type": "null" }
            ]
          }
        },
        "type": "object",
        "required": [
          "graph_id",
          "graph_version",
          "inputs",
          "credentials",
          "name",
          "description",
          "id",
          "user_id",
          "created_at",
          "updated_at",
          "webhook"
        ],
        "title": "LibraryAgentPreset",
        "description": "Represents a preset configuration for a library agent."
      },
      "LibraryAgentPresetCreatable": {
        "properties": {
          "graph_id": { "type": "string", "title": "Graph Id" },
          "graph_version": { "type": "integer", "title": "Graph Version" },
          "inputs": {
            "additionalProperties": true,
            "type": "object",
            "title": "Inputs"
          },
          "credentials": {
            "additionalProperties": {
              "$ref": "#/components/schemas/CredentialsMetaInput"
            },
            "type": "object",
            "title": "Credentials"
          },
          "name": { "type": "string", "title": "Name" },
          "description": { "type": "string", "title": "Description" },
          "is_active": {
            "type": "boolean",
            "title": "Is Active",
            "default": true
          },
          "webhook_id": {
            "anyOf": [{ "type": "string" }, { "type": "null" }],
            "title": "Webhook Id"
          }
        },
        "type": "object",
        "required": [
          "graph_id",
          "graph_version",
          "inputs",
          "credentials",
          "name",
          "description"
        ],
        "title": "LibraryAgentPresetCreatable",
        "description": "Request model used when creating a new preset for a library agent."
      },
      "LibraryAgentPresetCreatableFromGraphExecution": {
        "properties": {
          "graph_execution_id": {
            "type": "string",
            "title": "Graph Execution Id"
          },
          "name": { "type": "string", "title": "Name" },
          "description": { "type": "string", "title": "Description" },
          "is_active": {
            "type": "boolean",
            "title": "Is Active",
            "default": true
          }
        },
        "type": "object",
        "required": ["graph_execution_id", "name", "description"],
        "title": "LibraryAgentPresetCreatableFromGraphExecution",
        "description": "Request model used when creating a new preset for a library agent."
      },
      "LibraryAgentPresetResponse": {
        "properties": {
          "presets": {
            "items": { "$ref": "#/components/schemas/LibraryAgentPreset" },
            "type": "array",
            "title": "Presets"
          },
          "pagination": { "$ref": "#/components/schemas/Pagination" }
        },
        "type": "object",
        "required": ["presets", "pagination"],
        "title": "LibraryAgentPresetResponse",
        "description": "Response schema for a list of agent presets and pagination info."
      },
      "LibraryAgentPresetUpdatable": {
        "properties": {
          "inputs": {
            "anyOf": [
              { "additionalProperties": true, "type": "object" },
              { "type": "null" }
            ],
            "title": "Inputs"
          },
          "credentials": {
            "anyOf": [
              {
                "additionalProperties": {
                  "$ref": "#/components/schemas/CredentialsMetaInput"
                },
                "type": "object"
              },
              { "type": "null" }
            ],
            "title": "Credentials"
          },
          "name": {
            "anyOf": [{ "type": "string" }, { "type": "null" }],
            "title": "Name"
          },
          "description": {
            "anyOf": [{ "type": "string" }, { "type": "null" }],
            "title": "Description"
          },
          "is_active": {
            "anyOf": [{ "type": "boolean" }, { "type": "null" }],
            "title": "Is Active"
          }
        },
        "type": "object",
        "title": "LibraryAgentPresetUpdatable",
        "description": "Request model used when updating a preset for a library agent."
      },
      "LibraryAgentResponse": {
        "properties": {
          "agents": {
            "items": { "$ref": "#/components/schemas/LibraryAgent" },
            "type": "array",
            "title": "Agents"
          },
          "pagination": { "$ref": "#/components/schemas/Pagination" }
        },
        "type": "object",
        "required": ["agents", "pagination"],
        "title": "LibraryAgentResponse",
        "description": "Response schema for a list of library agents and pagination info."
      },
      "LibraryAgentSort": {
        "type": "string",
        "enum": ["createdAt", "updatedAt"],
        "title": "LibraryAgentSort",
        "description": "Possible sort options for sorting library agents."
      },
      "LibraryAgentStatus": {
        "type": "string",
        "enum": ["COMPLETED", "HEALTHY", "WAITING", "ERROR"],
        "title": "LibraryAgentStatus"
      },
      "LibraryAgentUpdateRequest": {
        "properties": {
          "auto_update_version": {
            "anyOf": [{ "type": "boolean" }, { "type": "null" }],
            "title": "Auto Update Version",
            "description": "Auto-update the agent version"
          },
          "is_favorite": {
            "anyOf": [{ "type": "boolean" }, { "type": "null" }],
            "title": "Is Favorite",
            "description": "Mark the agent as a favorite"
          },
          "is_archived": {
            "anyOf": [{ "type": "boolean" }, { "type": "null" }],
            "title": "Is Archived",
            "description": "Archive the agent"
          },
          "settings": {
            "anyOf": [
              { "$ref": "#/components/schemas/GraphSettings" },
              { "type": "null" }
            ],
            "description": "User-specific settings for this library agent"
          }
        },
        "type": "object",
        "title": "LibraryAgentUpdateRequest",
        "description": "Schema for updating a library agent via PUT.\n\nIncludes flags for auto-updating version, marking as favorite,\narchiving, or deleting."
      },
      "Link": {
        "properties": {
          "id": { "type": "string", "title": "Id" },
          "source_id": { "type": "string", "title": "Source Id" },
          "sink_id": { "type": "string", "title": "Sink Id" },
          "source_name": { "type": "string", "title": "Source Name" },
          "sink_name": { "type": "string", "title": "Sink Name" },
          "is_static": {
            "type": "boolean",
            "title": "Is Static",
            "default": false
          }
        },
        "type": "object",
        "required": ["source_id", "sink_id", "source_name", "sink_name"],
        "title": "Link"
      },
      "LogRawMetricRequest": {
        "properties": {
          "metric_name": {
            "type": "string",
            "minLength": 1,
            "title": "Metric Name"
          },
          "metric_value": { "type": "number", "title": "Metric Value" },
          "data_string": {
            "type": "string",
            "minLength": 1,
            "title": "Data String"
          }
        },
        "type": "object",
        "required": ["metric_name", "metric_value", "data_string"],
        "title": "LogRawMetricRequest"
      },
      "LoginRequest": {
        "properties": {
          "email": { "type": "string", "format": "email", "title": "Email" },
          "password": { "type": "string", "title": "Password" }
        },
        "type": "object",
        "required": ["email", "password"],
        "title": "LoginRequest",
        "description": "Request model for user login."
      },
      "LoginResponse": {
        "properties": {
          "login_url": { "type": "string", "title": "Login Url" },
          "state_token": { "type": "string", "title": "State Token" }
        },
        "type": "object",
        "required": ["login_url", "state_token"],
        "title": "LoginResponse"
      },
      "LogoutRequest": {
        "properties": {
          "refresh_token": { "type": "string", "title": "Refresh Token" }
        },
        "type": "object",
        "required": ["refresh_token"],
        "title": "LogoutRequest",
        "description": "Request model for logout."
      },
      "MarketplaceListing": {
        "properties": {
          "id": { "type": "string", "title": "Id" },
          "name": { "type": "string", "title": "Name" },
          "slug": { "type": "string", "title": "Slug" },
          "creator": {
            "$ref": "#/components/schemas/MarketplaceListingCreator"
          }
        },
        "type": "object",
        "required": ["id", "name", "slug", "creator"],
        "title": "MarketplaceListing",
        "description": "Marketplace listing information for a library agent."
      },
      "MarketplaceListingCreator": {
        "properties": {
          "name": { "type": "string", "title": "Name" },
          "id": { "type": "string", "title": "Id" },
          "slug": { "type": "string", "title": "Slug" }
        },
        "type": "object",
        "required": ["name", "id", "slug"],
        "title": "MarketplaceListingCreator",
        "description": "Creator information for a marketplace listing."
      },
      "Message": {
        "properties": {
          "query": { "type": "string", "title": "Query" },
          "response": { "type": "string", "title": "Response" }
        },
        "type": "object",
        "required": ["query", "response"],
        "title": "Message"
      },
      "MessageResponse": {
        "properties": { "message": { "type": "string", "title": "Message" } },
        "type": "object",
        "required": ["message"],
        "title": "MessageResponse",
        "description": "Generic message response."
      },
      "ModelInfo": {
        "properties": {
          "value": { "type": "string", "title": "Value" },
          "label": { "type": "string", "title": "Label" },
          "provider": { "type": "string", "title": "Provider" }
        },
        "type": "object",
        "required": ["value", "label", "provider"],
        "title": "ModelInfo"
      },
      "MyAgent": {
        "properties": {
          "agent_id": { "type": "string", "title": "Agent Id" },
          "agent_version": { "type": "integer", "title": "Agent Version" },
          "agent_name": { "type": "string", "title": "Agent Name" },
          "agent_image": {
            "anyOf": [{ "type": "string" }, { "type": "null" }],
            "title": "Agent Image"
          },
          "description": { "type": "string", "title": "Description" },
          "last_edited": {
            "type": "string",
            "format": "date-time",
            "title": "Last Edited"
          },
          "recommended_schedule_cron": {
            "anyOf": [{ "type": "string" }, { "type": "null" }],
            "title": "Recommended Schedule Cron"
          }
        },
        "type": "object",
        "required": [
          "agent_id",
          "agent_version",
          "agent_name",
          "description",
          "last_edited"
        ],
        "title": "MyAgent"
      },
      "MyAgentsResponse": {
        "properties": {
          "agents": {
            "items": { "$ref": "#/components/schemas/MyAgent" },
            "type": "array",
            "title": "Agents"
          },
          "pagination": { "$ref": "#/components/schemas/Pagination" }
        },
        "type": "object",
        "required": ["agents", "pagination"],
        "title": "MyAgentsResponse"
      },
      "Node": {
        "properties": {
          "id": { "type": "string", "title": "Id" },
          "block_id": { "type": "string", "title": "Block Id" },
          "input_default": {
            "additionalProperties": true,
            "type": "object",
            "title": "Input Default",
            "default": {}
          },
          "metadata": {
            "additionalProperties": true,
            "type": "object",
            "title": "Metadata",
            "default": {}
          },
          "input_links": {
            "items": { "$ref": "#/components/schemas/Link" },
            "type": "array",
            "title": "Input Links",
            "default": []
          },
          "output_links": {
            "items": { "$ref": "#/components/schemas/Link" },
            "type": "array",
            "title": "Output Links",
            "default": []
          }
        },
        "type": "object",
        "required": ["block_id"],
        "title": "Node"
      },
      "NodeExecutionResult": {
        "properties": {
          "user_id": { "type": "string", "title": "User Id" },
          "graph_id": { "type": "string", "title": "Graph Id" },
          "graph_version": { "type": "integer", "title": "Graph Version" },
          "graph_exec_id": { "type": "string", "title": "Graph Exec Id" },
          "node_exec_id": { "type": "string", "title": "Node Exec Id" },
          "node_id": { "type": "string", "title": "Node Id" },
          "block_id": { "type": "string", "title": "Block Id" },
          "status": { "$ref": "#/components/schemas/AgentExecutionStatus" },
          "input_data": {
            "additionalProperties": true,
            "type": "object",
            "title": "Input Data"
          },
          "output_data": {
            "additionalProperties": { "items": {}, "type": "array" },
            "type": "object",
            "title": "Output Data"
          },
          "add_time": {
            "type": "string",
            "format": "date-time",
            "title": "Add Time"
          },
          "queue_time": {
            "anyOf": [
              { "type": "string", "format": "date-time" },
              { "type": "null" }
            ],
            "title": "Queue Time"
          },
          "start_time": {
            "anyOf": [
              { "type": "string", "format": "date-time" },
              { "type": "null" }
            ],
            "title": "Start Time"
          },
          "end_time": {
            "anyOf": [
              { "type": "string", "format": "date-time" },
              { "type": "null" }
            ],
            "title": "End Time"
          }
        },
        "type": "object",
        "required": [
          "user_id",
          "graph_id",
          "graph_version",
          "graph_exec_id",
          "node_exec_id",
          "node_id",
          "block_id",
          "status",
          "input_data",
          "output_data",
          "add_time",
          "queue_time",
          "start_time",
          "end_time"
        ],
        "title": "NodeExecutionResult"
      },
      "NodeModel": {
        "properties": {
          "id": { "type": "string", "title": "Id" },
          "block_id": { "type": "string", "title": "Block Id" },
          "input_default": {
            "additionalProperties": true,
            "type": "object",
            "title": "Input Default",
            "default": {}
          },
          "metadata": {
            "additionalProperties": true,
            "type": "object",
            "title": "Metadata",
            "default": {}
          },
          "input_links": {
            "items": { "$ref": "#/components/schemas/Link" },
            "type": "array",
            "title": "Input Links",
            "default": []
          },
          "output_links": {
            "items": { "$ref": "#/components/schemas/Link" },
            "type": "array",
            "title": "Output Links",
            "default": []
          },
          "graph_id": { "type": "string", "title": "Graph Id" },
          "graph_version": { "type": "integer", "title": "Graph Version" },
          "webhook_id": {
            "anyOf": [{ "type": "string" }, { "type": "null" }],
            "title": "Webhook Id"
          },
          "webhook": {
            "anyOf": [
              { "$ref": "#/components/schemas/Webhook" },
              { "type": "null" }
            ]
          }
        },
        "type": "object",
        "required": ["block_id", "graph_id", "graph_version"],
        "title": "NodeModel"
      },
      "NotificationPreference": {
        "properties": {
          "user_id": { "type": "string", "title": "User Id" },
          "email": { "type": "string", "format": "email", "title": "Email" },
          "preferences": {
            "additionalProperties": { "type": "boolean" },
            "propertyNames": {
              "$ref": "#/components/schemas/NotificationType"
            },
            "type": "object",
            "title": "Preferences",
            "description": "Which notifications the user wants"
          },
          "daily_limit": {
            "type": "integer",
            "title": "Daily Limit",
            "default": 10
          },
          "emails_sent_today": {
            "type": "integer",
            "title": "Emails Sent Today",
            "default": 0
          },
          "last_reset_date": {
            "type": "string",
            "format": "date-time",
            "title": "Last Reset Date"
          }
        },
        "type": "object",
        "required": ["user_id", "email"],
        "title": "NotificationPreference"
      },
      "NotificationPreferenceDTO": {
        "properties": {
          "email": {
            "type": "string",
            "format": "email",
            "title": "Email",
            "description": "User's email address"
          },
          "preferences": {
            "additionalProperties": { "type": "boolean" },
            "propertyNames": {
              "$ref": "#/components/schemas/NotificationType"
            },
            "type": "object",
            "title": "Preferences",
            "description": "Which notifications the user wants"
          },
          "daily_limit": {
            "type": "integer",
            "title": "Daily Limit",
            "description": "Max emails per day"
          }
        },
        "type": "object",
        "required": ["email", "preferences", "daily_limit"],
        "title": "NotificationPreferenceDTO"
      },
      "NotificationType": {
        "type": "string",
        "enum": [
          "AGENT_RUN",
          "ZERO_BALANCE",
          "LOW_BALANCE",
          "BLOCK_EXECUTION_FAILED",
          "CONTINUOUS_AGENT_ERROR",
          "DAILY_SUMMARY",
          "WEEKLY_SUMMARY",
          "MONTHLY_SUMMARY",
          "REFUND_REQUEST",
          "REFUND_PROCESSED",
          "AGENT_APPROVED",
          "AGENT_REJECTED"
        ],
        "title": "NotificationType"
      },
      "OAuth2Credentials": {
        "properties": {
          "id": { "type": "string", "title": "Id" },
          "provider": { "type": "string", "title": "Provider" },
          "title": {
            "anyOf": [{ "type": "string" }, { "type": "null" }],
            "title": "Title"
          },
          "type": {
            "type": "string",
            "const": "oauth2",
            "title": "Type",
            "default": "oauth2"
          },
          "username": {
            "anyOf": [{ "type": "string" }, { "type": "null" }],
            "title": "Username"
          },
          "access_token": {
            "type": "string",
            "format": "password",
            "title": "Access Token",
            "writeOnly": true
          },
          "access_token_expires_at": {
            "anyOf": [{ "type": "integer" }, { "type": "null" }],
            "title": "Access Token Expires At"
          },
          "refresh_token": {
            "anyOf": [
              { "type": "string", "format": "password", "writeOnly": true },
              { "type": "null" }
            ],
            "title": "Refresh Token"
          },
          "refresh_token_expires_at": {
            "anyOf": [{ "type": "integer" }, { "type": "null" }],
            "title": "Refresh Token Expires At"
          },
          "scopes": {
            "items": { "type": "string" },
            "type": "array",
            "title": "Scopes"
          },
          "metadata": {
            "additionalProperties": true,
            "type": "object",
            "title": "Metadata"
          }
        },
        "type": "object",
        "required": ["provider", "access_token", "scopes"],
        "title": "OAuth2Credentials"
      },
      "OAuthApplicationInfo": {
        "properties": {
          "id": { "type": "string", "title": "Id" },
          "name": { "type": "string", "title": "Name" },
          "description": {
            "anyOf": [{ "type": "string" }, { "type": "null" }],
            "title": "Description"
          },
          "logo_url": {
            "anyOf": [{ "type": "string" }, { "type": "null" }],
            "title": "Logo Url"
          },
          "client_id": { "type": "string", "title": "Client Id" },
          "redirect_uris": {
            "items": { "type": "string" },
            "type": "array",
            "title": "Redirect Uris"
          },
          "grant_types": {
            "items": { "type": "string" },
            "type": "array",
            "title": "Grant Types"
          },
          "scopes": {
            "items": { "$ref": "#/components/schemas/APIKeyPermission" },
            "type": "array",
            "title": "Scopes"
          },
          "owner_id": { "type": "string", "title": "Owner Id" },
          "is_active": { "type": "boolean", "title": "Is Active" },
          "created_at": {
            "type": "string",
            "format": "date-time",
            "title": "Created At"
          },
          "updated_at": {
            "type": "string",
            "format": "date-time",
            "title": "Updated At"
          }
        },
        "type": "object",
        "required": [
          "id",
          "name",
          "client_id",
          "redirect_uris",
          "grant_types",
          "scopes",
          "owner_id",
          "is_active",
          "created_at",
          "updated_at"
        ],
        "title": "OAuthApplicationInfo",
        "description": "OAuth application information (without client secret hash)"
      },
      "OAuthApplicationPublicInfo": {
        "properties": {
          "name": { "type": "string", "title": "Name" },
          "description": {
            "anyOf": [{ "type": "string" }, { "type": "null" }],
            "title": "Description"
          },
          "logo_url": {
            "anyOf": [{ "type": "string" }, { "type": "null" }],
            "title": "Logo Url"
          },
          "scopes": {
            "items": { "type": "string" },
            "type": "array",
            "title": "Scopes"
          }
        },
        "type": "object",
        "required": ["name", "scopes"],
        "title": "OAuthApplicationPublicInfo",
        "description": "Public information about an OAuth application (for consent screen)"
      },
      "OnboardingStep": {
        "type": "string",
        "enum": [
          "WELCOME",
          "USAGE_REASON",
          "INTEGRATIONS",
          "AGENT_CHOICE",
          "AGENT_NEW_RUN",
          "AGENT_INPUT",
          "CONGRATS",
          "GET_RESULTS",
          "MARKETPLACE_VISIT",
          "MARKETPLACE_ADD_AGENT",
          "MARKETPLACE_RUN_AGENT",
          "BUILDER_SAVE_AGENT",
          "RE_RUN_AGENT",
          "SCHEDULE_AGENT",
          "RUN_AGENTS",
          "RUN_3_DAYS",
          "TRIGGER_WEBHOOK",
          "RUN_14_DAYS",
          "RUN_AGENTS_100",
          "BUILDER_OPEN",
          "BUILDER_RUN_AGENT"
        ],
        "title": "OnboardingStep"
      },
      "Pagination": {
        "properties": {
          "total_items": {
            "type": "integer",
            "title": "Total Items",
            "description": "Total number of items.",
            "examples": [42]
          },
          "total_pages": {
            "type": "integer",
            "title": "Total Pages",
            "description": "Total number of pages.",
            "examples": [2]
          },
          "current_page": {
            "type": "integer",
            "title": "Current Page",
            "description": "Current_page page number.",
            "examples": [1]
          },
          "page_size": {
            "type": "integer",
            "title": "Page Size",
            "description": "Number of items per page.",
            "examples": [25]
          }
        },
        "type": "object",
        "required": ["total_items", "total_pages", "current_page", "page_size"],
        "title": "Pagination"
      },
      "PasswordResetConfirm": {
        "properties": {
          "token": { "type": "string", "title": "Token" },
          "new_password": {
            "type": "string",
            "minLength": 8,
            "title": "New Password"
          }
        },
        "type": "object",
        "required": ["token", "new_password"],
        "title": "PasswordResetConfirm",
        "description": "Request model for password reset confirmation."
      },
      "PasswordResetRequest": {
        "properties": {
          "email": { "type": "string", "format": "email", "title": "Email" }
        },
        "type": "object",
        "required": ["email"],
        "title": "PasswordResetRequest",
        "description": "Request model for password reset request."
      },
      "PendingHumanReviewModel": {
        "properties": {
          "node_exec_id": {
            "type": "string",
            "title": "Node Exec Id",
            "description": "Node execution ID (primary key)"
          },
          "user_id": {
            "type": "string",
            "title": "User Id",
            "description": "User ID associated with the review"
          },
          "graph_exec_id": {
            "type": "string",
            "title": "Graph Exec Id",
            "description": "Graph execution ID"
          },
          "graph_id": {
            "type": "string",
            "title": "Graph Id",
            "description": "Graph ID"
          },
          "graph_version": {
            "type": "integer",
            "title": "Graph Version",
            "description": "Graph version"
          },
          "payload": {
            "anyOf": [
              { "additionalProperties": true, "type": "object" },
              { "items": {}, "type": "array" },
              { "type": "string" },
              { "type": "integer" },
              { "type": "number" },
              { "type": "boolean" },
              { "type": "null" }
            ],
            "title": "Payload",
            "description": "The actual data payload awaiting review"
          },
          "instructions": {
            "anyOf": [{ "type": "string" }, { "type": "null" }],
            "title": "Instructions",
            "description": "Instructions or message for the reviewer"
          },
          "editable": {
            "type": "boolean",
            "title": "Editable",
            "description": "Whether the reviewer can edit the data"
          },
          "status": {
            "$ref": "#/components/schemas/ReviewStatus",
            "description": "Review status"
          },
          "review_message": {
            "anyOf": [{ "type": "string" }, { "type": "null" }],
            "title": "Review Message",
            "description": "Optional message from the reviewer"
          },
          "was_edited": {
            "anyOf": [{ "type": "boolean" }, { "type": "null" }],
            "title": "Was Edited",
            "description": "Whether the data was modified during review"
          },
          "processed": {
            "type": "boolean",
            "title": "Processed",
            "description": "Whether the review result has been processed by the execution engine",
            "default": false
          },
          "created_at": {
            "type": "string",
            "format": "date-time",
            "title": "Created At",
            "description": "When the review was created"
          },
          "updated_at": {
            "anyOf": [
              { "type": "string", "format": "date-time" },
              { "type": "null" }
            ],
            "title": "Updated At",
            "description": "When the review was last updated"
          },
          "reviewed_at": {
            "anyOf": [
              { "type": "string", "format": "date-time" },
              { "type": "null" }
            ],
            "title": "Reviewed At",
            "description": "When the review was completed"
          }
        },
        "type": "object",
        "required": [
          "node_exec_id",
          "user_id",
          "graph_exec_id",
          "graph_id",
          "graph_version",
          "payload",
          "editable",
          "status",
          "created_at"
        ],
        "title": "PendingHumanReviewModel",
        "description": "Response model for pending human review data.\n\nRepresents a human review request that is awaiting user action.\nContains all necessary information for a user to review and approve\nor reject data from a Human-in-the-Loop block execution.\n\nAttributes:\n    id: Unique identifier for the review record\n    user_id: ID of the user who must perform the review\n    node_exec_id: ID of the node execution that created this review\n    graph_exec_id: ID of the graph execution containing the node\n    graph_id: ID of the graph template being executed\n    graph_version: Version number of the graph template\n    payload: The actual data payload awaiting review\n    instructions: Instructions or message for the reviewer\n    editable: Whether the reviewer can edit the data\n    status: Current review status (WAITING, APPROVED, or REJECTED)\n    review_message: Optional message from the reviewer\n    created_at: Timestamp when review was created\n    updated_at: Timestamp when review was last modified\n    reviewed_at: Timestamp when review was completed (if applicable)"
      },
      "PostmarkBounceEnum": {
        "type": "integer",
        "enum": [
          1, 2, 16, 32, 64, 128, 256, 512, 1024, 2048, 4096, 8192, 16384,
          100000, 100001, 100002, 100003, 100006, 100007, 100008, 100009, 100010
        ],
        "title": "PostmarkBounceEnum"
      },
      "PostmarkBounceWebhook": {
        "properties": {
          "RecordType": {
            "type": "string",
            "const": "Bounce",
            "title": "Recordtype",
            "default": "Bounce"
          },
          "ID": { "type": "integer", "title": "Id" },
          "Type": { "type": "string", "title": "Type" },
          "TypeCode": { "$ref": "#/components/schemas/PostmarkBounceEnum" },
          "Tag": { "type": "string", "title": "Tag" },
          "MessageID": { "type": "string", "title": "Messageid" },
          "Details": { "type": "string", "title": "Details" },
          "Email": { "type": "string", "title": "Email" },
          "From": { "type": "string", "title": "From" },
          "BouncedAt": { "type": "string", "title": "Bouncedat" },
          "Inactive": { "type": "boolean", "title": "Inactive" },
          "DumpAvailable": { "type": "boolean", "title": "Dumpavailable" },
          "CanActivate": { "type": "boolean", "title": "Canactivate" },
          "Subject": { "type": "string", "title": "Subject" },
          "ServerID": { "type": "integer", "title": "Serverid" },
          "MessageStream": { "type": "string", "title": "Messagestream" },
          "Content": { "type": "string", "title": "Content" },
          "Name": { "type": "string", "title": "Name" },
          "Description": { "type": "string", "title": "Description" },
          "Metadata": {
            "additionalProperties": { "type": "string" },
            "type": "object",
            "title": "Metadata"
          }
        },
        "type": "object",
        "required": [
          "ID",
          "Type",
          "TypeCode",
          "Tag",
          "MessageID",
          "Details",
          "Email",
          "From",
          "BouncedAt",
          "Inactive",
          "DumpAvailable",
          "CanActivate",
          "Subject",
          "ServerID",
          "MessageStream",
          "Content",
          "Name",
          "Description",
          "Metadata"
        ],
        "title": "PostmarkBounceWebhook"
      },
      "PostmarkClickWebhook": {
        "properties": {
          "RecordType": {
            "type": "string",
            "const": "Click",
            "title": "Recordtype",
            "default": "Click"
          },
          "MessageStream": { "type": "string", "title": "Messagestream" },
          "Metadata": {
            "additionalProperties": { "type": "string" },
            "type": "object",
            "title": "Metadata"
          },
          "Recipient": { "type": "string", "title": "Recipient" },
          "MessageID": { "type": "string", "title": "Messageid" },
          "ReceivedAt": { "type": "string", "title": "Receivedat" },
          "Platform": { "type": "string", "title": "Platform" },
          "ClickLocation": { "type": "string", "title": "Clicklocation" },
          "OriginalLink": { "type": "string", "title": "Originallink" },
          "Tag": { "type": "string", "title": "Tag" },
          "UserAgent": { "type": "string", "title": "Useragent" },
          "OS": {
            "additionalProperties": { "type": "string" },
            "type": "object",
            "title": "Os"
          },
          "Client": {
            "additionalProperties": { "type": "string" },
            "type": "object",
            "title": "Client"
          },
          "Geo": {
            "additionalProperties": { "type": "string" },
            "type": "object",
            "title": "Geo"
          }
        },
        "type": "object",
        "required": [
          "MessageStream",
          "Metadata",
          "Recipient",
          "MessageID",
          "ReceivedAt",
          "Platform",
          "ClickLocation",
          "OriginalLink",
          "Tag",
          "UserAgent",
          "OS",
          "Client",
          "Geo"
        ],
        "title": "PostmarkClickWebhook"
      },
      "PostmarkDeliveryWebhook": {
        "properties": {
          "RecordType": {
            "type": "string",
            "const": "Delivery",
            "title": "Recordtype",
            "default": "Delivery"
          },
          "ServerID": { "type": "integer", "title": "Serverid" },
          "MessageStream": { "type": "string", "title": "Messagestream" },
          "MessageID": { "type": "string", "title": "Messageid" },
          "Recipient": { "type": "string", "title": "Recipient" },
          "Tag": { "type": "string", "title": "Tag" },
          "DeliveredAt": { "type": "string", "title": "Deliveredat" },
          "Details": { "type": "string", "title": "Details" },
          "Metadata": {
            "additionalProperties": { "type": "string" },
            "type": "object",
            "title": "Metadata"
          }
        },
        "type": "object",
        "required": [
          "ServerID",
          "MessageStream",
          "MessageID",
          "Recipient",
          "Tag",
          "DeliveredAt",
          "Details",
          "Metadata"
        ],
        "title": "PostmarkDeliveryWebhook"
      },
      "PostmarkOpenWebhook": {
        "properties": {
          "RecordType": {
            "type": "string",
            "const": "Open",
            "title": "Recordtype",
            "default": "Open"
          },
          "MessageStream": { "type": "string", "title": "Messagestream" },
          "Metadata": {
            "additionalProperties": { "type": "string" },
            "type": "object",
            "title": "Metadata"
          },
          "FirstOpen": { "type": "boolean", "title": "Firstopen" },
          "Recipient": { "type": "string", "title": "Recipient" },
          "MessageID": { "type": "string", "title": "Messageid" },
          "ReceivedAt": { "type": "string", "title": "Receivedat" },
          "Platform": { "type": "string", "title": "Platform" },
          "ReadSeconds": { "type": "integer", "title": "Readseconds" },
          "Tag": { "type": "string", "title": "Tag" },
          "UserAgent": { "type": "string", "title": "Useragent" },
          "OS": {
            "additionalProperties": { "type": "string" },
            "type": "object",
            "title": "Os"
          },
          "Client": {
            "additionalProperties": { "type": "string" },
            "type": "object",
            "title": "Client"
          },
          "Geo": {
            "additionalProperties": { "type": "string" },
            "type": "object",
            "title": "Geo"
          }
        },
        "type": "object",
        "required": [
          "MessageStream",
          "Metadata",
          "FirstOpen",
          "Recipient",
          "MessageID",
          "ReceivedAt",
          "Platform",
          "ReadSeconds",
          "Tag",
          "UserAgent",
          "OS",
          "Client",
          "Geo"
        ],
        "title": "PostmarkOpenWebhook"
      },
      "PostmarkSpamComplaintWebhook": {
        "properties": {
          "RecordType": {
            "type": "string",
            "const": "SpamComplaint",
            "title": "Recordtype",
            "default": "SpamComplaint"
          },
          "ID": { "type": "integer", "title": "Id" },
          "Type": { "type": "string", "title": "Type" },
          "TypeCode": { "type": "integer", "title": "Typecode" },
          "Tag": { "type": "string", "title": "Tag" },
          "MessageID": { "type": "string", "title": "Messageid" },
          "Details": { "type": "string", "title": "Details" },
          "Email": { "type": "string", "title": "Email" },
          "From": { "type": "string", "title": "From" },
          "BouncedAt": { "type": "string", "title": "Bouncedat" },
          "Inactive": { "type": "boolean", "title": "Inactive" },
          "DumpAvailable": { "type": "boolean", "title": "Dumpavailable" },
          "CanActivate": { "type": "boolean", "title": "Canactivate" },
          "Subject": { "type": "string", "title": "Subject" },
          "ServerID": { "type": "integer", "title": "Serverid" },
          "MessageStream": { "type": "string", "title": "Messagestream" },
          "Content": { "type": "string", "title": "Content" },
          "Name": { "type": "string", "title": "Name" },
          "Description": { "type": "string", "title": "Description" },
          "Metadata": {
            "additionalProperties": { "type": "string" },
            "type": "object",
            "title": "Metadata"
          }
        },
        "type": "object",
        "required": [
          "ID",
          "Type",
          "TypeCode",
          "Tag",
          "MessageID",
          "Details",
          "Email",
          "From",
          "BouncedAt",
          "Inactive",
          "DumpAvailable",
          "CanActivate",
          "Subject",
          "ServerID",
          "MessageStream",
          "Content",
          "Name",
          "Description",
          "Metadata"
        ],
        "title": "PostmarkSpamComplaintWebhook"
      },
      "PostmarkSubscriptionChangeWebhook": {
        "properties": {
          "RecordType": {
            "type": "string",
            "const": "SubscriptionChange",
            "title": "Recordtype",
            "default": "SubscriptionChange"
          },
          "MessageID": { "type": "string", "title": "Messageid" },
          "ServerID": { "type": "integer", "title": "Serverid" },
          "MessageStream": { "type": "string", "title": "Messagestream" },
          "ChangedAt": { "type": "string", "title": "Changedat" },
          "Recipient": { "type": "string", "title": "Recipient" },
          "Origin": { "type": "string", "title": "Origin" },
          "SuppressSending": { "type": "boolean", "title": "Suppresssending" },
          "SuppressionReason": {
            "type": "string",
            "title": "Suppressionreason"
          },
          "Tag": { "type": "string", "title": "Tag" },
          "Metadata": {
            "additionalProperties": { "type": "string" },
            "type": "object",
            "title": "Metadata"
          }
        },
        "type": "object",
        "required": [
          "MessageID",
          "ServerID",
          "MessageStream",
          "ChangedAt",
          "Recipient",
          "Origin",
          "SuppressSending",
          "SuppressionReason",
          "Tag",
          "Metadata"
        ],
        "title": "PostmarkSubscriptionChangeWebhook"
      },
      "Profile": {
        "properties": {
          "name": { "type": "string", "title": "Name" },
          "username": { "type": "string", "title": "Username" },
          "description": { "type": "string", "title": "Description" },
          "links": {
            "items": { "type": "string" },
            "type": "array",
            "title": "Links"
          },
          "avatar_url": { "type": "string", "title": "Avatar Url" },
          "is_featured": {
            "type": "boolean",
            "title": "Is Featured",
            "default": false
          }
        },
        "type": "object",
        "required": ["name", "username", "description", "links", "avatar_url"],
        "title": "Profile"
      },
      "ProfileDetails": {
        "properties": {
          "name": { "type": "string", "title": "Name" },
          "username": { "type": "string", "title": "Username" },
          "description": { "type": "string", "title": "Description" },
          "links": {
            "items": { "type": "string" },
            "type": "array",
            "title": "Links"
          },
          "avatar_url": {
            "anyOf": [{ "type": "string" }, { "type": "null" }],
            "title": "Avatar Url"
          }
        },
        "type": "object",
        "required": ["name", "username", "description", "links"],
        "title": "ProfileDetails"
      },
      "Provider": {
        "properties": {
          "name": {
            "type": "string",
            "title": "Name",
            "description": "Provider name for integrations. Can be any string value, including custom provider names."
          },
          "description": { "type": "string", "title": "Description" },
          "integration_count": {
            "type": "integer",
            "title": "Integration Count"
          }
        },
        "type": "object",
        "required": ["name", "description", "integration_count"],
        "title": "Provider"
      },
      "ProviderConstants": {
        "properties": {
          "PROVIDER_NAMES": {
            "additionalProperties": { "type": "string" },
            "type": "object",
            "title": "Provider Names",
            "description": "All available provider names as a constant mapping",
            "examples": [
              {
                "ANTHROPIC": "anthropic",
                "EXA": "exa",
                "EXAMPLE_SERVICE": "example-service",
                "GEM": "gem",
                "OPENAI": "openai"
              }
            ]
          }
        },
        "type": "object",
        "title": "ProviderConstants",
        "description": "Model that exposes all provider names as a constant in the OpenAPI schema.\nThis is designed to be converted by Orval into a TypeScript constant."
      },
      "ProviderEnumResponse": {
        "properties": {
          "provider": {
            "type": "string",
            "title": "Provider",
            "description": "A provider name from the complete list of providers"
          }
        },
        "type": "object",
        "required": ["provider"],
        "title": "ProviderEnumResponse",
        "description": "Response containing a provider from the enum."
      },
      "ProviderNamesResponse": {
        "properties": {
          "providers": {
            "items": { "type": "string" },
            "type": "array",
            "title": "Providers",
            "description": "List of all available provider names"
          }
        },
        "type": "object",
        "title": "ProviderNamesResponse",
        "description": "Response containing list of all provider names."
      },
      "ProviderResponse": {
        "properties": {
          "providers": {
            "items": { "$ref": "#/components/schemas/Provider" },
            "type": "array",
            "title": "Providers"
          },
          "pagination": { "$ref": "#/components/schemas/Pagination" }
        },
        "type": "object",
        "required": ["providers", "pagination"],
        "title": "ProviderResponse"
      },
      "RefreshRequest": {
        "properties": {
          "refresh_token": { "type": "string", "title": "Refresh Token" }
        },
        "type": "object",
        "required": ["refresh_token"],
        "title": "RefreshRequest",
        "description": "Request model for token refresh."
      },
      "RefundRequest": {
        "properties": {
          "id": { "type": "string", "title": "Id" },
          "user_id": { "type": "string", "title": "User Id" },
          "transaction_key": { "type": "string", "title": "Transaction Key" },
          "amount": { "type": "integer", "title": "Amount" },
          "reason": { "type": "string", "title": "Reason" },
          "result": {
            "anyOf": [{ "type": "string" }, { "type": "null" }],
            "title": "Result"
          },
          "status": { "type": "string", "title": "Status" },
          "created_at": {
            "type": "string",
            "format": "date-time",
            "title": "Created At"
          },
          "updated_at": {
            "type": "string",
            "format": "date-time",
            "title": "Updated At"
          }
        },
        "type": "object",
        "required": [
          "id",
          "user_id",
          "transaction_key",
          "amount",
          "reason",
          "status",
          "created_at",
          "updated_at"
        ],
        "title": "RefundRequest"
      },
      "RegisterRequest": {
        "properties": {
          "email": { "type": "string", "format": "email", "title": "Email" },
          "password": { "type": "string", "minLength": 8, "title": "Password" },
          "name": {
            "anyOf": [{ "type": "string" }, { "type": "null" }],
            "title": "Name"
          }
        },
        "type": "object",
        "required": ["email", "password"],
        "title": "RegisterRequest",
        "description": "Request model for user registration."
      },
      "RequestTopUp": {
        "properties": {
          "credit_amount": { "type": "integer", "title": "Credit Amount" }
        },
        "type": "object",
        "required": ["credit_amount"],
        "title": "RequestTopUp"
      },
      "ReviewItem": {
        "properties": {
          "node_exec_id": {
            "type": "string",
            "title": "Node Exec Id",
            "description": "Node execution ID to review"
          },
          "approved": {
            "type": "boolean",
            "title": "Approved",
            "description": "Whether this review is approved (True) or rejected (False)"
          },
          "message": {
            "anyOf": [
              { "type": "string", "maxLength": 2000 },
              { "type": "null" }
            ],
            "title": "Message",
            "description": "Optional review message"
          },
          "reviewed_data": {
            "anyOf": [
              { "additionalProperties": true, "type": "object" },
              { "items": {}, "type": "array" },
              { "type": "string" },
              { "type": "integer" },
              { "type": "number" },
              { "type": "boolean" },
              { "type": "null" }
            ],
            "title": "Reviewed Data",
            "description": "Optional edited data (ignored if approved=False)"
          }
        },
        "type": "object",
        "required": ["node_exec_id", "approved"],
        "title": "ReviewItem",
        "description": "Single review item for processing."
      },
      "ReviewRequest": {
        "properties": {
          "reviews": {
            "items": { "$ref": "#/components/schemas/ReviewItem" },
            "type": "array",
            "title": "Reviews",
            "description": "All reviews with their approval status, data, and messages"
          }
        },
        "type": "object",
        "required": ["reviews"],
        "title": "ReviewRequest",
        "description": "Request model for processing ALL pending reviews for an execution.\n\nThis request must include ALL pending reviews for a graph execution.\nEach review will be either approved (with optional data modifications)\nor rejected (data ignored). The execution will resume only after ALL reviews are processed."
      },
      "ReviewResponse": {
        "properties": {
          "approved_count": {
            "type": "integer",
            "title": "Approved Count",
            "description": "Number of reviews successfully approved"
          },
          "rejected_count": {
            "type": "integer",
            "title": "Rejected Count",
            "description": "Number of reviews successfully rejected"
          },
          "failed_count": {
            "type": "integer",
            "title": "Failed Count",
            "description": "Number of reviews that failed processing"
          },
          "error": {
            "anyOf": [{ "type": "string" }, { "type": "null" }],
            "title": "Error",
            "description": "Error message if operation failed"
          }
        },
        "type": "object",
        "required": ["approved_count", "rejected_count", "failed_count"],
        "title": "ReviewResponse",
        "description": "Response from review endpoint."
      },
      "ReviewStatus": {
        "type": "string",
        "enum": ["WAITING", "APPROVED", "REJECTED"],
        "title": "ReviewStatus"
      },
      "ReviewSubmissionRequest": {
        "properties": {
          "store_listing_version_id": {
            "type": "string",
            "title": "Store Listing Version Id"
          },
          "is_approved": { "type": "boolean", "title": "Is Approved" },
          "comments": { "type": "string", "title": "Comments" },
          "internal_comments": {
            "anyOf": [{ "type": "string" }, { "type": "null" }],
            "title": "Internal Comments"
          }
        },
        "type": "object",
        "required": ["store_listing_version_id", "is_approved", "comments"],
        "title": "ReviewSubmissionRequest"
      },
      "ScheduleCreationRequest": {
        "properties": {
          "graph_version": {
            "anyOf": [{ "type": "integer" }, { "type": "null" }],
            "title": "Graph Version"
          },
          "name": { "type": "string", "title": "Name" },
          "cron": { "type": "string", "title": "Cron" },
          "inputs": {
            "additionalProperties": true,
            "type": "object",
            "title": "Inputs"
          },
          "credentials": {
            "additionalProperties": {
              "$ref": "#/components/schemas/CredentialsMetaInput"
            },
            "type": "object",
            "title": "Credentials"
          },
          "timezone": {
            "anyOf": [{ "type": "string" }, { "type": "null" }],
            "title": "Timezone",
            "description": "User's timezone for scheduling (e.g., 'America/New_York'). If not provided, will use user's saved timezone or UTC."
          }
        },
        "type": "object",
        "required": ["name", "cron", "inputs"],
        "title": "ScheduleCreationRequest"
      },
      "SearchEntry": {
        "properties": {
          "search_query": {
            "anyOf": [{ "type": "string" }, { "type": "null" }],
            "title": "Search Query"
          },
          "filter": {
            "anyOf": [
              {
                "items": {
                  "type": "string",
                  "enum": [
                    "blocks",
                    "integrations",
                    "marketplace_agents",
                    "my_agents"
                  ]
                },
                "type": "array"
              },
              { "type": "null" }
            ],
            "title": "Filter"
          },
          "by_creator": {
            "anyOf": [
              { "items": { "type": "string" }, "type": "array" },
              { "type": "null" }
            ],
            "title": "By Creator"
          },
          "search_id": {
            "anyOf": [{ "type": "string" }, { "type": "null" }],
            "title": "Search Id"
          }
        },
        "type": "object",
        "title": "SearchEntry"
      },
      "SearchResponse": {
        "properties": {
          "items": {
            "items": {
              "anyOf": [
                { "$ref": "#/components/schemas/BlockInfo" },
                { "$ref": "#/components/schemas/LibraryAgent" },
                { "$ref": "#/components/schemas/StoreAgent" }
              ]
            },
            "type": "array",
            "title": "Items"
          },
          "search_id": { "type": "string", "title": "Search Id" },
          "total_items": {
            "additionalProperties": { "type": "integer" },
            "propertyNames": {
              "enum": [
                "blocks",
                "integrations",
                "marketplace_agents",
                "my_agents"
              ]
            },
            "type": "object",
            "title": "Total Items"
          },
          "pagination": { "$ref": "#/components/schemas/Pagination" }
        },
        "type": "object",
        "required": ["items", "search_id", "total_items", "pagination"],
        "title": "SearchResponse"
      },
      "SessionDetailResponse": {
        "properties": {
          "id": { "type": "string", "title": "Id" },
          "created_at": { "type": "string", "title": "Created At" },
          "updated_at": { "type": "string", "title": "Updated At" },
          "user_id": {
            "anyOf": [{ "type": "string" }, { "type": "null" }],
            "title": "User Id"
          },
          "messages": {
            "items": { "additionalProperties": true, "type": "object" },
            "type": "array",
            "title": "Messages"
          }
        },
        "type": "object",
        "required": ["id", "created_at", "updated_at", "user_id", "messages"],
        "title": "SessionDetailResponse",
        "description": "Response model providing complete details for a chat session, including messages."
      },
      "SetGraphActiveVersion": {
        "properties": {
          "active_graph_version": {
            "type": "integer",
            "title": "Active Graph Version"
          }
        },
        "type": "object",
        "required": ["active_graph_version"],
        "title": "SetGraphActiveVersion"
      },
      "ShareRequest": {
        "properties": {},
        "type": "object",
        "title": "ShareRequest",
        "description": "Optional request body for share endpoint."
      },
      "ShareResponse": {
        "properties": {
          "share_url": { "type": "string", "title": "Share Url" },
          "share_token": { "type": "string", "title": "Share Token" }
        },
        "type": "object",
        "required": ["share_url", "share_token"],
        "title": "ShareResponse",
        "description": "Response from share endpoints."
      },
      "SharedExecutionResponse": {
        "properties": {
          "id": { "type": "string", "title": "Id" },
          "graph_name": { "type": "string", "title": "Graph Name" },
          "graph_description": {
            "anyOf": [{ "type": "string" }, { "type": "null" }],
            "title": "Graph Description"
          },
          "status": { "$ref": "#/components/schemas/AgentExecutionStatus" },
          "created_at": {
            "type": "string",
            "format": "date-time",
            "title": "Created At"
          },
          "outputs": {
            "additionalProperties": { "items": {}, "type": "array" },
            "type": "object",
            "title": "Outputs"
          }
        },
        "type": "object",
        "required": [
          "id",
          "graph_name",
          "graph_description",
          "status",
          "created_at",
          "outputs"
        ],
        "title": "SharedExecutionResponse",
        "description": "Public-safe response for shared executions"
      },
      "Stats": {
        "properties": {
          "cost": {
            "type": "integer",
            "title": "Cost",
            "description": "Execution cost (cents)",
            "default": 0
          },
          "duration": {
            "type": "number",
            "title": "Duration",
            "description": "Seconds from start to end of run",
            "default": 0
          },
          "duration_cpu_only": {
            "type": "number",
            "title": "Duration Cpu Only",
            "description": "CPU sec of duration",
            "default": 0
          },
          "node_exec_time": {
            "type": "number",
            "title": "Node Exec Time",
            "description": "Seconds of total node runtime",
            "default": 0
          },
          "node_exec_time_cpu_only": {
            "type": "number",
            "title": "Node Exec Time Cpu Only",
            "description": "CPU sec of node_exec_time",
            "default": 0
          },
          "node_exec_count": {
            "type": "integer",
            "title": "Node Exec Count",
            "description": "Number of node executions",
            "default": 0
          },
          "node_error_count": {
            "type": "integer",
            "title": "Node Error Count",
            "description": "Number of node errors",
            "default": 0
          },
          "error": {
            "anyOf": [{ "type": "string" }, { "type": "null" }],
            "title": "Error",
            "description": "Error message if any"
          },
          "activity_status": {
            "anyOf": [{ "type": "string" }, { "type": "null" }],
            "title": "Activity Status",
            "description": "AI-generated summary of what the agent did"
          },
          "correctness_score": {
            "anyOf": [{ "type": "number" }, { "type": "null" }],
            "title": "Correctness Score",
            "description": "AI-generated score (0.0-1.0) indicating how well the execution achieved its intended purpose"
          }
        },
        "additionalProperties": true,
        "type": "object",
        "title": "Stats"
      },
      "StoreAgent": {
        "properties": {
          "slug": { "type": "string", "title": "Slug" },
          "agent_name": { "type": "string", "title": "Agent Name" },
          "agent_image": { "type": "string", "title": "Agent Image" },
          "creator": { "type": "string", "title": "Creator" },
          "creator_avatar": { "type": "string", "title": "Creator Avatar" },
          "sub_heading": { "type": "string", "title": "Sub Heading" },
          "description": { "type": "string", "title": "Description" },
          "runs": { "type": "integer", "title": "Runs" },
          "rating": { "type": "number", "title": "Rating" }
        },
        "type": "object",
        "required": [
          "slug",
          "agent_name",
          "agent_image",
          "creator",
          "creator_avatar",
          "sub_heading",
          "description",
          "runs",
          "rating"
        ],
        "title": "StoreAgent"
      },
      "StoreAgentDetails": {
        "properties": {
          "store_listing_version_id": {
            "type": "string",
            "title": "Store Listing Version Id"
          },
          "slug": { "type": "string", "title": "Slug" },
          "agent_name": { "type": "string", "title": "Agent Name" },
          "agent_video": { "type": "string", "title": "Agent Video" },
          "agent_output_demo": {
            "type": "string",
            "title": "Agent Output Demo"
          },
          "agent_image": {
            "items": { "type": "string" },
            "type": "array",
            "title": "Agent Image"
          },
          "creator": { "type": "string", "title": "Creator" },
          "creator_avatar": { "type": "string", "title": "Creator Avatar" },
          "sub_heading": { "type": "string", "title": "Sub Heading" },
          "description": { "type": "string", "title": "Description" },
          "instructions": {
            "anyOf": [{ "type": "string" }, { "type": "null" }],
            "title": "Instructions"
          },
          "categories": {
            "items": { "type": "string" },
            "type": "array",
            "title": "Categories"
          },
          "runs": { "type": "integer", "title": "Runs" },
          "rating": { "type": "number", "title": "Rating" },
          "versions": {
            "items": { "type": "string" },
            "type": "array",
            "title": "Versions"
          },
          "last_updated": {
            "type": "string",
            "format": "date-time",
            "title": "Last Updated"
          },
          "recommended_schedule_cron": {
            "anyOf": [{ "type": "string" }, { "type": "null" }],
            "title": "Recommended Schedule Cron"
          },
          "active_version_id": {
            "anyOf": [{ "type": "string" }, { "type": "null" }],
            "title": "Active Version Id"
          },
          "has_approved_version": {
            "type": "boolean",
            "title": "Has Approved Version",
            "default": false
          }
        },
        "type": "object",
        "required": [
          "store_listing_version_id",
          "slug",
          "agent_name",
          "agent_video",
          "agent_output_demo",
          "agent_image",
          "creator",
          "creator_avatar",
          "sub_heading",
          "description",
          "categories",
          "runs",
          "rating",
          "versions",
          "last_updated"
        ],
        "title": "StoreAgentDetails"
      },
      "StoreAgentsResponse": {
        "properties": {
          "agents": {
            "items": { "$ref": "#/components/schemas/StoreAgent" },
            "type": "array",
            "title": "Agents"
          },
          "pagination": { "$ref": "#/components/schemas/Pagination" }
        },
        "type": "object",
        "required": ["agents", "pagination"],
        "title": "StoreAgentsResponse"
      },
      "StoreListingWithVersions": {
        "properties": {
          "listing_id": { "type": "string", "title": "Listing Id" },
          "slug": { "type": "string", "title": "Slug" },
          "agent_id": { "type": "string", "title": "Agent Id" },
          "agent_version": { "type": "integer", "title": "Agent Version" },
          "active_version_id": {
            "anyOf": [{ "type": "string" }, { "type": "null" }],
            "title": "Active Version Id"
          },
          "has_approved_version": {
            "type": "boolean",
            "title": "Has Approved Version",
            "default": false
          },
          "creator_email": {
            "anyOf": [{ "type": "string" }, { "type": "null" }],
            "title": "Creator Email"
          },
          "latest_version": {
            "anyOf": [
              { "$ref": "#/components/schemas/StoreSubmission" },
              { "type": "null" }
            ]
          },
          "versions": {
            "items": { "$ref": "#/components/schemas/StoreSubmission" },
            "type": "array",
            "title": "Versions",
            "default": []
          }
        },
        "type": "object",
        "required": ["listing_id", "slug", "agent_id", "agent_version"],
        "title": "StoreListingWithVersions",
        "description": "A store listing with its version history"
      },
      "StoreListingsWithVersionsResponse": {
        "properties": {
          "listings": {
            "items": {
              "$ref": "#/components/schemas/StoreListingWithVersions"
            },
            "type": "array",
            "title": "Listings"
          },
          "pagination": { "$ref": "#/components/schemas/Pagination" }
        },
        "type": "object",
        "required": ["listings", "pagination"],
        "title": "StoreListingsWithVersionsResponse",
        "description": "Response model for listings with version history"
      },
      "StoreReview": {
        "properties": {
          "score": { "type": "integer", "title": "Score" },
          "comments": {
            "anyOf": [{ "type": "string" }, { "type": "null" }],
            "title": "Comments"
          }
        },
        "type": "object",
        "required": ["score"],
        "title": "StoreReview"
      },
      "StoreReviewCreate": {
        "properties": {
          "store_listing_version_id": {
            "type": "string",
            "title": "Store Listing Version Id"
          },
          "score": { "type": "integer", "title": "Score" },
          "comments": {
            "anyOf": [{ "type": "string" }, { "type": "null" }],
            "title": "Comments"
          }
        },
        "type": "object",
        "required": ["store_listing_version_id", "score"],
        "title": "StoreReviewCreate"
      },
      "StoreSubmission": {
        "properties": {
          "agent_id": { "type": "string", "title": "Agent Id" },
          "agent_version": { "type": "integer", "title": "Agent Version" },
          "name": { "type": "string", "title": "Name" },
          "sub_heading": { "type": "string", "title": "Sub Heading" },
          "slug": { "type": "string", "title": "Slug" },
          "description": { "type": "string", "title": "Description" },
          "instructions": {
            "anyOf": [{ "type": "string" }, { "type": "null" }],
            "title": "Instructions"
          },
          "image_urls": {
            "items": { "type": "string" },
            "type": "array",
            "title": "Image Urls"
          },
          "date_submitted": {
            "type": "string",
            "format": "date-time",
            "title": "Date Submitted"
          },
          "status": { "$ref": "#/components/schemas/SubmissionStatus" },
          "runs": { "type": "integer", "title": "Runs" },
          "rating": { "type": "number", "title": "Rating" },
          "store_listing_version_id": {
            "anyOf": [{ "type": "string" }, { "type": "null" }],
            "title": "Store Listing Version Id"
          },
          "version": {
            "anyOf": [{ "type": "integer" }, { "type": "null" }],
            "title": "Version"
          },
          "reviewer_id": {
            "anyOf": [{ "type": "string" }, { "type": "null" }],
            "title": "Reviewer Id"
          },
          "review_comments": {
            "anyOf": [{ "type": "string" }, { "type": "null" }],
            "title": "Review Comments"
          },
          "internal_comments": {
            "anyOf": [{ "type": "string" }, { "type": "null" }],
            "title": "Internal Comments"
          },
          "reviewed_at": {
            "anyOf": [
              { "type": "string", "format": "date-time" },
              { "type": "null" }
            ],
            "title": "Reviewed At"
          },
          "changes_summary": {
            "anyOf": [{ "type": "string" }, { "type": "null" }],
            "title": "Changes Summary"
          },
          "video_url": {
            "anyOf": [{ "type": "string" }, { "type": "null" }],
            "title": "Video Url"
          },
          "agent_output_demo_url": {
            "anyOf": [{ "type": "string" }, { "type": "null" }],
            "title": "Agent Output Demo Url"
          },
          "categories": {
            "items": { "type": "string" },
            "type": "array",
            "title": "Categories",
            "default": []
          }
        },
        "type": "object",
        "required": [
          "agent_id",
          "agent_version",
          "name",
          "sub_heading",
          "slug",
          "description",
          "image_urls",
          "date_submitted",
          "status",
          "runs",
          "rating"
        ],
        "title": "StoreSubmission"
      },
      "StoreSubmissionEditRequest": {
        "properties": {
          "name": { "type": "string", "title": "Name" },
          "sub_heading": { "type": "string", "title": "Sub Heading" },
          "video_url": {
            "anyOf": [{ "type": "string" }, { "type": "null" }],
            "title": "Video Url"
          },
          "agent_output_demo_url": {
            "anyOf": [{ "type": "string" }, { "type": "null" }],
            "title": "Agent Output Demo Url"
          },
          "image_urls": {
            "items": { "type": "string" },
            "type": "array",
            "title": "Image Urls",
            "default": []
          },
          "description": {
            "type": "string",
            "title": "Description",
            "default": ""
          },
          "instructions": {
            "anyOf": [{ "type": "string" }, { "type": "null" }],
            "title": "Instructions"
          },
          "categories": {
            "items": { "type": "string" },
            "type": "array",
            "title": "Categories",
            "default": []
          },
          "changes_summary": {
            "anyOf": [{ "type": "string" }, { "type": "null" }],
            "title": "Changes Summary"
          },
          "recommended_schedule_cron": {
            "anyOf": [{ "type": "string" }, { "type": "null" }],
            "title": "Recommended Schedule Cron"
          }
        },
        "type": "object",
        "required": ["name", "sub_heading"],
        "title": "StoreSubmissionEditRequest"
      },
      "StoreSubmissionRequest": {
        "properties": {
          "agent_id": { "type": "string", "title": "Agent Id" },
          "agent_version": { "type": "integer", "title": "Agent Version" },
          "slug": { "type": "string", "title": "Slug" },
          "name": { "type": "string", "title": "Name" },
          "sub_heading": { "type": "string", "title": "Sub Heading" },
          "video_url": {
            "anyOf": [{ "type": "string" }, { "type": "null" }],
            "title": "Video Url"
          },
          "agent_output_demo_url": {
            "anyOf": [{ "type": "string" }, { "type": "null" }],
            "title": "Agent Output Demo Url"
          },
          "image_urls": {
            "items": { "type": "string" },
            "type": "array",
            "title": "Image Urls",
            "default": []
          },
          "description": {
            "type": "string",
            "title": "Description",
            "default": ""
          },
          "instructions": {
            "anyOf": [{ "type": "string" }, { "type": "null" }],
            "title": "Instructions"
          },
          "categories": {
            "items": { "type": "string" },
            "type": "array",
            "title": "Categories",
            "default": []
          },
          "changes_summary": {
            "anyOf": [{ "type": "string" }, { "type": "null" }],
            "title": "Changes Summary"
          },
          "recommended_schedule_cron": {
            "anyOf": [{ "type": "string" }, { "type": "null" }],
            "title": "Recommended Schedule Cron"
          }
        },
        "type": "object",
        "required": [
          "agent_id",
          "agent_version",
          "slug",
          "name",
          "sub_heading"
        ],
        "title": "StoreSubmissionRequest"
      },
      "StoreSubmissionsResponse": {
        "properties": {
          "submissions": {
            "items": { "$ref": "#/components/schemas/StoreSubmission" },
            "type": "array",
            "title": "Submissions"
          },
          "pagination": { "$ref": "#/components/schemas/Pagination" }
        },
        "type": "object",
        "required": ["submissions", "pagination"],
        "title": "StoreSubmissionsResponse"
      },
      "SubmissionStatus": {
        "type": "string",
        "enum": ["DRAFT", "PENDING", "APPROVED", "REJECTED"],
        "title": "SubmissionStatus"
      },
      "SuggestionsResponse": {
        "properties": {
          "otto_suggestions": {
            "items": { "type": "string" },
            "type": "array",
            "title": "Otto Suggestions"
          },
          "recent_searches": {
            "items": { "$ref": "#/components/schemas/SearchEntry" },
            "type": "array",
            "title": "Recent Searches"
          },
          "providers": {
            "items": {
              "type": "string",
              "description": "Provider name for integrations. Can be any string value, including custom provider names."
            },
            "type": "array",
            "title": "Providers"
          },
          "top_blocks": {
            "items": { "$ref": "#/components/schemas/BlockInfo" },
            "type": "array",
            "title": "Top Blocks"
          }
        },
        "type": "object",
        "required": [
          "otto_suggestions",
          "recent_searches",
          "providers",
          "top_blocks"
        ],
        "title": "SuggestionsResponse"
      },
      "TimezoneResponse": {
        "properties": {
          "timezone": {
            "anyOf": [
              {
                "type": "string",
                "enum": [
                  "Africa/Abidjan",
                  "Africa/Accra",
                  "Africa/Addis_Ababa",
                  "Africa/Algiers",
                  "Africa/Asmara",
                  "Africa/Asmera",
                  "Africa/Bamako",
                  "Africa/Bangui",
                  "Africa/Banjul",
                  "Africa/Bissau",
                  "Africa/Blantyre",
                  "Africa/Brazzaville",
                  "Africa/Bujumbura",
                  "Africa/Cairo",
                  "Africa/Casablanca",
                  "Africa/Ceuta",
                  "Africa/Conakry",
                  "Africa/Dakar",
                  "Africa/Dar_es_Salaam",
                  "Africa/Djibouti",
                  "Africa/Douala",
                  "Africa/El_Aaiun",
                  "Africa/Freetown",
                  "Africa/Gaborone",
                  "Africa/Harare",
                  "Africa/Johannesburg",
                  "Africa/Juba",
                  "Africa/Kampala",
                  "Africa/Khartoum",
                  "Africa/Kigali",
                  "Africa/Kinshasa",
                  "Africa/Lagos",
                  "Africa/Libreville",
                  "Africa/Lome",
                  "Africa/Luanda",
                  "Africa/Lubumbashi",
                  "Africa/Lusaka",
                  "Africa/Malabo",
                  "Africa/Maputo",
                  "Africa/Maseru",
                  "Africa/Mbabane",
                  "Africa/Mogadishu",
                  "Africa/Monrovia",
                  "Africa/Nairobi",
                  "Africa/Ndjamena",
                  "Africa/Niamey",
                  "Africa/Nouakchott",
                  "Africa/Ouagadougou",
                  "Africa/Porto-Novo",
                  "Africa/Sao_Tome",
                  "Africa/Timbuktu",
                  "Africa/Tripoli",
                  "Africa/Tunis",
                  "Africa/Windhoek",
                  "America/Adak",
                  "America/Anchorage",
                  "America/Anguilla",
                  "America/Antigua",
                  "America/Araguaina",
                  "America/Argentina/Buenos_Aires",
                  "America/Argentina/Catamarca",
                  "America/Argentina/ComodRivadavia",
                  "America/Argentina/Cordoba",
                  "America/Argentina/Jujuy",
                  "America/Argentina/La_Rioja",
                  "America/Argentina/Mendoza",
                  "America/Argentina/Rio_Gallegos",
                  "America/Argentina/Salta",
                  "America/Argentina/San_Juan",
                  "America/Argentina/San_Luis",
                  "America/Argentina/Tucuman",
                  "America/Argentina/Ushuaia",
                  "America/Aruba",
                  "America/Asuncion",
                  "America/Atikokan",
                  "America/Atka",
                  "America/Bahia",
                  "America/Bahia_Banderas",
                  "America/Barbados",
                  "America/Belem",
                  "America/Belize",
                  "America/Blanc-Sablon",
                  "America/Boa_Vista",
                  "America/Bogota",
                  "America/Boise",
                  "America/Buenos_Aires",
                  "America/Cambridge_Bay",
                  "America/Campo_Grande",
                  "America/Cancun",
                  "America/Caracas",
                  "America/Catamarca",
                  "America/Cayenne",
                  "America/Cayman",
                  "America/Chicago",
                  "America/Chihuahua",
                  "America/Ciudad_Juarez",
                  "America/Coral_Harbour",
                  "America/Cordoba",
                  "America/Costa_Rica",
                  "America/Coyhaique",
                  "America/Creston",
                  "America/Cuiaba",
                  "America/Curacao",
                  "America/Danmarkshavn",
                  "America/Dawson",
                  "America/Dawson_Creek",
                  "America/Denver",
                  "America/Detroit",
                  "America/Dominica",
                  "America/Edmonton",
                  "America/Eirunepe",
                  "America/El_Salvador",
                  "America/Ensenada",
                  "America/Fort_Nelson",
                  "America/Fort_Wayne",
                  "America/Fortaleza",
                  "America/Glace_Bay",
                  "America/Godthab",
                  "America/Goose_Bay",
                  "America/Grand_Turk",
                  "America/Grenada",
                  "America/Guadeloupe",
                  "America/Guatemala",
                  "America/Guayaquil",
                  "America/Guyana",
                  "America/Halifax",
                  "America/Havana",
                  "America/Hermosillo",
                  "America/Indiana/Indianapolis",
                  "America/Indiana/Knox",
                  "America/Indiana/Marengo",
                  "America/Indiana/Petersburg",
                  "America/Indiana/Tell_City",
                  "America/Indiana/Vevay",
                  "America/Indiana/Vincennes",
                  "America/Indiana/Winamac",
                  "America/Indianapolis",
                  "America/Inuvik",
                  "America/Iqaluit",
                  "America/Jamaica",
                  "America/Jujuy",
                  "America/Juneau",
                  "America/Kentucky/Louisville",
                  "America/Kentucky/Monticello",
                  "America/Knox_IN",
                  "America/Kralendijk",
                  "America/La_Paz",
                  "America/Lima",
                  "America/Los_Angeles",
                  "America/Louisville",
                  "America/Lower_Princes",
                  "America/Maceio",
                  "America/Managua",
                  "America/Manaus",
                  "America/Marigot",
                  "America/Martinique",
                  "America/Matamoros",
                  "America/Mazatlan",
                  "America/Mendoza",
                  "America/Menominee",
                  "America/Merida",
                  "America/Metlakatla",
                  "America/Mexico_City",
                  "America/Miquelon",
                  "America/Moncton",
                  "America/Monterrey",
                  "America/Montevideo",
                  "America/Montreal",
                  "America/Montserrat",
                  "America/Nassau",
                  "America/New_York",
                  "America/Nipigon",
                  "America/Nome",
                  "America/Noronha",
                  "America/North_Dakota/Beulah",
                  "America/North_Dakota/Center",
                  "America/North_Dakota/New_Salem",
                  "America/Nuuk",
                  "America/Ojinaga",
                  "America/Panama",
                  "America/Pangnirtung",
                  "America/Paramaribo",
                  "America/Phoenix",
                  "America/Port-au-Prince",
                  "America/Port_of_Spain",
                  "America/Porto_Acre",
                  "America/Porto_Velho",
                  "America/Puerto_Rico",
                  "America/Punta_Arenas",
                  "America/Rainy_River",
                  "America/Rankin_Inlet",
                  "America/Recife",
                  "America/Regina",
                  "America/Resolute",
                  "America/Rio_Branco",
                  "America/Rosario",
                  "America/Santa_Isabel",
                  "America/Santarem",
                  "America/Santiago",
                  "America/Santo_Domingo",
                  "America/Sao_Paulo",
                  "America/Scoresbysund",
                  "America/Shiprock",
                  "America/Sitka",
                  "America/St_Barthelemy",
                  "America/St_Johns",
                  "America/St_Kitts",
                  "America/St_Lucia",
                  "America/St_Thomas",
                  "America/St_Vincent",
                  "America/Swift_Current",
                  "America/Tegucigalpa",
                  "America/Thule",
                  "America/Thunder_Bay",
                  "America/Tijuana",
                  "America/Toronto",
                  "America/Tortola",
                  "America/Vancouver",
                  "America/Virgin",
                  "America/Whitehorse",
                  "America/Winnipeg",
                  "America/Yakutat",
                  "America/Yellowknife",
                  "Antarctica/Casey",
                  "Antarctica/Davis",
                  "Antarctica/DumontDUrville",
                  "Antarctica/Macquarie",
                  "Antarctica/Mawson",
                  "Antarctica/McMurdo",
                  "Antarctica/Palmer",
                  "Antarctica/Rothera",
                  "Antarctica/South_Pole",
                  "Antarctica/Syowa",
                  "Antarctica/Troll",
                  "Antarctica/Vostok",
                  "Arctic/Longyearbyen",
                  "Asia/Aden",
                  "Asia/Almaty",
                  "Asia/Amman",
                  "Asia/Anadyr",
                  "Asia/Aqtau",
                  "Asia/Aqtobe",
                  "Asia/Ashgabat",
                  "Asia/Ashkhabad",
                  "Asia/Atyrau",
                  "Asia/Baghdad",
                  "Asia/Bahrain",
                  "Asia/Baku",
                  "Asia/Bangkok",
                  "Asia/Barnaul",
                  "Asia/Beirut",
                  "Asia/Bishkek",
                  "Asia/Brunei",
                  "Asia/Calcutta",
                  "Asia/Chita",
                  "Asia/Choibalsan",
                  "Asia/Chongqing",
                  "Asia/Chungking",
                  "Asia/Colombo",
                  "Asia/Dacca",
                  "Asia/Damascus",
                  "Asia/Dhaka",
                  "Asia/Dili",
                  "Asia/Dubai",
                  "Asia/Dushanbe",
                  "Asia/Famagusta",
                  "Asia/Gaza",
                  "Asia/Harbin",
                  "Asia/Hebron",
                  "Asia/Ho_Chi_Minh",
                  "Asia/Hong_Kong",
                  "Asia/Hovd",
                  "Asia/Irkutsk",
                  "Asia/Istanbul",
                  "Asia/Jakarta",
                  "Asia/Jayapura",
                  "Asia/Jerusalem",
                  "Asia/Kabul",
                  "Asia/Kamchatka",
                  "Asia/Karachi",
                  "Asia/Kashgar",
                  "Asia/Kathmandu",
                  "Asia/Katmandu",
                  "Asia/Khandyga",
                  "Asia/Kolkata",
                  "Asia/Krasnoyarsk",
                  "Asia/Kuala_Lumpur",
                  "Asia/Kuching",
                  "Asia/Kuwait",
                  "Asia/Macao",
                  "Asia/Macau",
                  "Asia/Magadan",
                  "Asia/Makassar",
                  "Asia/Manila",
                  "Asia/Muscat",
                  "Asia/Nicosia",
                  "Asia/Novokuznetsk",
                  "Asia/Novosibirsk",
                  "Asia/Omsk",
                  "Asia/Oral",
                  "Asia/Phnom_Penh",
                  "Asia/Pontianak",
                  "Asia/Pyongyang",
                  "Asia/Qatar",
                  "Asia/Qostanay",
                  "Asia/Qyzylorda",
                  "Asia/Rangoon",
                  "Asia/Riyadh",
                  "Asia/Saigon",
                  "Asia/Sakhalin",
                  "Asia/Samarkand",
                  "Asia/Seoul",
                  "Asia/Shanghai",
                  "Asia/Singapore",
                  "Asia/Srednekolymsk",
                  "Asia/Taipei",
                  "Asia/Tashkent",
                  "Asia/Tbilisi",
                  "Asia/Tehran",
                  "Asia/Tel_Aviv",
                  "Asia/Thimbu",
                  "Asia/Thimphu",
                  "Asia/Tokyo",
                  "Asia/Tomsk",
                  "Asia/Ujung_Pandang",
                  "Asia/Ulaanbaatar",
                  "Asia/Ulan_Bator",
                  "Asia/Urumqi",
                  "Asia/Ust-Nera",
                  "Asia/Vientiane",
                  "Asia/Vladivostok",
                  "Asia/Yakutsk",
                  "Asia/Yangon",
                  "Asia/Yekaterinburg",
                  "Asia/Yerevan",
                  "Atlantic/Azores",
                  "Atlantic/Bermuda",
                  "Atlantic/Canary",
                  "Atlantic/Cape_Verde",
                  "Atlantic/Faeroe",
                  "Atlantic/Faroe",
                  "Atlantic/Jan_Mayen",
                  "Atlantic/Madeira",
                  "Atlantic/Reykjavik",
                  "Atlantic/South_Georgia",
                  "Atlantic/St_Helena",
                  "Atlantic/Stanley",
                  "Australia/ACT",
                  "Australia/Adelaide",
                  "Australia/Brisbane",
                  "Australia/Broken_Hill",
                  "Australia/Canberra",
                  "Australia/Currie",
                  "Australia/Darwin",
                  "Australia/Eucla",
                  "Australia/Hobart",
                  "Australia/LHI",
                  "Australia/Lindeman",
                  "Australia/Lord_Howe",
                  "Australia/Melbourne",
                  "Australia/NSW",
                  "Australia/North",
                  "Australia/Perth",
                  "Australia/Queensland",
                  "Australia/South",
                  "Australia/Sydney",
                  "Australia/Tasmania",
                  "Australia/Victoria",
                  "Australia/West",
                  "Australia/Yancowinna",
                  "Brazil/Acre",
                  "Brazil/DeNoronha",
                  "Brazil/East",
                  "Brazil/West",
                  "CET",
                  "CST6CDT",
                  "Canada/Atlantic",
                  "Canada/Central",
                  "Canada/Eastern",
                  "Canada/Mountain",
                  "Canada/Newfoundland",
                  "Canada/Pacific",
                  "Canada/Saskatchewan",
                  "Canada/Yukon",
                  "Chile/Continental",
                  "Chile/EasterIsland",
                  "Cuba",
                  "EET",
                  "EST",
                  "EST5EDT",
                  "Egypt",
                  "Eire",
                  "Etc/GMT",
                  "Etc/GMT+0",
                  "Etc/GMT+1",
                  "Etc/GMT+10",
                  "Etc/GMT+11",
                  "Etc/GMT+12",
                  "Etc/GMT+2",
                  "Etc/GMT+3",
                  "Etc/GMT+4",
                  "Etc/GMT+5",
                  "Etc/GMT+6",
                  "Etc/GMT+7",
                  "Etc/GMT+8",
                  "Etc/GMT+9",
                  "Etc/GMT-0",
                  "Etc/GMT-1",
                  "Etc/GMT-10",
                  "Etc/GMT-11",
                  "Etc/GMT-12",
                  "Etc/GMT-13",
                  "Etc/GMT-14",
                  "Etc/GMT-2",
                  "Etc/GMT-3",
                  "Etc/GMT-4",
                  "Etc/GMT-5",
                  "Etc/GMT-6",
                  "Etc/GMT-7",
                  "Etc/GMT-8",
                  "Etc/GMT-9",
                  "Etc/GMT0",
                  "Etc/Greenwich",
                  "Etc/UCT",
                  "Etc/UTC",
                  "Etc/Universal",
                  "Etc/Zulu",
                  "Europe/Amsterdam",
                  "Europe/Andorra",
                  "Europe/Astrakhan",
                  "Europe/Athens",
                  "Europe/Belfast",
                  "Europe/Belgrade",
                  "Europe/Berlin",
                  "Europe/Bratislava",
                  "Europe/Brussels",
                  "Europe/Bucharest",
                  "Europe/Budapest",
                  "Europe/Busingen",
                  "Europe/Chisinau",
                  "Europe/Copenhagen",
                  "Europe/Dublin",
                  "Europe/Gibraltar",
                  "Europe/Guernsey",
                  "Europe/Helsinki",
                  "Europe/Isle_of_Man",
                  "Europe/Istanbul",
                  "Europe/Jersey",
                  "Europe/Kaliningrad",
                  "Europe/Kiev",
                  "Europe/Kirov",
                  "Europe/Kyiv",
                  "Europe/Lisbon",
                  "Europe/Ljubljana",
                  "Europe/London",
                  "Europe/Luxembourg",
                  "Europe/Madrid",
                  "Europe/Malta",
                  "Europe/Mariehamn",
                  "Europe/Minsk",
                  "Europe/Monaco",
                  "Europe/Moscow",
                  "Europe/Nicosia",
                  "Europe/Oslo",
                  "Europe/Paris",
                  "Europe/Podgorica",
                  "Europe/Prague",
                  "Europe/Riga",
                  "Europe/Rome",
                  "Europe/Samara",
                  "Europe/San_Marino",
                  "Europe/Sarajevo",
                  "Europe/Saratov",
                  "Europe/Simferopol",
                  "Europe/Skopje",
                  "Europe/Sofia",
                  "Europe/Stockholm",
                  "Europe/Tallinn",
                  "Europe/Tirane",
                  "Europe/Tiraspol",
                  "Europe/Ulyanovsk",
                  "Europe/Uzhgorod",
                  "Europe/Vaduz",
                  "Europe/Vatican",
                  "Europe/Vienna",
                  "Europe/Vilnius",
                  "Europe/Volgograd",
                  "Europe/Warsaw",
                  "Europe/Zagreb",
                  "Europe/Zaporozhye",
                  "Europe/Zurich",
                  "GB",
                  "GB-Eire",
                  "GMT",
                  "GMT+0",
                  "GMT-0",
                  "GMT0",
                  "Greenwich",
                  "HST",
                  "Hongkong",
                  "Iceland",
                  "Indian/Antananarivo",
                  "Indian/Chagos",
                  "Indian/Christmas",
                  "Indian/Cocos",
                  "Indian/Comoro",
                  "Indian/Kerguelen",
                  "Indian/Mahe",
                  "Indian/Maldives",
                  "Indian/Mauritius",
                  "Indian/Mayotte",
                  "Indian/Reunion",
                  "Iran",
                  "Israel",
                  "Jamaica",
                  "Japan",
                  "Kwajalein",
                  "Libya",
                  "MET",
                  "MST",
                  "MST7MDT",
                  "Mexico/BajaNorte",
                  "Mexico/BajaSur",
                  "Mexico/General",
                  "NZ",
                  "NZ-CHAT",
                  "Navajo",
                  "PRC",
                  "PST8PDT",
                  "Pacific/Apia",
                  "Pacific/Auckland",
                  "Pacific/Bougainville",
                  "Pacific/Chatham",
                  "Pacific/Chuuk",
                  "Pacific/Easter",
                  "Pacific/Efate",
                  "Pacific/Enderbury",
                  "Pacific/Fakaofo",
                  "Pacific/Fiji",
                  "Pacific/Funafuti",
                  "Pacific/Galapagos",
                  "Pacific/Gambier",
                  "Pacific/Guadalcanal",
                  "Pacific/Guam",
                  "Pacific/Honolulu",
                  "Pacific/Johnston",
                  "Pacific/Kanton",
                  "Pacific/Kiritimati",
                  "Pacific/Kosrae",
                  "Pacific/Kwajalein",
                  "Pacific/Majuro",
                  "Pacific/Marquesas",
                  "Pacific/Midway",
                  "Pacific/Nauru",
                  "Pacific/Niue",
                  "Pacific/Norfolk",
                  "Pacific/Noumea",
                  "Pacific/Pago_Pago",
                  "Pacific/Palau",
                  "Pacific/Pitcairn",
                  "Pacific/Pohnpei",
                  "Pacific/Ponape",
                  "Pacific/Port_Moresby",
                  "Pacific/Rarotonga",
                  "Pacific/Saipan",
                  "Pacific/Samoa",
                  "Pacific/Tahiti",
                  "Pacific/Tarawa",
                  "Pacific/Tongatapu",
                  "Pacific/Truk",
                  "Pacific/Wake",
                  "Pacific/Wallis",
                  "Pacific/Yap",
                  "Poland",
                  "Portugal",
                  "ROC",
                  "ROK",
                  "Singapore",
                  "Turkey",
                  "UCT",
                  "US/Alaska",
                  "US/Aleutian",
                  "US/Arizona",
                  "US/Central",
                  "US/East-Indiana",
                  "US/Eastern",
                  "US/Hawaii",
                  "US/Indiana-Starke",
                  "US/Michigan",
                  "US/Mountain",
                  "US/Pacific",
                  "US/Samoa",
                  "UTC",
                  "Universal",
                  "W-SU",
                  "WET",
                  "Zulu"
                ],
                "minLength": 1
              },
              { "type": "string" }
            ],
            "title": "Timezone"
          }
        },
        "type": "object",
        "required": ["timezone"],
        "title": "TimezoneResponse"
      },
<<<<<<< HEAD
      "TokenResponse": {
        "properties": {
          "access_token": { "type": "string", "title": "Access Token" },
          "refresh_token": { "type": "string", "title": "Refresh Token" },
          "token_type": {
            "type": "string",
            "title": "Token Type",
            "default": "bearer"
          },
          "expires_in": { "type": "integer", "title": "Expires In" }
        },
        "type": "object",
        "required": ["access_token", "refresh_token", "expires_in"],
        "title": "TokenResponse",
        "description": "Response model for authentication tokens."
=======
      "TokenIntrospectionResult": {
        "properties": {
          "active": { "type": "boolean", "title": "Active" },
          "scopes": {
            "anyOf": [
              { "items": { "type": "string" }, "type": "array" },
              { "type": "null" }
            ],
            "title": "Scopes"
          },
          "client_id": {
            "anyOf": [{ "type": "string" }, { "type": "null" }],
            "title": "Client Id"
          },
          "user_id": {
            "anyOf": [{ "type": "string" }, { "type": "null" }],
            "title": "User Id"
          },
          "exp": {
            "anyOf": [{ "type": "integer" }, { "type": "null" }],
            "title": "Exp"
          },
          "token_type": {
            "anyOf": [
              { "type": "string", "enum": ["access_token", "refresh_token"] },
              { "type": "null" }
            ],
            "title": "Token Type"
          }
        },
        "type": "object",
        "required": ["active"],
        "title": "TokenIntrospectionResult",
        "description": "Result of token introspection (RFC 7662)"
      },
      "TokenRequestByCode": {
        "properties": {
          "grant_type": {
            "type": "string",
            "const": "authorization_code",
            "title": "Grant Type"
          },
          "code": {
            "type": "string",
            "title": "Code",
            "description": "Authorization code"
          },
          "redirect_uri": {
            "type": "string",
            "title": "Redirect Uri",
            "description": "Redirect URI (must match authorization request)"
          },
          "client_id": { "type": "string", "title": "Client Id" },
          "client_secret": { "type": "string", "title": "Client Secret" },
          "code_verifier": {
            "type": "string",
            "title": "Code Verifier",
            "description": "PKCE code verifier"
          }
        },
        "type": "object",
        "required": [
          "grant_type",
          "code",
          "redirect_uri",
          "client_id",
          "client_secret",
          "code_verifier"
        ],
        "title": "TokenRequestByCode"
      },
      "TokenRequestByRefreshToken": {
        "properties": {
          "grant_type": {
            "type": "string",
            "const": "refresh_token",
            "title": "Grant Type"
          },
          "refresh_token": { "type": "string", "title": "Refresh Token" },
          "client_id": { "type": "string", "title": "Client Id" },
          "client_secret": { "type": "string", "title": "Client Secret" }
        },
        "type": "object",
        "required": [
          "grant_type",
          "refresh_token",
          "client_id",
          "client_secret"
        ],
        "title": "TokenRequestByRefreshToken"
      },
      "TokenResponse": {
        "properties": {
          "token_type": {
            "type": "string",
            "const": "Bearer",
            "title": "Token Type",
            "default": "Bearer"
          },
          "access_token": { "type": "string", "title": "Access Token" },
          "access_token_expires_at": {
            "type": "string",
            "format": "date-time",
            "title": "Access Token Expires At"
          },
          "refresh_token": { "type": "string", "title": "Refresh Token" },
          "refresh_token_expires_at": {
            "type": "string",
            "format": "date-time",
            "title": "Refresh Token Expires At"
          },
          "scopes": {
            "items": { "type": "string" },
            "type": "array",
            "title": "Scopes"
          }
        },
        "type": "object",
        "required": [
          "access_token",
          "access_token_expires_at",
          "refresh_token",
          "refresh_token_expires_at",
          "scopes"
        ],
        "title": "TokenResponse",
        "description": "OAuth 2.0 token response"
>>>>>>> 3dbc03e4
      },
      "TransactionHistory": {
        "properties": {
          "transactions": {
            "items": { "$ref": "#/components/schemas/UserTransaction" },
            "type": "array",
            "title": "Transactions"
          },
          "next_transaction_time": {
            "anyOf": [
              { "type": "string", "format": "date-time" },
              { "type": "null" }
            ],
            "title": "Next Transaction Time"
          }
        },
        "type": "object",
        "required": ["transactions", "next_transaction_time"],
        "title": "TransactionHistory"
      },
      "TriggeredPresetSetupRequest": {
        "properties": {
          "name": { "type": "string", "title": "Name" },
          "description": {
            "type": "string",
            "title": "Description",
            "default": ""
          },
          "graph_id": { "type": "string", "title": "Graph Id" },
          "graph_version": { "type": "integer", "title": "Graph Version" },
          "trigger_config": {
            "additionalProperties": true,
            "type": "object",
            "title": "Trigger Config"
          },
          "agent_credentials": {
            "additionalProperties": {
              "$ref": "#/components/schemas/CredentialsMetaInput"
            },
            "type": "object",
            "title": "Agent Credentials"
          }
        },
        "type": "object",
        "required": ["name", "graph_id", "graph_version", "trigger_config"],
        "title": "TriggeredPresetSetupRequest"
      },
      "UpdateAppLogoRequest": {
        "properties": {
          "logo_url": {
            "type": "string",
            "title": "Logo Url",
            "description": "URL of the uploaded logo image"
          }
        },
        "type": "object",
        "required": ["logo_url"],
        "title": "UpdateAppLogoRequest"
      },
      "UpdatePermissionsRequest": {
        "properties": {
          "permissions": {
            "items": { "$ref": "#/components/schemas/APIKeyPermission" },
            "type": "array",
            "title": "Permissions"
          }
        },
        "type": "object",
        "required": ["permissions"],
        "title": "UpdatePermissionsRequest"
      },
      "UpdateTimezoneRequest": {
        "properties": {
          "timezone": {
            "type": "string",
            "enum": [
              "Africa/Abidjan",
              "Africa/Accra",
              "Africa/Addis_Ababa",
              "Africa/Algiers",
              "Africa/Asmara",
              "Africa/Asmera",
              "Africa/Bamako",
              "Africa/Bangui",
              "Africa/Banjul",
              "Africa/Bissau",
              "Africa/Blantyre",
              "Africa/Brazzaville",
              "Africa/Bujumbura",
              "Africa/Cairo",
              "Africa/Casablanca",
              "Africa/Ceuta",
              "Africa/Conakry",
              "Africa/Dakar",
              "Africa/Dar_es_Salaam",
              "Africa/Djibouti",
              "Africa/Douala",
              "Africa/El_Aaiun",
              "Africa/Freetown",
              "Africa/Gaborone",
              "Africa/Harare",
              "Africa/Johannesburg",
              "Africa/Juba",
              "Africa/Kampala",
              "Africa/Khartoum",
              "Africa/Kigali",
              "Africa/Kinshasa",
              "Africa/Lagos",
              "Africa/Libreville",
              "Africa/Lome",
              "Africa/Luanda",
              "Africa/Lubumbashi",
              "Africa/Lusaka",
              "Africa/Malabo",
              "Africa/Maputo",
              "Africa/Maseru",
              "Africa/Mbabane",
              "Africa/Mogadishu",
              "Africa/Monrovia",
              "Africa/Nairobi",
              "Africa/Ndjamena",
              "Africa/Niamey",
              "Africa/Nouakchott",
              "Africa/Ouagadougou",
              "Africa/Porto-Novo",
              "Africa/Sao_Tome",
              "Africa/Timbuktu",
              "Africa/Tripoli",
              "Africa/Tunis",
              "Africa/Windhoek",
              "America/Adak",
              "America/Anchorage",
              "America/Anguilla",
              "America/Antigua",
              "America/Araguaina",
              "America/Argentina/Buenos_Aires",
              "America/Argentina/Catamarca",
              "America/Argentina/ComodRivadavia",
              "America/Argentina/Cordoba",
              "America/Argentina/Jujuy",
              "America/Argentina/La_Rioja",
              "America/Argentina/Mendoza",
              "America/Argentina/Rio_Gallegos",
              "America/Argentina/Salta",
              "America/Argentina/San_Juan",
              "America/Argentina/San_Luis",
              "America/Argentina/Tucuman",
              "America/Argentina/Ushuaia",
              "America/Aruba",
              "America/Asuncion",
              "America/Atikokan",
              "America/Atka",
              "America/Bahia",
              "America/Bahia_Banderas",
              "America/Barbados",
              "America/Belem",
              "America/Belize",
              "America/Blanc-Sablon",
              "America/Boa_Vista",
              "America/Bogota",
              "America/Boise",
              "America/Buenos_Aires",
              "America/Cambridge_Bay",
              "America/Campo_Grande",
              "America/Cancun",
              "America/Caracas",
              "America/Catamarca",
              "America/Cayenne",
              "America/Cayman",
              "America/Chicago",
              "America/Chihuahua",
              "America/Ciudad_Juarez",
              "America/Coral_Harbour",
              "America/Cordoba",
              "America/Costa_Rica",
              "America/Coyhaique",
              "America/Creston",
              "America/Cuiaba",
              "America/Curacao",
              "America/Danmarkshavn",
              "America/Dawson",
              "America/Dawson_Creek",
              "America/Denver",
              "America/Detroit",
              "America/Dominica",
              "America/Edmonton",
              "America/Eirunepe",
              "America/El_Salvador",
              "America/Ensenada",
              "America/Fort_Nelson",
              "America/Fort_Wayne",
              "America/Fortaleza",
              "America/Glace_Bay",
              "America/Godthab",
              "America/Goose_Bay",
              "America/Grand_Turk",
              "America/Grenada",
              "America/Guadeloupe",
              "America/Guatemala",
              "America/Guayaquil",
              "America/Guyana",
              "America/Halifax",
              "America/Havana",
              "America/Hermosillo",
              "America/Indiana/Indianapolis",
              "America/Indiana/Knox",
              "America/Indiana/Marengo",
              "America/Indiana/Petersburg",
              "America/Indiana/Tell_City",
              "America/Indiana/Vevay",
              "America/Indiana/Vincennes",
              "America/Indiana/Winamac",
              "America/Indianapolis",
              "America/Inuvik",
              "America/Iqaluit",
              "America/Jamaica",
              "America/Jujuy",
              "America/Juneau",
              "America/Kentucky/Louisville",
              "America/Kentucky/Monticello",
              "America/Knox_IN",
              "America/Kralendijk",
              "America/La_Paz",
              "America/Lima",
              "America/Los_Angeles",
              "America/Louisville",
              "America/Lower_Princes",
              "America/Maceio",
              "America/Managua",
              "America/Manaus",
              "America/Marigot",
              "America/Martinique",
              "America/Matamoros",
              "America/Mazatlan",
              "America/Mendoza",
              "America/Menominee",
              "America/Merida",
              "America/Metlakatla",
              "America/Mexico_City",
              "America/Miquelon",
              "America/Moncton",
              "America/Monterrey",
              "America/Montevideo",
              "America/Montreal",
              "America/Montserrat",
              "America/Nassau",
              "America/New_York",
              "America/Nipigon",
              "America/Nome",
              "America/Noronha",
              "America/North_Dakota/Beulah",
              "America/North_Dakota/Center",
              "America/North_Dakota/New_Salem",
              "America/Nuuk",
              "America/Ojinaga",
              "America/Panama",
              "America/Pangnirtung",
              "America/Paramaribo",
              "America/Phoenix",
              "America/Port-au-Prince",
              "America/Port_of_Spain",
              "America/Porto_Acre",
              "America/Porto_Velho",
              "America/Puerto_Rico",
              "America/Punta_Arenas",
              "America/Rainy_River",
              "America/Rankin_Inlet",
              "America/Recife",
              "America/Regina",
              "America/Resolute",
              "America/Rio_Branco",
              "America/Rosario",
              "America/Santa_Isabel",
              "America/Santarem",
              "America/Santiago",
              "America/Santo_Domingo",
              "America/Sao_Paulo",
              "America/Scoresbysund",
              "America/Shiprock",
              "America/Sitka",
              "America/St_Barthelemy",
              "America/St_Johns",
              "America/St_Kitts",
              "America/St_Lucia",
              "America/St_Thomas",
              "America/St_Vincent",
              "America/Swift_Current",
              "America/Tegucigalpa",
              "America/Thule",
              "America/Thunder_Bay",
              "America/Tijuana",
              "America/Toronto",
              "America/Tortola",
              "America/Vancouver",
              "America/Virgin",
              "America/Whitehorse",
              "America/Winnipeg",
              "America/Yakutat",
              "America/Yellowknife",
              "Antarctica/Casey",
              "Antarctica/Davis",
              "Antarctica/DumontDUrville",
              "Antarctica/Macquarie",
              "Antarctica/Mawson",
              "Antarctica/McMurdo",
              "Antarctica/Palmer",
              "Antarctica/Rothera",
              "Antarctica/South_Pole",
              "Antarctica/Syowa",
              "Antarctica/Troll",
              "Antarctica/Vostok",
              "Arctic/Longyearbyen",
              "Asia/Aden",
              "Asia/Almaty",
              "Asia/Amman",
              "Asia/Anadyr",
              "Asia/Aqtau",
              "Asia/Aqtobe",
              "Asia/Ashgabat",
              "Asia/Ashkhabad",
              "Asia/Atyrau",
              "Asia/Baghdad",
              "Asia/Bahrain",
              "Asia/Baku",
              "Asia/Bangkok",
              "Asia/Barnaul",
              "Asia/Beirut",
              "Asia/Bishkek",
              "Asia/Brunei",
              "Asia/Calcutta",
              "Asia/Chita",
              "Asia/Choibalsan",
              "Asia/Chongqing",
              "Asia/Chungking",
              "Asia/Colombo",
              "Asia/Dacca",
              "Asia/Damascus",
              "Asia/Dhaka",
              "Asia/Dili",
              "Asia/Dubai",
              "Asia/Dushanbe",
              "Asia/Famagusta",
              "Asia/Gaza",
              "Asia/Harbin",
              "Asia/Hebron",
              "Asia/Ho_Chi_Minh",
              "Asia/Hong_Kong",
              "Asia/Hovd",
              "Asia/Irkutsk",
              "Asia/Istanbul",
              "Asia/Jakarta",
              "Asia/Jayapura",
              "Asia/Jerusalem",
              "Asia/Kabul",
              "Asia/Kamchatka",
              "Asia/Karachi",
              "Asia/Kashgar",
              "Asia/Kathmandu",
              "Asia/Katmandu",
              "Asia/Khandyga",
              "Asia/Kolkata",
              "Asia/Krasnoyarsk",
              "Asia/Kuala_Lumpur",
              "Asia/Kuching",
              "Asia/Kuwait",
              "Asia/Macao",
              "Asia/Macau",
              "Asia/Magadan",
              "Asia/Makassar",
              "Asia/Manila",
              "Asia/Muscat",
              "Asia/Nicosia",
              "Asia/Novokuznetsk",
              "Asia/Novosibirsk",
              "Asia/Omsk",
              "Asia/Oral",
              "Asia/Phnom_Penh",
              "Asia/Pontianak",
              "Asia/Pyongyang",
              "Asia/Qatar",
              "Asia/Qostanay",
              "Asia/Qyzylorda",
              "Asia/Rangoon",
              "Asia/Riyadh",
              "Asia/Saigon",
              "Asia/Sakhalin",
              "Asia/Samarkand",
              "Asia/Seoul",
              "Asia/Shanghai",
              "Asia/Singapore",
              "Asia/Srednekolymsk",
              "Asia/Taipei",
              "Asia/Tashkent",
              "Asia/Tbilisi",
              "Asia/Tehran",
              "Asia/Tel_Aviv",
              "Asia/Thimbu",
              "Asia/Thimphu",
              "Asia/Tokyo",
              "Asia/Tomsk",
              "Asia/Ujung_Pandang",
              "Asia/Ulaanbaatar",
              "Asia/Ulan_Bator",
              "Asia/Urumqi",
              "Asia/Ust-Nera",
              "Asia/Vientiane",
              "Asia/Vladivostok",
              "Asia/Yakutsk",
              "Asia/Yangon",
              "Asia/Yekaterinburg",
              "Asia/Yerevan",
              "Atlantic/Azores",
              "Atlantic/Bermuda",
              "Atlantic/Canary",
              "Atlantic/Cape_Verde",
              "Atlantic/Faeroe",
              "Atlantic/Faroe",
              "Atlantic/Jan_Mayen",
              "Atlantic/Madeira",
              "Atlantic/Reykjavik",
              "Atlantic/South_Georgia",
              "Atlantic/St_Helena",
              "Atlantic/Stanley",
              "Australia/ACT",
              "Australia/Adelaide",
              "Australia/Brisbane",
              "Australia/Broken_Hill",
              "Australia/Canberra",
              "Australia/Currie",
              "Australia/Darwin",
              "Australia/Eucla",
              "Australia/Hobart",
              "Australia/LHI",
              "Australia/Lindeman",
              "Australia/Lord_Howe",
              "Australia/Melbourne",
              "Australia/NSW",
              "Australia/North",
              "Australia/Perth",
              "Australia/Queensland",
              "Australia/South",
              "Australia/Sydney",
              "Australia/Tasmania",
              "Australia/Victoria",
              "Australia/West",
              "Australia/Yancowinna",
              "Brazil/Acre",
              "Brazil/DeNoronha",
              "Brazil/East",
              "Brazil/West",
              "CET",
              "CST6CDT",
              "Canada/Atlantic",
              "Canada/Central",
              "Canada/Eastern",
              "Canada/Mountain",
              "Canada/Newfoundland",
              "Canada/Pacific",
              "Canada/Saskatchewan",
              "Canada/Yukon",
              "Chile/Continental",
              "Chile/EasterIsland",
              "Cuba",
              "EET",
              "EST",
              "EST5EDT",
              "Egypt",
              "Eire",
              "Etc/GMT",
              "Etc/GMT+0",
              "Etc/GMT+1",
              "Etc/GMT+10",
              "Etc/GMT+11",
              "Etc/GMT+12",
              "Etc/GMT+2",
              "Etc/GMT+3",
              "Etc/GMT+4",
              "Etc/GMT+5",
              "Etc/GMT+6",
              "Etc/GMT+7",
              "Etc/GMT+8",
              "Etc/GMT+9",
              "Etc/GMT-0",
              "Etc/GMT-1",
              "Etc/GMT-10",
              "Etc/GMT-11",
              "Etc/GMT-12",
              "Etc/GMT-13",
              "Etc/GMT-14",
              "Etc/GMT-2",
              "Etc/GMT-3",
              "Etc/GMT-4",
              "Etc/GMT-5",
              "Etc/GMT-6",
              "Etc/GMT-7",
              "Etc/GMT-8",
              "Etc/GMT-9",
              "Etc/GMT0",
              "Etc/Greenwich",
              "Etc/UCT",
              "Etc/UTC",
              "Etc/Universal",
              "Etc/Zulu",
              "Europe/Amsterdam",
              "Europe/Andorra",
              "Europe/Astrakhan",
              "Europe/Athens",
              "Europe/Belfast",
              "Europe/Belgrade",
              "Europe/Berlin",
              "Europe/Bratislava",
              "Europe/Brussels",
              "Europe/Bucharest",
              "Europe/Budapest",
              "Europe/Busingen",
              "Europe/Chisinau",
              "Europe/Copenhagen",
              "Europe/Dublin",
              "Europe/Gibraltar",
              "Europe/Guernsey",
              "Europe/Helsinki",
              "Europe/Isle_of_Man",
              "Europe/Istanbul",
              "Europe/Jersey",
              "Europe/Kaliningrad",
              "Europe/Kiev",
              "Europe/Kirov",
              "Europe/Kyiv",
              "Europe/Lisbon",
              "Europe/Ljubljana",
              "Europe/London",
              "Europe/Luxembourg",
              "Europe/Madrid",
              "Europe/Malta",
              "Europe/Mariehamn",
              "Europe/Minsk",
              "Europe/Monaco",
              "Europe/Moscow",
              "Europe/Nicosia",
              "Europe/Oslo",
              "Europe/Paris",
              "Europe/Podgorica",
              "Europe/Prague",
              "Europe/Riga",
              "Europe/Rome",
              "Europe/Samara",
              "Europe/San_Marino",
              "Europe/Sarajevo",
              "Europe/Saratov",
              "Europe/Simferopol",
              "Europe/Skopje",
              "Europe/Sofia",
              "Europe/Stockholm",
              "Europe/Tallinn",
              "Europe/Tirane",
              "Europe/Tiraspol",
              "Europe/Ulyanovsk",
              "Europe/Uzhgorod",
              "Europe/Vaduz",
              "Europe/Vatican",
              "Europe/Vienna",
              "Europe/Vilnius",
              "Europe/Volgograd",
              "Europe/Warsaw",
              "Europe/Zagreb",
              "Europe/Zaporozhye",
              "Europe/Zurich",
              "GB",
              "GB-Eire",
              "GMT",
              "GMT+0",
              "GMT-0",
              "GMT0",
              "Greenwich",
              "HST",
              "Hongkong",
              "Iceland",
              "Indian/Antananarivo",
              "Indian/Chagos",
              "Indian/Christmas",
              "Indian/Cocos",
              "Indian/Comoro",
              "Indian/Kerguelen",
              "Indian/Mahe",
              "Indian/Maldives",
              "Indian/Mauritius",
              "Indian/Mayotte",
              "Indian/Reunion",
              "Iran",
              "Israel",
              "Jamaica",
              "Japan",
              "Kwajalein",
              "Libya",
              "MET",
              "MST",
              "MST7MDT",
              "Mexico/BajaNorte",
              "Mexico/BajaSur",
              "Mexico/General",
              "NZ",
              "NZ-CHAT",
              "Navajo",
              "PRC",
              "PST8PDT",
              "Pacific/Apia",
              "Pacific/Auckland",
              "Pacific/Bougainville",
              "Pacific/Chatham",
              "Pacific/Chuuk",
              "Pacific/Easter",
              "Pacific/Efate",
              "Pacific/Enderbury",
              "Pacific/Fakaofo",
              "Pacific/Fiji",
              "Pacific/Funafuti",
              "Pacific/Galapagos",
              "Pacific/Gambier",
              "Pacific/Guadalcanal",
              "Pacific/Guam",
              "Pacific/Honolulu",
              "Pacific/Johnston",
              "Pacific/Kanton",
              "Pacific/Kiritimati",
              "Pacific/Kosrae",
              "Pacific/Kwajalein",
              "Pacific/Majuro",
              "Pacific/Marquesas",
              "Pacific/Midway",
              "Pacific/Nauru",
              "Pacific/Niue",
              "Pacific/Norfolk",
              "Pacific/Noumea",
              "Pacific/Pago_Pago",
              "Pacific/Palau",
              "Pacific/Pitcairn",
              "Pacific/Pohnpei",
              "Pacific/Ponape",
              "Pacific/Port_Moresby",
              "Pacific/Rarotonga",
              "Pacific/Saipan",
              "Pacific/Samoa",
              "Pacific/Tahiti",
              "Pacific/Tarawa",
              "Pacific/Tongatapu",
              "Pacific/Truk",
              "Pacific/Wake",
              "Pacific/Wallis",
              "Pacific/Yap",
              "Poland",
              "Portugal",
              "ROC",
              "ROK",
              "Singapore",
              "Turkey",
              "UCT",
              "US/Alaska",
              "US/Aleutian",
              "US/Arizona",
              "US/Central",
              "US/East-Indiana",
              "US/Eastern",
              "US/Hawaii",
              "US/Indiana-Starke",
              "US/Michigan",
              "US/Mountain",
              "US/Pacific",
              "US/Samoa",
              "UTC",
              "Universal",
              "W-SU",
              "WET",
              "Zulu"
            ],
            "minLength": 1,
            "title": "Timezone"
          }
        },
        "type": "object",
        "required": ["timezone"],
        "title": "UpdateTimezoneRequest"
      },
      "UploadFileResponse": {
        "properties": {
          "file_uri": { "type": "string", "title": "File Uri" },
          "file_name": { "type": "string", "title": "File Name" },
          "size": { "type": "integer", "title": "Size" },
          "content_type": { "type": "string", "title": "Content Type" },
          "expires_in_hours": { "type": "integer", "title": "Expires In Hours" }
        },
        "type": "object",
        "required": [
          "file_uri",
          "file_name",
          "size",
          "content_type",
          "expires_in_hours"
        ],
        "title": "UploadFileResponse"
      },
      "UserHistoryResponse": {
        "properties": {
          "history": {
            "items": { "$ref": "#/components/schemas/UserTransaction" },
            "type": "array",
            "title": "History"
          },
          "pagination": { "$ref": "#/components/schemas/Pagination" }
        },
        "type": "object",
        "required": ["history", "pagination"],
        "title": "UserHistoryResponse",
        "description": "Response model for listings with version history"
      },
      "UserOnboarding": {
        "properties": {
          "userId": { "type": "string", "title": "Userid" },
          "completedSteps": {
            "items": { "$ref": "#/components/schemas/OnboardingStep" },
            "type": "array",
            "title": "Completedsteps"
          },
          "walletShown": { "type": "boolean", "title": "Walletshown" },
          "notified": {
            "items": { "$ref": "#/components/schemas/OnboardingStep" },
            "type": "array",
            "title": "Notified"
          },
          "rewardedFor": {
            "items": { "$ref": "#/components/schemas/OnboardingStep" },
            "type": "array",
            "title": "Rewardedfor"
          },
          "usageReason": {
            "anyOf": [{ "type": "string" }, { "type": "null" }],
            "title": "Usagereason"
          },
          "integrations": {
            "items": { "type": "string" },
            "type": "array",
            "title": "Integrations"
          },
          "otherIntegrations": {
            "anyOf": [{ "type": "string" }, { "type": "null" }],
            "title": "Otherintegrations"
          },
          "selectedStoreListingVersionId": {
            "anyOf": [{ "type": "string" }, { "type": "null" }],
            "title": "Selectedstorelistingversionid"
          },
          "agentInput": {
            "anyOf": [
              { "additionalProperties": true, "type": "object" },
              { "type": "null" }
            ],
            "title": "Agentinput"
          },
          "onboardingAgentExecutionId": {
            "anyOf": [{ "type": "string" }, { "type": "null" }],
            "title": "Onboardingagentexecutionid"
          },
          "agentRuns": { "type": "integer", "title": "Agentruns" },
          "lastRunAt": {
            "anyOf": [
              { "type": "string", "format": "date-time" },
              { "type": "null" }
            ],
            "title": "Lastrunat"
          },
          "consecutiveRunDays": {
            "type": "integer",
            "title": "Consecutiverundays"
          }
        },
        "type": "object",
        "required": [
          "userId",
          "completedSteps",
          "walletShown",
          "notified",
          "rewardedFor",
          "usageReason",
          "integrations",
          "otherIntegrations",
          "selectedStoreListingVersionId",
          "agentInput",
          "onboardingAgentExecutionId",
          "agentRuns",
          "lastRunAt",
          "consecutiveRunDays"
        ],
        "title": "UserOnboarding"
      },
      "UserOnboardingUpdate": {
        "properties": {
          "walletShown": {
            "anyOf": [{ "type": "boolean" }, { "type": "null" }],
            "title": "Walletshown"
          },
          "notified": {
            "anyOf": [
              {
                "items": { "$ref": "#/components/schemas/OnboardingStep" },
                "type": "array"
              },
              { "type": "null" }
            ],
            "title": "Notified"
          },
          "usageReason": {
            "anyOf": [{ "type": "string" }, { "type": "null" }],
            "title": "Usagereason"
          },
          "integrations": {
            "anyOf": [
              { "items": { "type": "string" }, "type": "array" },
              { "type": "null" }
            ],
            "title": "Integrations"
          },
          "otherIntegrations": {
            "anyOf": [{ "type": "string" }, { "type": "null" }],
            "title": "Otherintegrations"
          },
          "selectedStoreListingVersionId": {
            "anyOf": [{ "type": "string" }, { "type": "null" }],
            "title": "Selectedstorelistingversionid"
          },
          "agentInput": {
            "anyOf": [
              { "additionalProperties": true, "type": "object" },
              { "type": "null" }
            ],
            "title": "Agentinput"
          },
          "onboardingAgentExecutionId": {
            "anyOf": [{ "type": "string" }, { "type": "null" }],
            "title": "Onboardingagentexecutionid"
          }
        },
        "type": "object",
        "title": "UserOnboardingUpdate"
      },
      "UserPasswordCredentials": {
        "properties": {
          "id": { "type": "string", "title": "Id" },
          "provider": { "type": "string", "title": "Provider" },
          "title": {
            "anyOf": [{ "type": "string" }, { "type": "null" }],
            "title": "Title"
          },
          "type": {
            "type": "string",
            "const": "user_password",
            "title": "Type",
            "default": "user_password"
          },
          "username": {
            "type": "string",
            "format": "password",
            "title": "Username",
            "writeOnly": true
          },
          "password": {
            "type": "string",
            "format": "password",
            "title": "Password",
            "writeOnly": true
          }
        },
        "type": "object",
        "required": ["provider", "username", "password"],
        "title": "UserPasswordCredentials"
      },
      "UserTransaction": {
        "properties": {
          "transaction_key": {
            "type": "string",
            "title": "Transaction Key",
            "default": ""
          },
          "transaction_time": {
            "type": "string",
            "format": "date-time",
            "title": "Transaction Time",
            "default": "0001-01-01T00:00:00Z"
          },
          "transaction_type": {
            "$ref": "#/components/schemas/CreditTransactionType",
            "default": "USAGE"
          },
          "amount": { "type": "integer", "title": "Amount", "default": 0 },
          "running_balance": {
            "type": "integer",
            "title": "Running Balance",
            "default": 0
          },
          "current_balance": {
            "type": "integer",
            "title": "Current Balance",
            "default": 0
          },
          "description": {
            "anyOf": [{ "type": "string" }, { "type": "null" }],
            "title": "Description"
          },
          "usage_graph_id": {
            "anyOf": [{ "type": "string" }, { "type": "null" }],
            "title": "Usage Graph Id"
          },
          "usage_execution_id": {
            "anyOf": [{ "type": "string" }, { "type": "null" }],
            "title": "Usage Execution Id"
          },
          "usage_node_count": {
            "type": "integer",
            "title": "Usage Node Count",
            "default": 0
          },
          "usage_start_time": {
            "type": "string",
            "format": "date-time",
            "title": "Usage Start Time",
            "default": "9999-12-31T23:59:59.999999Z"
          },
          "user_id": { "type": "string", "title": "User Id" },
          "user_email": {
            "anyOf": [{ "type": "string" }, { "type": "null" }],
            "title": "User Email"
          },
          "reason": {
            "anyOf": [{ "type": "string" }, { "type": "null" }],
            "title": "Reason"
          },
          "admin_email": {
            "anyOf": [{ "type": "string" }, { "type": "null" }],
            "title": "Admin Email"
          },
          "extra_data": {
            "anyOf": [{ "type": "string" }, { "type": "null" }],
            "title": "Extra Data"
          }
        },
        "type": "object",
        "required": ["user_id"],
        "title": "UserTransaction"
      },
      "ValidationError": {
        "properties": {
          "loc": {
            "items": { "anyOf": [{ "type": "string" }, { "type": "integer" }] },
            "type": "array",
            "title": "Location"
          },
          "msg": { "type": "string", "title": "Message" },
          "type": { "type": "string", "title": "Error Type" }
        },
        "type": "object",
        "required": ["loc", "msg", "type"],
        "title": "ValidationError"
      },
      "Webhook": {
        "properties": {
          "id": { "type": "string", "title": "Id" },
          "user_id": { "type": "string", "title": "User Id" },
          "provider": {
            "type": "string",
            "title": "Provider",
            "description": "Provider name for integrations. Can be any string value, including custom provider names."
          },
          "credentials_id": { "type": "string", "title": "Credentials Id" },
          "webhook_type": { "type": "string", "title": "Webhook Type" },
          "resource": { "type": "string", "title": "Resource" },
          "events": {
            "items": { "type": "string" },
            "type": "array",
            "title": "Events"
          },
          "config": {
            "additionalProperties": true,
            "type": "object",
            "title": "Config"
          },
          "secret": { "type": "string", "title": "Secret" },
          "provider_webhook_id": {
            "type": "string",
            "title": "Provider Webhook Id"
          },
          "url": { "type": "string", "title": "Url", "readOnly": true }
        },
        "type": "object",
        "required": [
          "user_id",
          "provider",
          "credentials_id",
          "webhook_type",
          "resource",
          "events",
          "secret",
          "provider_webhook_id",
          "url"
        ],
        "title": "Webhook"
      }
    },
    "securitySchemes": {
      "HTTPBearerJWT": {
        "type": "http",
        "scheme": "bearer",
        "bearerFormat": "jwt"
      },
      "APIKeyAuthenticator-X-Postmark-Webhook-Token": {
        "type": "apiKey",
        "in": "header",
        "name": "X-Postmark-Webhook-Token"
      }
    },
    "responses": {
      "HTTP401NotAuthenticatedError": {
        "description": "Authentication required",
        "content": {
          "application/json": {
            "schema": {
              "type": "object",
              "properties": { "detail": { "type": "string" } }
            }
          }
        }
      }
    }
  }
}<|MERGE_RESOLUTION|>--- conflicted
+++ resolved
@@ -10823,23 +10823,6 @@
         "required": ["timezone"],
         "title": "TimezoneResponse"
       },
-<<<<<<< HEAD
-      "TokenResponse": {
-        "properties": {
-          "access_token": { "type": "string", "title": "Access Token" },
-          "refresh_token": { "type": "string", "title": "Refresh Token" },
-          "token_type": {
-            "type": "string",
-            "title": "Token Type",
-            "default": "bearer"
-          },
-          "expires_in": { "type": "integer", "title": "Expires In" }
-        },
-        "type": "object",
-        "required": ["access_token", "refresh_token", "expires_in"],
-        "title": "TokenResponse",
-        "description": "Response model for authentication tokens."
-=======
       "TokenIntrospectionResult": {
         "properties": {
           "active": { "type": "boolean", "title": "Active" },
@@ -10933,41 +10916,19 @@
       },
       "TokenResponse": {
         "properties": {
+          "access_token": { "type": "string", "title": "Access Token" },
+          "refresh_token": { "type": "string", "title": "Refresh Token" },
           "token_type": {
             "type": "string",
-            "const": "Bearer",
             "title": "Token Type",
-            "default": "Bearer"
-          },
-          "access_token": { "type": "string", "title": "Access Token" },
-          "access_token_expires_at": {
-            "type": "string",
-            "format": "date-time",
-            "title": "Access Token Expires At"
-          },
-          "refresh_token": { "type": "string", "title": "Refresh Token" },
-          "refresh_token_expires_at": {
-            "type": "string",
-            "format": "date-time",
-            "title": "Refresh Token Expires At"
-          },
-          "scopes": {
-            "items": { "type": "string" },
-            "type": "array",
-            "title": "Scopes"
-          }
-        },
-        "type": "object",
-        "required": [
-          "access_token",
-          "access_token_expires_at",
-          "refresh_token",
-          "refresh_token_expires_at",
-          "scopes"
-        ],
+            "default": "bearer"
+          },
+          "expires_in": { "type": "integer", "title": "Expires In" }
+        },
+        "type": "object",
+        "required": ["access_token", "refresh_token", "expires_in"],
         "title": "TokenResponse",
-        "description": "OAuth 2.0 token response"
->>>>>>> 3dbc03e4
+        "description": "Response model for authentication tokens."
       },
       "TransactionHistory": {
         "properties": {
