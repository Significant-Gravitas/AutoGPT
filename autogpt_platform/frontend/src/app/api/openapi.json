{
  "openapi": "3.1.0",
  "info": {
    "title": "AutoGPT Agent Server",
    "description": "This server is used to execute agents that are created by the AutoGPT system.",
    "version": "0.1"
  },
  "paths": {
    "/api/integrations/{provider}/login": {
      "get": {
        "tags": ["v1", "integrations"],
        "summary": "Login",
        "operationId": "getV1Login",
        "security": [{ "HTTPBearerJWT": [] }],
        "parameters": [
          {
            "name": "provider",
            "in": "path",
            "required": true,
            "schema": {
              "type": "string",
              "title": "The provider to initiate an OAuth flow for",
              "description": "Provider name for integrations. Can be any string value, including custom provider names."
            }
          },
          {
            "name": "scopes",
            "in": "query",
            "required": false,
            "schema": {
              "type": "string",
              "title": "Comma-separated list of authorization scopes",
              "default": ""
            }
          }
        ],
        "responses": {
          "200": {
            "description": "Successful Response",
            "content": {
              "application/json": {
                "schema": { "$ref": "#/components/schemas/LoginResponse" }
              }
            }
          },
          "422": {
            "description": "Validation Error",
            "content": {
              "application/json": {
                "schema": { "$ref": "#/components/schemas/HTTPValidationError" }
              }
            }
          },
          "401": {
            "description": "Authentication required",
            "content": {
              "application/json": {
                "schema": {
                  "type": "object",
                  "properties": { "detail": { "type": "string" } }
                }
              }
            }
          }
        }
      }
    },
    "/api/integrations/{provider}/callback": {
      "post": {
        "tags": ["v1", "integrations"],
        "summary": "Callback",
        "operationId": "postV1Callback",
        "security": [{ "HTTPBearerJWT": [] }],
        "parameters": [
          {
            "name": "provider",
            "in": "path",
            "required": true,
            "schema": {
              "type": "string",
              "title": "The target provider for this OAuth exchange",
              "description": "Provider name for integrations. Can be any string value, including custom provider names."
            }
          }
        ],
        "requestBody": {
          "required": true,
          "content": {
            "application/json": {
              "schema": { "$ref": "#/components/schemas/Body_postV1Callback" }
            }
          }
        },
        "responses": {
          "200": {
            "description": "Successful Response",
            "content": {
              "application/json": {
                "schema": {
                  "$ref": "#/components/schemas/CredentialsMetaResponse"
                }
              }
            }
          },
          "422": {
            "description": "Validation Error",
            "content": {
              "application/json": {
                "schema": { "$ref": "#/components/schemas/HTTPValidationError" }
              }
            }
          },
          "401": {
            "description": "Authentication required",
            "content": {
              "application/json": {
                "schema": {
                  "type": "object",
                  "properties": { "detail": { "type": "string" } }
                }
              }
            }
          }
        }
      }
    },
    "/api/integrations/credentials": {
      "get": {
        "tags": ["v1", "integrations"],
        "summary": "List Credentials",
        "operationId": "getV1ListCredentials",
        "responses": {
          "200": {
            "description": "Successful Response",
            "content": {
              "application/json": {
                "schema": {
                  "items": {
                    "$ref": "#/components/schemas/CredentialsMetaResponse"
                  },
                  "type": "array",
                  "title": "Response Getv1Listcredentials"
                }
              }
            }
          },
          "401": {
            "description": "Authentication required",
            "content": {
              "application/json": {
                "schema": {
                  "type": "object",
                  "properties": { "detail": { "type": "string" } }
                }
              }
            }
          }
        },
        "security": [{ "HTTPBearerJWT": [] }]
      }
    },
    "/api/integrations/{provider}/credentials": {
      "get": {
        "tags": ["v1", "integrations"],
        "summary": "List Credentials By Provider",
        "operationId": "getV1ListCredentialsByProvider",
        "security": [{ "HTTPBearerJWT": [] }],
        "parameters": [
          {
            "name": "provider",
            "in": "path",
            "required": true,
            "schema": {
              "type": "string",
              "title": "The provider to list credentials for",
              "description": "Provider name for integrations. Can be any string value, including custom provider names."
            }
          }
        ],
        "responses": {
          "200": {
            "description": "Successful Response",
            "content": {
              "application/json": {
                "schema": {
                  "type": "array",
                  "items": {
                    "$ref": "#/components/schemas/CredentialsMetaResponse"
                  },
                  "title": "Response Getv1Listcredentialsbyprovider"
                }
              }
            }
          },
          "422": {
            "description": "Validation Error",
            "content": {
              "application/json": {
                "schema": { "$ref": "#/components/schemas/HTTPValidationError" }
              }
            }
          },
          "401": {
            "description": "Authentication required",
            "content": {
              "application/json": {
                "schema": {
                  "type": "object",
                  "properties": { "detail": { "type": "string" } }
                }
              }
            }
          }
        }
      },
      "post": {
        "tags": ["v1", "integrations"],
        "summary": "Create Credentials",
        "operationId": "postV1CreateCredentials",
        "security": [{ "HTTPBearerJWT": [] }],
        "parameters": [
          {
            "name": "provider",
            "in": "path",
            "required": true,
            "schema": {
              "type": "string",
              "title": "The provider to create credentials for",
              "description": "Provider name for integrations. Can be any string value, including custom provider names."
            }
          }
        ],
        "requestBody": {
          "required": true,
          "content": {
            "application/json": {
              "schema": {
                "oneOf": [
                  { "$ref": "#/components/schemas/OAuth2Credentials" },
                  { "$ref": "#/components/schemas/APIKeyCredentials" },
                  { "$ref": "#/components/schemas/UserPasswordCredentials" },
                  { "$ref": "#/components/schemas/HostScopedCredentials-Input" }
                ],
                "discriminator": {
                  "propertyName": "type",
                  "mapping": {
                    "oauth2": "#/components/schemas/OAuth2Credentials",
                    "api_key": "#/components/schemas/APIKeyCredentials",
                    "user_password": "#/components/schemas/UserPasswordCredentials",
                    "host_scoped": "#/components/schemas/HostScopedCredentials-Input"
                  }
                },
                "title": "Credentials"
              }
            }
          }
        },
        "responses": {
          "201": {
            "description": "Successful Response",
            "content": {
              "application/json": {
                "schema": {
                  "oneOf": [
                    { "$ref": "#/components/schemas/OAuth2Credentials" },
                    { "$ref": "#/components/schemas/APIKeyCredentials" },
                    { "$ref": "#/components/schemas/UserPasswordCredentials" },
                    {
                      "$ref": "#/components/schemas/HostScopedCredentials-Output"
                    }
                  ],
                  "discriminator": {
                    "propertyName": "type",
                    "mapping": {
                      "oauth2": "#/components/schemas/OAuth2Credentials",
                      "api_key": "#/components/schemas/APIKeyCredentials",
                      "user_password": "#/components/schemas/UserPasswordCredentials",
                      "host_scoped": "#/components/schemas/HostScopedCredentials-Output"
                    }
                  },
                  "title": "Response Postv1Createcredentials"
                }
              }
            }
          },
          "422": {
            "description": "Validation Error",
            "content": {
              "application/json": {
                "schema": { "$ref": "#/components/schemas/HTTPValidationError" }
              }
            }
          },
          "401": {
            "description": "Authentication required",
            "content": {
              "application/json": {
                "schema": {
                  "type": "object",
                  "properties": { "detail": { "type": "string" } }
                }
              }
            }
          }
        }
      }
    },
    "/api/integrations/{provider}/credentials/{cred_id}": {
      "get": {
        "tags": ["v1", "integrations"],
        "summary": "Get Credential",
        "operationId": "getV1GetCredential",
        "security": [{ "HTTPBearerJWT": [] }],
        "parameters": [
          {
            "name": "provider",
            "in": "path",
            "required": true,
            "schema": {
              "type": "string",
              "title": "The provider to retrieve credentials for",
              "description": "Provider name for integrations. Can be any string value, including custom provider names."
            }
          },
          {
            "name": "cred_id",
            "in": "path",
            "required": true,
            "schema": {
              "type": "string",
              "title": "The ID of the credentials to retrieve"
            }
          }
        ],
        "responses": {
          "200": {
            "description": "Successful Response",
            "content": {
              "application/json": {
                "schema": {
                  "oneOf": [
                    { "$ref": "#/components/schemas/OAuth2Credentials" },
                    { "$ref": "#/components/schemas/APIKeyCredentials" },
                    { "$ref": "#/components/schemas/UserPasswordCredentials" },
                    {
                      "$ref": "#/components/schemas/HostScopedCredentials-Output"
                    }
                  ],
                  "discriminator": {
                    "propertyName": "type",
                    "mapping": {
                      "oauth2": "#/components/schemas/OAuth2Credentials",
                      "api_key": "#/components/schemas/APIKeyCredentials",
                      "user_password": "#/components/schemas/UserPasswordCredentials",
                      "host_scoped": "#/components/schemas/HostScopedCredentials-Output"
                    }
                  },
                  "title": "Response Getv1Getcredential"
                }
              }
            }
          },
          "422": {
            "description": "Validation Error",
            "content": {
              "application/json": {
                "schema": { "$ref": "#/components/schemas/HTTPValidationError" }
              }
            }
          },
          "401": {
            "description": "Authentication required",
            "content": {
              "application/json": {
                "schema": {
                  "type": "object",
                  "properties": { "detail": { "type": "string" } }
                }
              }
            }
          }
        }
      },
      "delete": {
        "tags": ["v1", "integrations"],
        "summary": "Delete Credentials",
        "operationId": "deleteV1DeleteCredentials",
        "security": [{ "HTTPBearerJWT": [] }],
        "parameters": [
          {
            "name": "provider",
            "in": "path",
            "required": true,
            "schema": {
              "type": "string",
              "title": "The provider to delete credentials for",
              "description": "Provider name for integrations. Can be any string value, including custom provider names."
            }
          },
          {
            "name": "cred_id",
            "in": "path",
            "required": true,
            "schema": {
              "type": "string",
              "title": "The ID of the credentials to delete"
            }
          },
          {
            "name": "force",
            "in": "query",
            "required": false,
            "schema": {
              "type": "boolean",
              "title": "Whether to proceed if any linked webhooks are still in use",
              "default": false
            }
          }
        ],
        "responses": {
          "200": {
            "description": "Successful Response",
            "content": {
              "application/json": {
                "schema": {
                  "anyOf": [
                    {
                      "$ref": "#/components/schemas/CredentialsDeletionResponse"
                    },
                    {
                      "$ref": "#/components/schemas/CredentialsDeletionNeedsConfirmationResponse"
                    }
                  ],
                  "title": "Response Deletev1Deletecredentials"
                }
              }
            }
          },
          "422": {
            "description": "Validation Error",
            "content": {
              "application/json": {
                "schema": { "$ref": "#/components/schemas/HTTPValidationError" }
              }
            }
          },
          "401": {
            "description": "Authentication required",
            "content": {
              "application/json": {
                "schema": {
                  "type": "object",
                  "properties": { "detail": { "type": "string" } }
                }
              }
            }
          }
        }
      }
    },
    "/api/integrations/{provider}/webhooks/{webhook_id}/ingress": {
      "post": {
        "tags": ["v1", "integrations"],
        "summary": "Webhook Ingress Generic",
        "operationId": "postV1WebhookIngressGeneric",
        "parameters": [
          {
            "name": "provider",
            "in": "path",
            "required": true,
            "schema": {
              "type": "string",
              "title": "Provider where the webhook was registered",
              "description": "Provider name for integrations. Can be any string value, including custom provider names."
            }
          },
          {
            "name": "webhook_id",
            "in": "path",
            "required": true,
            "schema": { "type": "string", "title": "Our ID for the webhook" }
          }
        ],
        "responses": {
          "200": {
            "description": "Successful Response",
            "content": { "application/json": { "schema": {} } }
          },
          "422": {
            "description": "Validation Error",
            "content": {
              "application/json": {
                "schema": { "$ref": "#/components/schemas/HTTPValidationError" }
              }
            }
          }
        }
      }
    },
    "/api/integrations/webhooks/{webhook_id}/ping": {
      "post": {
        "tags": ["v1", "integrations"],
        "summary": "Webhook Ping",
        "operationId": "postV1WebhookPing",
        "security": [{ "HTTPBearerJWT": [] }],
        "parameters": [
          {
            "name": "webhook_id",
            "in": "path",
            "required": true,
            "schema": { "type": "string", "title": "Our ID for the webhook" }
          }
        ],
        "responses": {
          "200": {
            "description": "Successful Response",
            "content": { "application/json": { "schema": {} } }
          },
          "422": {
            "description": "Validation Error",
            "content": {
              "application/json": {
                "schema": { "$ref": "#/components/schemas/HTTPValidationError" }
              }
            }
          },
          "401": {
            "description": "Authentication required",
            "content": {
              "application/json": {
                "schema": {
                  "type": "object",
                  "properties": { "detail": { "type": "string" } }
                }
              }
            }
          }
        }
      }
    },
    "/api/integrations/ayrshare/sso_url": {
      "get": {
        "tags": ["v1", "integrations"],
        "summary": "Get Ayrshare Sso Url",
        "description": "Generate an SSO URL for Ayrshare social media integration.\n\nReturns:\n    dict: Contains the SSO URL for Ayrshare integration",
        "operationId": "getV1GetAyrshareSsoUrl",
        "responses": {
          "200": {
            "description": "Successful Response",
            "content": {
              "application/json": {
                "schema": { "$ref": "#/components/schemas/AyrshareSSOResponse" }
              }
            }
          },
          "401": {
            "description": "Authentication required",
            "content": {
              "application/json": {
                "schema": {
                  "type": "object",
                  "properties": { "detail": { "type": "string" } }
                }
              }
            }
          }
        },
        "security": [{ "HTTPBearerJWT": [] }]
      }
    },
    "/api/integrations/providers": {
      "get": {
        "tags": ["v1", "integrations"],
        "summary": "List Providers",
        "description": "Get a list of all available provider names.\n\nReturns both statically defined providers (from ProviderName enum)\nand dynamically registered providers (from SDK decorators).\n\nNote: The complete list of provider names is also available as a constant\nin the generated TypeScript client via PROVIDER_NAMES.",
        "operationId": "getV1ListProviders",
        "responses": {
          "200": {
            "description": "Successful Response",
            "content": {
              "application/json": {
                "schema": {
                  "items": { "type": "string" },
                  "type": "array",
                  "title": "Response Getv1Listproviders"
                }
              }
            }
          }
        }
      }
    },
    "/api/integrations/providers/names": {
      "get": {
        "tags": ["v1", "integrations"],
        "summary": "Get Provider Names",
        "description": "Get all provider names in a structured format.\n\nThis endpoint is specifically designed to expose the provider names\nin the OpenAPI schema so that code generators like Orval can create\nappropriate TypeScript constants.",
        "operationId": "getV1GetProviderNames",
        "responses": {
          "200": {
            "description": "Successful Response",
            "content": {
              "application/json": {
                "schema": {
                  "$ref": "#/components/schemas/ProviderNamesResponse"
                }
              }
            }
          }
        }
      }
    },
    "/api/integrations/providers/constants": {
      "get": {
        "tags": ["v1", "integrations"],
        "summary": "Get Provider Constants",
        "description": "Get provider names as constants.\n\nThis endpoint returns a model with provider names as constants,\nspecifically designed for OpenAPI code generation tools to create\nTypeScript constants.",
        "operationId": "getV1GetProviderConstants",
        "responses": {
          "200": {
            "description": "Successful Response",
            "content": {
              "application/json": {
                "schema": { "$ref": "#/components/schemas/ProviderConstants" }
              }
            }
          }
        }
      }
    },
    "/api/integrations/providers/enum-example": {
      "get": {
        "tags": ["v1", "integrations"],
        "summary": "Get Provider Enum Example",
        "description": "Example endpoint that uses the CompleteProviderNames enum.\n\nThis endpoint exists to ensure that the CompleteProviderNames enum is included\nin the OpenAPI schema, which will cause Orval to generate it as a\nTypeScript enum/constant.",
        "operationId": "getV1GetProviderEnumExample",
        "responses": {
          "200": {
            "description": "Successful Response",
            "content": {
              "application/json": {
                "schema": {
                  "$ref": "#/components/schemas/ProviderEnumResponse"
                }
              }
            }
          }
        }
      }
    },
    "/api/analytics/log_raw_metric": {
      "post": {
        "tags": ["v1", "analytics"],
        "summary": "Log Raw Metric",
        "operationId": "postV1LogRawMetric",
        "requestBody": {
          "content": {
            "application/json": {
              "schema": { "$ref": "#/components/schemas/LogRawMetricRequest" }
            }
          },
          "required": true
        },
        "responses": {
          "200": {
            "description": "Successful Response",
            "content": { "application/json": { "schema": {} } }
          },
          "422": {
            "description": "Validation Error",
            "content": {
              "application/json": {
                "schema": { "$ref": "#/components/schemas/HTTPValidationError" }
              }
            }
          },
          "401": {
            "description": "Authentication required",
            "content": {
              "application/json": {
                "schema": {
                  "type": "object",
                  "properties": { "detail": { "type": "string" } }
                }
              }
            }
          }
        },
        "security": [{ "HTTPBearerJWT": [] }]
      }
    },
    "/api/analytics/log_raw_analytics": {
      "post": {
        "tags": ["v1", "analytics"],
        "summary": "Log Raw Analytics",
        "operationId": "postV1LogRawAnalytics",
        "requestBody": {
          "content": {
            "application/json": {
              "schema": {
                "$ref": "#/components/schemas/Body_postV1LogRawAnalytics"
              }
            }
          },
          "required": true
        },
        "responses": {
          "200": {
            "description": "Successful Response",
            "content": { "application/json": { "schema": {} } }
          },
          "422": {
            "description": "Validation Error",
            "content": {
              "application/json": {
                "schema": { "$ref": "#/components/schemas/HTTPValidationError" }
              }
            }
          },
          "401": {
            "description": "Authentication required",
            "content": {
              "application/json": {
                "schema": {
                  "type": "object",
                  "properties": { "detail": { "type": "string" } }
                }
              }
            }
          }
        },
        "security": [{ "HTTPBearerJWT": [] }]
      }
    },
    "/api/auth/user": {
      "post": {
        "tags": ["v1", "auth"],
        "summary": "Get or create user",
        "operationId": "postV1Get or create user",
        "responses": {
          "200": {
            "description": "Successful Response",
            "content": { "application/json": { "schema": {} } }
          },
          "401": {
            "description": "Authentication required",
            "content": {
              "application/json": {
                "schema": {
                  "type": "object",
                  "properties": { "detail": { "type": "string" } }
                }
              }
            }
          }
        },
        "security": [{ "HTTPBearerJWT": [] }]
      }
    },
    "/api/auth/user/email": {
      "post": {
        "tags": ["v1", "auth"],
        "summary": "Update user email",
        "operationId": "postV1Update user email",
        "requestBody": {
          "content": {
            "application/json": {
              "schema": { "type": "string", "title": "Email" }
            }
          },
          "required": true
        },
        "responses": {
          "200": {
            "description": "Successful Response",
            "content": {
              "application/json": {
                "schema": {
                  "additionalProperties": { "type": "string" },
                  "type": "object",
                  "title": "Response Postv1Update User Email"
                }
              }
            }
          },
          "422": {
            "description": "Validation Error",
            "content": {
              "application/json": {
                "schema": { "$ref": "#/components/schemas/HTTPValidationError" }
              }
            }
          },
          "401": {
            "description": "Authentication required",
            "content": {
              "application/json": {
                "schema": {
                  "type": "object",
                  "properties": { "detail": { "type": "string" } }
                }
              }
            }
          }
        },
        "security": [{ "HTTPBearerJWT": [] }]
      }
    },
    "/api/auth/user/preferences": {
      "get": {
        "tags": ["v1", "auth"],
        "summary": "Get notification preferences",
        "operationId": "getV1Get notification preferences",
        "responses": {
          "200": {
            "description": "Successful Response",
            "content": {
              "application/json": {
                "schema": {
                  "$ref": "#/components/schemas/NotificationPreference"
                }
              }
            }
          },
          "401": {
            "description": "Authentication required",
            "content": {
              "application/json": {
                "schema": {
                  "type": "object",
                  "properties": { "detail": { "type": "string" } }
                }
              }
            }
          }
        },
        "security": [{ "HTTPBearerJWT": [] }]
      },
      "post": {
        "tags": ["v1", "auth"],
        "summary": "Update notification preferences",
        "operationId": "postV1Update notification preferences",
        "requestBody": {
          "content": {
            "application/json": {
              "schema": {
                "$ref": "#/components/schemas/NotificationPreferenceDTO"
              }
            }
          },
          "required": true
        },
        "responses": {
          "200": {
            "description": "Successful Response",
            "content": {
              "application/json": {
                "schema": {
                  "$ref": "#/components/schemas/NotificationPreference"
                }
              }
            }
          },
          "422": {
            "description": "Validation Error",
            "content": {
              "application/json": {
                "schema": { "$ref": "#/components/schemas/HTTPValidationError" }
              }
            }
          },
          "401": {
            "description": "Authentication required",
            "content": {
              "application/json": {
                "schema": {
                  "type": "object",
                  "properties": { "detail": { "type": "string" } }
                }
              }
            }
          }
        },
        "security": [{ "HTTPBearerJWT": [] }]
      }
    },
    "/api/onboarding": {
      "get": {
        "tags": ["v1", "onboarding"],
        "summary": "Get onboarding status",
        "operationId": "getV1Get onboarding status",
        "responses": {
          "200": {
            "description": "Successful Response",
            "content": { "application/json": { "schema": {} } }
          },
          "401": {
            "description": "Authentication required",
            "content": {
              "application/json": {
                "schema": {
                  "type": "object",
                  "properties": { "detail": { "type": "string" } }
                }
              }
            }
          }
        },
        "security": [{ "HTTPBearerJWT": [] }]
      },
      "patch": {
        "tags": ["v1", "onboarding"],
        "summary": "Update onboarding progress",
        "operationId": "patchV1Update onboarding progress",
        "requestBody": {
          "content": {
            "application/json": {
              "schema": { "$ref": "#/components/schemas/UserOnboardingUpdate" }
            }
          },
          "required": true
        },
        "responses": {
          "200": {
            "description": "Successful Response",
            "content": { "application/json": { "schema": {} } }
          },
          "422": {
            "description": "Validation Error",
            "content": {
              "application/json": {
                "schema": { "$ref": "#/components/schemas/HTTPValidationError" }
              }
            }
          },
          "401": {
            "description": "Authentication required",
            "content": {
              "application/json": {
                "schema": {
                  "type": "object",
                  "properties": { "detail": { "type": "string" } }
                }
              }
            }
          }
        },
        "security": [{ "HTTPBearerJWT": [] }]
      }
    },
    "/api/onboarding/agents": {
      "get": {
        "tags": ["v1", "onboarding"],
        "summary": "Get recommended agents",
        "operationId": "getV1Get recommended agents",
        "responses": {
          "200": {
            "description": "Successful Response",
            "content": { "application/json": { "schema": {} } }
          },
          "401": {
            "description": "Authentication required",
            "content": {
              "application/json": {
                "schema": {
                  "type": "object",
                  "properties": { "detail": { "type": "string" } }
                }
              }
            }
          }
        },
        "security": [{ "HTTPBearerJWT": [] }]
      }
    },
    "/api/onboarding/enabled": {
      "get": {
        "tags": ["v1", "onboarding", "public"],
        "summary": "Check onboarding enabled",
        "operationId": "getV1Check onboarding enabled",
        "responses": {
          "200": {
            "description": "Successful Response",
            "content": { "application/json": { "schema": {} } }
          },
          "401": {
            "description": "Authentication required",
            "content": {
              "application/json": {
                "schema": {
                  "type": "object",
                  "properties": { "detail": { "type": "string" } }
                }
              }
            }
          }
        },
        "security": [{ "HTTPBearerJWT": [] }]
      }
    },
    "/api/blocks": {
      "get": {
        "tags": ["v1", "blocks"],
        "summary": "List available blocks",
        "operationId": "getV1List available blocks",
        "responses": {
          "200": {
            "description": "Successful Response",
            "content": {
              "application/json": {
                "schema": {
                  "items": { "additionalProperties": true, "type": "object" },
                  "type": "array",
                  "title": "Response Getv1List Available Blocks"
                }
              }
            }
          },
          "401": {
            "description": "Authentication required",
            "content": {
              "application/json": {
                "schema": {
                  "type": "object",
                  "properties": { "detail": { "type": "string" } }
                }
              }
            }
          }
        },
        "security": [{ "HTTPBearerJWT": [] }]
      }
    },
    "/api/blocks/{block_id}/execute": {
      "post": {
        "tags": ["v1", "blocks"],
        "summary": "Execute graph block",
        "operationId": "postV1Execute graph block",
        "security": [{ "HTTPBearerJWT": [] }],
        "parameters": [
          {
            "name": "block_id",
            "in": "path",
            "required": true,
            "schema": { "type": "string", "title": "Block Id" }
          }
        ],
        "requestBody": {
          "required": true,
          "content": {
            "application/json": {
              "schema": {
                "type": "object",
                "additionalProperties": true,
                "title": "Data"
              }
            }
          }
        },
        "responses": {
          "200": {
            "description": "Successful Response",
            "content": {
              "application/json": {
                "schema": {
                  "type": "object",
                  "additionalProperties": { "type": "array", "items": {} },
                  "title": "Response Postv1Execute Graph Block"
                }
              }
            }
          },
          "422": {
            "description": "Validation Error",
            "content": {
              "application/json": {
                "schema": { "$ref": "#/components/schemas/HTTPValidationError" }
              }
            }
          },
          "401": {
            "description": "Authentication required",
            "content": {
              "application/json": {
                "schema": {
                  "type": "object",
                  "properties": { "detail": { "type": "string" } }
                }
              }
            }
          }
        }
      }
    },
    "/api/files/upload": {
      "post": {
        "tags": ["v1", "files"],
        "summary": "Upload file to cloud storage",
        "description": "Upload a file to cloud storage and return a storage key that can be used\nwith FileStoreBlock and AgentFileInputBlock.\n\nArgs:\n    file: The file to upload\n    user_id: The user ID\n    provider: Cloud storage provider (\"gcs\", \"s3\", \"azure\")\n    expiration_hours: Hours until file expires (1-48)\n\nReturns:\n    Dict containing the cloud storage path and signed URL",
        "operationId": "postV1Upload file to cloud storage",
        "security": [{ "HTTPBearerJWT": [] }],
        "parameters": [
          {
            "name": "provider",
            "in": "query",
            "required": false,
            "schema": {
              "type": "string",
              "default": "gcs",
              "title": "Provider"
            }
          },
          {
            "name": "expiration_hours",
            "in": "query",
            "required": false,
            "schema": {
              "type": "integer",
              "default": 24,
              "title": "Expiration Hours"
            }
          }
        ],
        "requestBody": {
          "required": true,
          "content": {
            "multipart/form-data": {
              "schema": {
                "$ref": "#/components/schemas/Body_postV1Upload_file_to_cloud_storage"
              }
            }
          }
        },
        "responses": {
          "200": {
            "description": "Successful Response",
            "content": {
              "application/json": {
                "schema": { "$ref": "#/components/schemas/UploadFileResponse" }
              }
            }
          },
          "422": {
            "description": "Validation Error",
            "content": {
              "application/json": {
                "schema": { "$ref": "#/components/schemas/HTTPValidationError" }
              }
            }
          },
          "401": {
            "description": "Authentication required",
            "content": {
              "application/json": {
                "schema": {
                  "type": "object",
                  "properties": { "detail": { "type": "string" } }
                }
              }
            }
          }
        }
      }
    },
    "/api/credits": {
      "get": {
        "tags": ["v1", "credits"],
        "summary": "Get user credits",
        "operationId": "getV1Get user credits",
        "responses": {
          "200": {
            "description": "Successful Response",
            "content": {
              "application/json": {
                "schema": {
                  "additionalProperties": { "type": "integer" },
                  "type": "object",
                  "title": "Response Getv1Get User Credits"
                }
              }
            }
          },
          "401": {
            "description": "Authentication required",
            "content": {
              "application/json": {
                "schema": {
                  "type": "object",
                  "properties": { "detail": { "type": "string" } }
                }
              }
            }
          }
        },
        "security": [{ "HTTPBearerJWT": [] }]
      },
      "post": {
        "tags": ["v1", "credits"],
        "summary": "Request credit top up",
        "operationId": "postV1Request credit top up",
        "requestBody": {
          "content": {
            "application/json": {
              "schema": { "$ref": "#/components/schemas/RequestTopUp" }
            }
          },
          "required": true
        },
        "responses": {
          "200": {
            "description": "Successful Response",
            "content": { "application/json": { "schema": {} } }
          },
          "422": {
            "description": "Validation Error",
            "content": {
              "application/json": {
                "schema": { "$ref": "#/components/schemas/HTTPValidationError" }
              }
            }
          },
          "401": {
            "description": "Authentication required",
            "content": {
              "application/json": {
                "schema": {
                  "type": "object",
                  "properties": { "detail": { "type": "string" } }
                }
              }
            }
          }
        },
        "security": [{ "HTTPBearerJWT": [] }]
      },
      "patch": {
        "tags": ["v1", "credits"],
        "summary": "Fulfill checkout session",
        "operationId": "patchV1Fulfill checkout session",
        "responses": {
          "200": {
            "description": "Successful Response",
            "content": { "application/json": { "schema": {} } }
          },
          "401": {
            "description": "Authentication required",
            "content": {
              "application/json": {
                "schema": {
                  "type": "object",
                  "properties": { "detail": { "type": "string" } }
                }
              }
            }
          }
        },
        "security": [{ "HTTPBearerJWT": [] }]
      }
    },
    "/api/credits/{transaction_key}/refund": {
      "post": {
        "tags": ["v1", "credits"],
        "summary": "Refund credit transaction",
        "operationId": "postV1Refund credit transaction",
        "security": [{ "HTTPBearerJWT": [] }],
        "parameters": [
          {
            "name": "transaction_key",
            "in": "path",
            "required": true,
            "schema": { "type": "string", "title": "Transaction Key" }
          }
        ],
        "requestBody": {
          "required": true,
          "content": {
            "application/json": {
              "schema": {
                "type": "object",
                "additionalProperties": { "type": "string" },
                "title": "Metadata"
              }
            }
          }
        },
        "responses": {
          "200": {
            "description": "Successful Response",
            "content": {
              "application/json": {
                "schema": {
                  "type": "integer",
                  "title": "Response Postv1Refund Credit Transaction"
                }
              }
            }
          },
          "422": {
            "description": "Validation Error",
            "content": {
              "application/json": {
                "schema": { "$ref": "#/components/schemas/HTTPValidationError" }
              }
            }
          },
          "401": {
            "description": "Authentication required",
            "content": {
              "application/json": {
                "schema": {
                  "type": "object",
                  "properties": { "detail": { "type": "string" } }
                }
              }
            }
          }
        }
      }
    },
    "/api/credits/auto-top-up": {
      "get": {
        "tags": ["v1", "credits"],
        "summary": "Get auto top up",
        "operationId": "getV1Get auto top up",
        "responses": {
          "200": {
            "description": "Successful Response",
            "content": {
              "application/json": {
                "schema": { "$ref": "#/components/schemas/AutoTopUpConfig" }
              }
            }
          },
          "401": {
            "description": "Authentication required",
            "content": {
              "application/json": {
                "schema": {
                  "type": "object",
                  "properties": { "detail": { "type": "string" } }
                }
              }
            }
          }
        },
        "security": [{ "HTTPBearerJWT": [] }]
      },
      "post": {
        "tags": ["v1", "credits"],
        "summary": "Configure auto top up",
        "operationId": "postV1Configure auto top up",
        "requestBody": {
          "content": {
            "application/json": {
              "schema": { "$ref": "#/components/schemas/AutoTopUpConfig" }
            }
          },
          "required": true
        },
        "responses": {
          "200": {
            "description": "Successful Response",
            "content": {
              "application/json": {
                "schema": {
                  "type": "string",
                  "title": "Response Postv1Configure Auto Top Up"
                }
              }
            }
          },
          "422": {
            "description": "Validation Error",
            "content": {
              "application/json": {
                "schema": { "$ref": "#/components/schemas/HTTPValidationError" }
              }
            }
          },
          "401": {
            "description": "Authentication required",
            "content": {
              "application/json": {
                "schema": {
                  "type": "object",
                  "properties": { "detail": { "type": "string" } }
                }
              }
            }
          }
        },
        "security": [{ "HTTPBearerJWT": [] }]
      }
    },
    "/api/credits/stripe_webhook": {
      "post": {
        "tags": ["v1", "credits"],
        "summary": "Handle Stripe webhooks",
        "operationId": "postV1Handle stripe webhooks",
        "responses": {
          "200": {
            "description": "Successful Response",
            "content": { "application/json": { "schema": {} } }
          }
        }
      }
    },
    "/api/credits/manage": {
      "get": {
        "tags": ["v1", "credits"],
        "summary": "Manage payment methods",
        "operationId": "getV1Manage payment methods",
        "responses": {
          "200": {
            "description": "Successful Response",
            "content": {
              "application/json": {
                "schema": {
                  "additionalProperties": { "type": "string" },
                  "type": "object",
                  "title": "Response Getv1Manage Payment Methods"
                }
              }
            }
          },
          "401": {
            "description": "Authentication required",
            "content": {
              "application/json": {
                "schema": {
                  "type": "object",
                  "properties": { "detail": { "type": "string" } }
                }
              }
            }
          }
        },
        "security": [{ "HTTPBearerJWT": [] }]
      }
    },
    "/api/credits/transactions": {
      "get": {
        "tags": ["v1", "credits"],
        "summary": "Get credit history",
        "operationId": "getV1Get credit history",
        "security": [{ "HTTPBearerJWT": [] }],
        "parameters": [
          {
            "name": "transaction_time",
            "in": "query",
            "required": false,
            "schema": {
              "anyOf": [
                { "type": "string", "format": "date-time" },
                { "type": "null" }
              ],
              "title": "Transaction Time"
            }
          },
          {
            "name": "transaction_type",
            "in": "query",
            "required": false,
            "schema": {
              "anyOf": [{ "type": "string" }, { "type": "null" }],
              "title": "Transaction Type"
            }
          },
          {
            "name": "transaction_count_limit",
            "in": "query",
            "required": false,
            "schema": {
              "type": "integer",
              "default": 100,
              "title": "Transaction Count Limit"
            }
          }
        ],
        "responses": {
          "200": {
            "description": "Successful Response",
            "content": {
              "application/json": {
                "schema": { "$ref": "#/components/schemas/TransactionHistory" }
              }
            }
          },
          "422": {
            "description": "Validation Error",
            "content": {
              "application/json": {
                "schema": { "$ref": "#/components/schemas/HTTPValidationError" }
              }
            }
          },
          "401": {
            "description": "Authentication required",
            "content": {
              "application/json": {
                "schema": {
                  "type": "object",
                  "properties": { "detail": { "type": "string" } }
                }
              }
            }
          }
        }
      }
    },
    "/api/credits/refunds": {
      "get": {
        "tags": ["v1", "credits"],
        "summary": "Get refund requests",
        "operationId": "getV1Get refund requests",
        "responses": {
          "200": {
            "description": "Successful Response",
            "content": {
              "application/json": {
                "schema": {
                  "items": { "$ref": "#/components/schemas/RefundRequest" },
                  "type": "array",
                  "title": "Response Getv1Get Refund Requests"
                }
              }
            }
          },
          "401": {
            "description": "Authentication required",
            "content": {
              "application/json": {
                "schema": {
                  "type": "object",
                  "properties": { "detail": { "type": "string" } }
                }
              }
            }
          }
        },
        "security": [{ "HTTPBearerJWT": [] }]
      }
    },
    "/api/graphs": {
      "get": {
        "tags": ["v1", "graphs"],
        "summary": "List user graphs",
        "operationId": "getV1List user graphs",
        "responses": {
          "200": {
            "description": "Successful Response",
            "content": {
              "application/json": {
                "schema": {
                  "items": { "$ref": "#/components/schemas/GraphMeta" },
                  "type": "array",
                  "title": "Response Getv1List User Graphs"
                }
              }
            }
          },
          "401": {
            "description": "Authentication required",
            "content": {
              "application/json": {
                "schema": {
                  "type": "object",
                  "properties": { "detail": { "type": "string" } }
                }
              }
            }
          }
        },
        "security": [{ "HTTPBearerJWT": [] }]
      },
      "post": {
        "tags": ["v1", "graphs"],
        "summary": "Create new graph",
        "operationId": "postV1Create new graph",
        "requestBody": {
          "content": {
            "application/json": {
              "schema": { "$ref": "#/components/schemas/CreateGraph" }
            }
          },
          "required": true
        },
        "responses": {
          "200": {
            "description": "Successful Response",
            "content": {
              "application/json": {
                "schema": { "$ref": "#/components/schemas/GraphModel" }
              }
            }
          },
          "422": {
            "description": "Validation Error",
            "content": {
              "application/json": {
                "schema": { "$ref": "#/components/schemas/HTTPValidationError" }
              }
            }
          },
          "401": {
            "description": "Authentication required",
            "content": {
              "application/json": {
                "schema": {
                  "type": "object",
                  "properties": { "detail": { "type": "string" } }
                }
              }
            }
          }
        },
        "security": [{ "HTTPBearerJWT": [] }]
      }
    },
    "/api/graphs/{graph_id}/versions/{version}": {
      "get": {
        "tags": ["v1", "graphs"],
        "summary": "Get graph version",
        "operationId": "getV1Get graph version",
        "security": [{ "HTTPBearerJWT": [] }],
        "parameters": [
          {
            "name": "graph_id",
            "in": "path",
            "required": true,
            "schema": { "type": "string", "title": "Graph Id" }
          },
          {
            "name": "version",
            "in": "path",
            "required": true,
            "schema": {
              "anyOf": [{ "type": "integer" }, { "type": "null" }],
              "title": "Version"
            }
          },
          {
            "name": "for_export",
            "in": "query",
            "required": false,
            "schema": {
              "type": "boolean",
              "default": false,
              "title": "For Export"
            }
          }
        ],
        "responses": {
          "200": {
            "description": "Successful Response",
            "content": {
              "application/json": {
                "schema": { "$ref": "#/components/schemas/GraphModel" }
              }
            }
          },
          "422": {
            "description": "Validation Error",
            "content": {
              "application/json": {
                "schema": { "$ref": "#/components/schemas/HTTPValidationError" }
              }
            }
          },
          "401": {
            "description": "Authentication required",
            "content": {
              "application/json": {
                "schema": {
                  "type": "object",
                  "properties": { "detail": { "type": "string" } }
                }
              }
            }
          }
        }
      }
    },
    "/api/graphs/{graph_id}": {
      "get": {
        "tags": ["v1", "graphs"],
        "summary": "Get specific graph",
        "operationId": "getV1Get specific graph",
        "security": [{ "HTTPBearerJWT": [] }],
        "parameters": [
          {
            "name": "graph_id",
            "in": "path",
            "required": true,
            "schema": { "type": "string", "title": "Graph Id" }
          },
          {
            "name": "version",
            "in": "query",
            "required": false,
            "schema": {
              "anyOf": [{ "type": "integer" }, { "type": "null" }],
              "title": "Version"
            }
          },
          {
            "name": "for_export",
            "in": "query",
            "required": false,
            "schema": {
              "type": "boolean",
              "default": false,
              "title": "For Export"
            }
          }
        ],
        "responses": {
          "200": {
            "description": "Successful Response",
            "content": {
              "application/json": {
                "schema": { "$ref": "#/components/schemas/GraphModel" }
              }
            }
          },
          "422": {
            "description": "Validation Error",
            "content": {
              "application/json": {
                "schema": { "$ref": "#/components/schemas/HTTPValidationError" }
              }
            }
          },
          "401": {
            "description": "Authentication required",
            "content": {
              "application/json": {
                "schema": {
                  "type": "object",
                  "properties": { "detail": { "type": "string" } }
                }
              }
            }
          }
        }
      },
      "delete": {
        "tags": ["v1", "graphs"],
        "summary": "Delete graph permanently",
        "operationId": "deleteV1Delete graph permanently",
        "security": [{ "HTTPBearerJWT": [] }],
        "parameters": [
          {
            "name": "graph_id",
            "in": "path",
            "required": true,
            "schema": { "type": "string", "title": "Graph Id" }
          }
        ],
        "responses": {
          "200": {
            "description": "Successful Response",
            "content": {
              "application/json": {
                "schema": { "$ref": "#/components/schemas/DeleteGraphResponse" }
              }
            }
          },
          "422": {
            "description": "Validation Error",
            "content": {
              "application/json": {
                "schema": { "$ref": "#/components/schemas/HTTPValidationError" }
              }
            }
          },
          "401": {
            "description": "Authentication required",
            "content": {
              "application/json": {
                "schema": {
                  "type": "object",
                  "properties": { "detail": { "type": "string" } }
                }
              }
            }
          }
        }
      },
      "put": {
        "tags": ["v1", "graphs"],
        "summary": "Update graph version",
        "operationId": "putV1Update graph version",
        "security": [{ "HTTPBearerJWT": [] }],
        "parameters": [
          {
            "name": "graph_id",
            "in": "path",
            "required": true,
            "schema": { "type": "string", "title": "Graph Id" }
          }
        ],
        "requestBody": {
          "required": true,
          "content": {
            "application/json": {
              "schema": { "$ref": "#/components/schemas/Graph" }
            }
          }
        },
        "responses": {
          "200": {
            "description": "Successful Response",
            "content": {
              "application/json": {
                "schema": { "$ref": "#/components/schemas/GraphModel" }
              }
            }
          },
          "422": {
            "description": "Validation Error",
            "content": {
              "application/json": {
                "schema": { "$ref": "#/components/schemas/HTTPValidationError" }
              }
            }
          },
          "401": {
            "description": "Authentication required",
            "content": {
              "application/json": {
                "schema": {
                  "type": "object",
                  "properties": { "detail": { "type": "string" } }
                }
              }
            }
          }
        }
      }
    },
    "/api/graphs/{graph_id}/versions": {
      "get": {
        "tags": ["v1", "graphs"],
        "summary": "Get all graph versions",
        "operationId": "getV1Get all graph versions",
        "security": [{ "HTTPBearerJWT": [] }],
        "parameters": [
          {
            "name": "graph_id",
            "in": "path",
            "required": true,
            "schema": { "type": "string", "title": "Graph Id" }
          }
        ],
        "responses": {
          "200": {
            "description": "Successful Response",
            "content": {
              "application/json": {
                "schema": {
                  "type": "array",
                  "items": { "$ref": "#/components/schemas/GraphModel" },
                  "title": "Response Getv1Get All Graph Versions"
                }
              }
            }
          },
          "422": {
            "description": "Validation Error",
            "content": {
              "application/json": {
                "schema": { "$ref": "#/components/schemas/HTTPValidationError" }
              }
            }
          },
          "401": {
            "description": "Authentication required",
            "content": {
              "application/json": {
                "schema": {
                  "type": "object",
                  "properties": { "detail": { "type": "string" } }
                }
              }
            }
          }
        }
      }
    },
    "/api/graphs/{graph_id}/versions/active": {
      "put": {
        "tags": ["v1", "graphs"],
        "summary": "Set active graph version",
        "operationId": "putV1Set active graph version",
        "security": [{ "HTTPBearerJWT": [] }],
        "parameters": [
          {
            "name": "graph_id",
            "in": "path",
            "required": true,
            "schema": { "type": "string", "title": "Graph Id" }
          }
        ],
        "requestBody": {
          "required": true,
          "content": {
            "application/json": {
              "schema": { "$ref": "#/components/schemas/SetGraphActiveVersion" }
            }
          }
        },
        "responses": {
          "200": {
            "description": "Successful Response",
            "content": { "application/json": { "schema": {} } }
          },
          "422": {
            "description": "Validation Error",
            "content": {
              "application/json": {
                "schema": { "$ref": "#/components/schemas/HTTPValidationError" }
              }
            }
          },
          "401": {
            "description": "Authentication required",
            "content": {
              "application/json": {
                "schema": {
                  "type": "object",
                  "properties": { "detail": { "type": "string" } }
                }
              }
            }
          }
        }
      }
    },
    "/api/graphs/{graph_id}/execute/{graph_version}": {
      "post": {
        "tags": ["v1", "graphs"],
        "summary": "Execute graph agent",
        "operationId": "postV1Execute graph agent",
        "security": [{ "HTTPBearerJWT": [] }],
        "parameters": [
          {
            "name": "graph_id",
            "in": "path",
            "required": true,
            "schema": { "type": "string", "title": "Graph Id" }
          },
          {
            "name": "graph_version",
            "in": "path",
            "required": true,
            "schema": {
              "anyOf": [{ "type": "integer" }, { "type": "null" }],
              "title": "Graph Version"
            }
          },
          {
            "name": "preset_id",
            "in": "query",
            "required": false,
            "schema": {
              "anyOf": [{ "type": "string" }, { "type": "null" }],
              "title": "Preset Id"
            }
          }
        ],
        "requestBody": {
          "content": {
            "application/json": {
              "schema": {
                "$ref": "#/components/schemas/Body_postV1Execute_graph_agent"
              }
            }
          }
        },
        "responses": {
          "200": {
            "description": "Successful Response",
            "content": {
              "application/json": {
                "schema": {
                  "$ref": "#/components/schemas/ExecuteGraphResponse"
                }
              }
            }
          },
          "422": {
            "description": "Validation Error",
            "content": {
              "application/json": {
                "schema": { "$ref": "#/components/schemas/HTTPValidationError" }
              }
            }
          },
          "401": {
            "description": "Authentication required",
            "content": {
              "application/json": {
                "schema": {
                  "type": "object",
                  "properties": { "detail": { "type": "string" } }
                }
              }
            }
          }
        }
      }
    },
    "/api/graphs/{graph_id}/executions/{graph_exec_id}/stop": {
      "post": {
        "tags": ["v1", "graphs"],
        "summary": "Stop graph execution",
        "operationId": "postV1Stop graph execution",
        "security": [{ "HTTPBearerJWT": [] }],
        "parameters": [
          {
            "name": "graph_id",
            "in": "path",
            "required": true,
            "schema": { "type": "string", "title": "Graph Id" }
          },
          {
            "name": "graph_exec_id",
            "in": "path",
            "required": true,
            "schema": { "type": "string", "title": "Graph Exec Id" }
          }
        ],
        "responses": {
          "200": {
            "description": "Successful Response",
            "content": {
              "application/json": {
                "schema": {
                  "anyOf": [
                    { "$ref": "#/components/schemas/GraphExecutionMeta" },
                    { "type": "null" }
                  ],
                  "title": "Response Postv1Stop Graph Execution"
                }
              }
            }
          },
          "422": {
            "description": "Validation Error",
            "content": {
              "application/json": {
                "schema": { "$ref": "#/components/schemas/HTTPValidationError" }
              }
            }
          },
          "401": {
            "description": "Authentication required",
            "content": {
              "application/json": {
                "schema": {
                  "type": "object",
                  "properties": { "detail": { "type": "string" } }
                }
              }
            }
          }
        }
      }
    },
    "/api/executions": {
      "get": {
        "tags": ["v1", "graphs"],
        "summary": "List all executions",
        "operationId": "getV1List all executions",
        "responses": {
          "200": {
            "description": "Successful Response",
            "content": {
              "application/json": {
                "schema": {
                  "items": {
                    "$ref": "#/components/schemas/GraphExecutionMeta"
                  },
                  "type": "array",
                  "title": "Response Getv1List All Executions"
                }
              }
            }
          },
          "401": {
            "description": "Authentication required",
            "content": {
              "application/json": {
                "schema": {
                  "type": "object",
                  "properties": { "detail": { "type": "string" } }
                }
              }
            }
          }
        },
        "security": [{ "HTTPBearerJWT": [] }]
      }
    },
    "/api/graphs/{graph_id}/executions": {
      "get": {
        "tags": ["v1", "graphs"],
<<<<<<< HEAD
        "summary": "Get graph executions",
        "operationId": "getV1Get graph executions",
        "security": [{ "HTTPBearerJWT": [] }],
=======
        "summary": "List graph executions",
        "operationId": "getV1List graph executions",
>>>>>>> aa256f21
        "parameters": [
          {
            "name": "graph_id",
            "in": "path",
            "required": true,
            "schema": { "type": "string", "title": "Graph Id" }
          },
          {
            "name": "page",
            "in": "query",
            "required": false,
            "schema": {
              "type": "integer",
              "minimum": 1,
              "description": "Page number (1-indexed)",
              "default": 1,
              "title": "Page"
            },
            "description": "Page number (1-indexed)"
          },
          {
            "name": "page_size",
            "in": "query",
            "required": false,
            "schema": {
              "type": "integer",
              "maximum": 100,
              "minimum": 1,
              "description": "Number of executions per page",
              "default": 25,
              "title": "Page Size"
            },
            "description": "Number of executions per page"
          }
        ],
        "responses": {
          "200": {
            "description": "Successful Response",
            "content": {
              "application/json": {
                "schema": {
                  "$ref": "#/components/schemas/GraphExecutionsPaginated"
                }
              }
            }
          },
          "422": {
            "description": "Validation Error",
            "content": {
              "application/json": {
                "schema": { "$ref": "#/components/schemas/HTTPValidationError" }
              }
            }
          },
          "401": {
            "description": "Authentication required",
            "content": {
              "application/json": {
                "schema": {
                  "type": "object",
                  "properties": { "detail": { "type": "string" } }
                }
              }
            }
          }
        }
      }
    },
    "/api/graphs/{graph_id}/executions/{graph_exec_id}": {
      "get": {
        "tags": ["v1", "graphs"],
        "summary": "Get execution details",
        "operationId": "getV1Get execution details",
        "security": [{ "HTTPBearerJWT": [] }],
        "parameters": [
          {
            "name": "graph_id",
            "in": "path",
            "required": true,
            "schema": { "type": "string", "title": "Graph Id" }
          },
          {
            "name": "graph_exec_id",
            "in": "path",
            "required": true,
            "schema": { "type": "string", "title": "Graph Exec Id" }
          }
        ],
        "responses": {
          "200": {
            "description": "Successful Response",
            "content": {
              "application/json": {
                "schema": {
                  "anyOf": [
                    { "$ref": "#/components/schemas/GraphExecution" },
                    { "$ref": "#/components/schemas/GraphExecutionWithNodes" }
                  ],
                  "title": "Response Getv1Get Execution Details"
                }
              }
            }
          },
          "422": {
            "description": "Validation Error",
            "content": {
              "application/json": {
                "schema": { "$ref": "#/components/schemas/HTTPValidationError" }
              }
            }
          },
          "401": {
            "description": "Authentication required",
            "content": {
              "application/json": {
                "schema": {
                  "type": "object",
                  "properties": { "detail": { "type": "string" } }
                }
              }
            }
          }
        }
      }
    },
    "/api/executions/{graph_exec_id}": {
      "delete": {
        "tags": ["v1", "graphs"],
        "summary": "Delete graph execution",
        "operationId": "deleteV1Delete graph execution",
        "security": [{ "HTTPBearerJWT": [] }],
        "parameters": [
          {
            "name": "graph_exec_id",
            "in": "path",
            "required": true,
            "schema": { "type": "string", "title": "Graph Exec Id" }
          }
        ],
        "responses": {
          "204": { "description": "Successful Response" },
          "422": {
            "description": "Validation Error",
            "content": {
              "application/json": {
                "schema": { "$ref": "#/components/schemas/HTTPValidationError" }
              }
            }
          },
          "401": {
            "description": "Authentication required",
            "content": {
              "application/json": {
                "schema": {
                  "type": "object",
                  "properties": { "detail": { "type": "string" } }
                }
              }
            }
          }
        }
      }
    },
    "/api/graphs/{graph_id}/schedules": {
      "post": {
        "tags": ["v1", "schedules"],
        "summary": "Create execution schedule",
        "operationId": "postV1Create execution schedule",
        "security": [{ "HTTPBearerJWT": [] }],
        "parameters": [
          {
            "name": "graph_id",
            "in": "path",
            "required": true,
            "schema": {
              "type": "string",
              "description": "ID of the graph to schedule",
              "title": "Graph Id"
            },
            "description": "ID of the graph to schedule"
          }
        ],
        "requestBody": {
          "required": true,
          "content": {
            "application/json": {
              "schema": {
                "$ref": "#/components/schemas/ScheduleCreationRequest"
              }
            }
          }
        },
        "responses": {
          "200": {
            "description": "Successful Response",
            "content": {
              "application/json": {
                "schema": {
                  "$ref": "#/components/schemas/GraphExecutionJobInfo"
                }
              }
            }
          },
          "422": {
            "description": "Validation Error",
            "content": {
              "application/json": {
                "schema": { "$ref": "#/components/schemas/HTTPValidationError" }
              }
            }
          },
          "401": {
            "description": "Authentication required",
            "content": {
              "application/json": {
                "schema": {
                  "type": "object",
                  "properties": { "detail": { "type": "string" } }
                }
              }
            }
          }
        }
      },
      "get": {
        "tags": ["v1", "schedules"],
        "summary": "List execution schedules for a graph",
        "operationId": "getV1List execution schedules for a graph",
        "security": [{ "HTTPBearerJWT": [] }],
        "parameters": [
          {
            "name": "graph_id",
            "in": "path",
            "required": true,
            "schema": { "type": "string", "title": "Graph Id" }
          }
        ],
        "responses": {
          "200": {
            "description": "Successful Response",
            "content": {
              "application/json": {
                "schema": {
                  "type": "array",
                  "items": {
                    "$ref": "#/components/schemas/GraphExecutionJobInfo"
                  },
                  "title": "Response Getv1List Execution Schedules For A Graph"
                }
              }
            }
          },
          "422": {
            "description": "Validation Error",
            "content": {
              "application/json": {
                "schema": { "$ref": "#/components/schemas/HTTPValidationError" }
              }
            }
          },
          "401": {
            "description": "Authentication required",
            "content": {
              "application/json": {
                "schema": {
                  "type": "object",
                  "properties": { "detail": { "type": "string" } }
                }
              }
            }
          }
        }
      }
    },
    "/api/schedules": {
      "get": {
        "tags": ["v1", "schedules"],
        "summary": "List execution schedules for a user",
        "operationId": "getV1List execution schedules for a user",
        "responses": {
          "200": {
            "description": "Successful Response",
            "content": {
              "application/json": {
                "schema": {
                  "items": {
                    "$ref": "#/components/schemas/GraphExecutionJobInfo"
                  },
                  "type": "array",
                  "title": "Response Getv1List Execution Schedules For A User"
                }
              }
            }
          },
          "401": {
            "description": "Authentication required",
            "content": {
              "application/json": {
                "schema": {
                  "type": "object",
                  "properties": { "detail": { "type": "string" } }
                }
              }
            }
          }
        },
        "security": [{ "HTTPBearerJWT": [] }]
      }
    },
    "/api/schedules/{schedule_id}": {
      "delete": {
        "tags": ["v1", "schedules"],
        "summary": "Delete execution schedule",
        "operationId": "deleteV1Delete execution schedule",
        "security": [{ "HTTPBearerJWT": [] }],
        "parameters": [
          {
            "name": "schedule_id",
            "in": "path",
            "required": true,
            "schema": {
              "type": "string",
              "description": "ID of the schedule to delete",
              "title": "Schedule Id"
            },
            "description": "ID of the schedule to delete"
          }
        ],
        "responses": {
          "200": {
            "description": "Successful Response",
            "content": {
              "application/json": {
                "schema": {
                  "type": "object",
                  "additionalProperties": true,
                  "title": "Response Deletev1Delete Execution Schedule"
                }
              }
            }
          },
          "422": {
            "description": "Validation Error",
            "content": {
              "application/json": {
                "schema": { "$ref": "#/components/schemas/HTTPValidationError" }
              }
            }
          },
          "401": {
            "description": "Authentication required",
            "content": {
              "application/json": {
                "schema": {
                  "type": "object",
                  "properties": { "detail": { "type": "string" } }
                }
              }
            }
          }
        }
      }
    },
    "/api/api-keys": {
      "get": {
        "tags": ["v1", "api-keys"],
        "summary": "List user API keys",
        "description": "List all API keys for the user",
        "operationId": "getV1List user api keys",
        "responses": {
          "200": {
            "description": "Successful Response",
            "content": {
              "application/json": {
                "schema": {
                  "anyOf": [
                    {
                      "items": {
                        "$ref": "#/components/schemas/APIKeyWithoutHash"
                      },
                      "type": "array"
                    },
                    {
                      "additionalProperties": { "type": "string" },
                      "type": "object"
                    }
                  ],
                  "title": "Response Getv1List User Api Keys"
                }
              }
            }
          },
          "401": {
            "description": "Authentication required",
            "content": {
              "application/json": {
                "schema": {
                  "type": "object",
                  "properties": { "detail": { "type": "string" } }
                }
              }
            }
          }
        },
        "security": [{ "HTTPBearerJWT": [] }]
      },
      "post": {
        "tags": ["v1", "api-keys"],
        "summary": "Create new API key",
        "description": "Create a new API key",
        "operationId": "postV1Create new api key",
        "requestBody": {
          "content": {
            "application/json": {
              "schema": { "$ref": "#/components/schemas/CreateAPIKeyRequest" }
            }
          },
          "required": true
        },
        "responses": {
          "200": {
            "description": "Successful Response",
            "content": {
              "application/json": {
                "schema": {
                  "$ref": "#/components/schemas/CreateAPIKeyResponse"
                }
              }
            }
          },
          "422": {
            "description": "Validation Error",
            "content": {
              "application/json": {
                "schema": { "$ref": "#/components/schemas/HTTPValidationError" }
              }
            }
          },
          "401": {
            "description": "Authentication required",
            "content": {
              "application/json": {
                "schema": {
                  "type": "object",
                  "properties": { "detail": { "type": "string" } }
                }
              }
            }
          }
        },
        "security": [{ "HTTPBearerJWT": [] }]
      }
    },
    "/api/api-keys/{key_id}": {
      "get": {
        "tags": ["v1", "api-keys"],
        "summary": "Get specific API key",
        "description": "Get a specific API key",
        "operationId": "getV1Get specific api key",
        "security": [{ "HTTPBearerJWT": [] }],
        "parameters": [
          {
            "name": "key_id",
            "in": "path",
            "required": true,
            "schema": { "type": "string", "title": "Key Id" }
          }
        ],
        "responses": {
          "200": {
            "description": "Successful Response",
            "content": {
              "application/json": {
                "schema": { "$ref": "#/components/schemas/APIKeyWithoutHash" }
              }
            }
          },
          "422": {
            "description": "Validation Error",
            "content": {
              "application/json": {
                "schema": { "$ref": "#/components/schemas/HTTPValidationError" }
              }
            }
          },
          "401": {
            "description": "Authentication required",
            "content": {
              "application/json": {
                "schema": {
                  "type": "object",
                  "properties": { "detail": { "type": "string" } }
                }
              }
            }
          }
        }
      },
      "delete": {
        "tags": ["v1", "api-keys"],
        "summary": "Revoke API key",
        "description": "Revoke an API key",
        "operationId": "deleteV1Revoke api key",
        "security": [{ "HTTPBearerJWT": [] }],
        "parameters": [
          {
            "name": "key_id",
            "in": "path",
            "required": true,
            "schema": { "type": "string", "title": "Key Id" }
          }
        ],
        "responses": {
          "200": {
            "description": "Successful Response",
            "content": {
              "application/json": {
                "schema": { "$ref": "#/components/schemas/APIKeyWithoutHash" }
              }
            }
          },
          "422": {
            "description": "Validation Error",
            "content": {
              "application/json": {
                "schema": { "$ref": "#/components/schemas/HTTPValidationError" }
              }
            }
          },
          "401": {
            "description": "Authentication required",
            "content": {
              "application/json": {
                "schema": {
                  "type": "object",
                  "properties": { "detail": { "type": "string" } }
                }
              }
            }
          }
        }
      }
    },
    "/api/api-keys/{key_id}/suspend": {
      "post": {
        "tags": ["v1", "api-keys"],
        "summary": "Suspend API key",
        "description": "Suspend an API key",
        "operationId": "postV1Suspend api key",
        "security": [{ "HTTPBearerJWT": [] }],
        "parameters": [
          {
            "name": "key_id",
            "in": "path",
            "required": true,
            "schema": { "type": "string", "title": "Key Id" }
          }
        ],
        "responses": {
          "200": {
            "description": "Successful Response",
            "content": {
              "application/json": {
                "schema": { "$ref": "#/components/schemas/APIKeyWithoutHash" }
              }
            }
          },
          "422": {
            "description": "Validation Error",
            "content": {
              "application/json": {
                "schema": { "$ref": "#/components/schemas/HTTPValidationError" }
              }
            }
          },
          "401": {
            "description": "Authentication required",
            "content": {
              "application/json": {
                "schema": {
                  "type": "object",
                  "properties": { "detail": { "type": "string" } }
                }
              }
            }
          }
        }
      }
    },
    "/api/api-keys/{key_id}/permissions": {
      "put": {
        "tags": ["v1", "api-keys"],
        "summary": "Update key permissions",
        "description": "Update API key permissions",
        "operationId": "putV1Update key permissions",
        "security": [{ "HTTPBearerJWT": [] }],
        "parameters": [
          {
            "name": "key_id",
            "in": "path",
            "required": true,
            "schema": { "type": "string", "title": "Key Id" }
          }
        ],
        "requestBody": {
          "required": true,
          "content": {
            "application/json": {
              "schema": {
                "$ref": "#/components/schemas/UpdatePermissionsRequest"
              }
            }
          }
        },
        "responses": {
          "200": {
            "description": "Successful Response",
            "content": {
              "application/json": {
                "schema": { "$ref": "#/components/schemas/APIKeyWithoutHash" }
              }
            }
          },
          "422": {
            "description": "Validation Error",
            "content": {
              "application/json": {
                "schema": { "$ref": "#/components/schemas/HTTPValidationError" }
              }
            }
          },
          "401": {
            "description": "Authentication required",
            "content": {
              "application/json": {
                "schema": {
                  "type": "object",
                  "properties": { "detail": { "type": "string" } }
                }
              }
            }
          }
        }
      }
    },
    "/api/store/profile": {
      "get": {
        "tags": ["v2", "store", "private"],
        "summary": "Get user profile",
        "description": "Get the profile details for the authenticated user.",
        "operationId": "getV2Get user profile",
        "responses": {
          "200": {
            "description": "Successful Response",
            "content": {
              "application/json": {
                "schema": { "$ref": "#/components/schemas/ProfileDetails" }
              }
            }
          },
          "401": {
            "description": "Authentication required",
            "content": {
              "application/json": {
                "schema": {
                  "type": "object",
                  "properties": { "detail": { "type": "string" } }
                }
              }
            }
          }
        },
        "security": [{ "HTTPBearerJWT": [] }]
      },
      "post": {
        "tags": ["v2", "store", "private"],
        "summary": "Update user profile",
        "description": "Update the store profile for the authenticated user.\n\nArgs:\n    profile (Profile): The updated profile details\n    user_id (str): ID of the authenticated user\n\nReturns:\n    CreatorDetails: The updated profile\n\nRaises:\n    HTTPException: If there is an error updating the profile",
        "operationId": "postV2Update user profile",
        "requestBody": {
          "content": {
            "application/json": {
              "schema": { "$ref": "#/components/schemas/Profile" }
            }
          },
          "required": true
        },
        "responses": {
          "200": {
            "description": "Successful Response",
            "content": {
              "application/json": {
                "schema": { "$ref": "#/components/schemas/CreatorDetails" }
              }
            }
          },
          "422": {
            "description": "Validation Error",
            "content": {
              "application/json": {
                "schema": { "$ref": "#/components/schemas/HTTPValidationError" }
              }
            }
          },
          "401": {
            "description": "Authentication required",
            "content": {
              "application/json": {
                "schema": {
                  "type": "object",
                  "properties": { "detail": { "type": "string" } }
                }
              }
            }
          }
        },
        "security": [{ "HTTPBearerJWT": [] }]
      }
    },
    "/api/store/agents": {
      "get": {
        "tags": ["v2", "store", "public"],
        "summary": "List store agents",
        "description": "Get a paginated list of agents from the store with optional filtering and sorting.\n\nArgs:\n    featured (bool, optional): Filter to only show featured agents. Defaults to False.\n    creator (str | None, optional): Filter agents by creator username. Defaults to None.\n    sorted_by (str | None, optional): Sort agents by \"runs\" or \"rating\". Defaults to None.\n    search_query (str | None, optional): Search agents by name, subheading and description. Defaults to None.\n    category (str | None, optional): Filter agents by category. Defaults to None.\n    page (int, optional): Page number for pagination. Defaults to 1.\n    page_size (int, optional): Number of agents per page. Defaults to 20.\n\nReturns:\n    StoreAgentsResponse: Paginated list of agents matching the filters\n\nRaises:\n    HTTPException: If page or page_size are less than 1\n\nUsed for:\n- Home Page Featured Agents\n- Home Page Top Agents\n- Search Results\n- Agent Details - Other Agents By Creator\n- Agent Details - Similar Agents\n- Creator Details - Agents By Creator",
        "operationId": "getV2List store agents",
        "parameters": [
          {
            "name": "featured",
            "in": "query",
            "required": false,
            "schema": {
              "type": "boolean",
              "default": false,
              "title": "Featured"
            }
          },
          {
            "name": "creator",
            "in": "query",
            "required": false,
            "schema": {
              "anyOf": [{ "type": "string" }, { "type": "null" }],
              "title": "Creator"
            }
          },
          {
            "name": "sorted_by",
            "in": "query",
            "required": false,
            "schema": {
              "anyOf": [{ "type": "string" }, { "type": "null" }],
              "title": "Sorted By"
            }
          },
          {
            "name": "search_query",
            "in": "query",
            "required": false,
            "schema": {
              "anyOf": [{ "type": "string" }, { "type": "null" }],
              "title": "Search Query"
            }
          },
          {
            "name": "category",
            "in": "query",
            "required": false,
            "schema": {
              "anyOf": [{ "type": "string" }, { "type": "null" }],
              "title": "Category"
            }
          },
          {
            "name": "page",
            "in": "query",
            "required": false,
            "schema": { "type": "integer", "default": 1, "title": "Page" }
          },
          {
            "name": "page_size",
            "in": "query",
            "required": false,
            "schema": { "type": "integer", "default": 20, "title": "Page Size" }
          }
        ],
        "responses": {
          "200": {
            "description": "Successful Response",
            "content": {
              "application/json": {
                "schema": { "$ref": "#/components/schemas/StoreAgentsResponse" }
              }
            }
          },
          "422": {
            "description": "Validation Error",
            "content": {
              "application/json": {
                "schema": { "$ref": "#/components/schemas/HTTPValidationError" }
              }
            }
          }
        }
      }
    },
    "/api/store/agents/{username}/{agent_name}": {
      "get": {
        "tags": ["v2", "store", "public"],
        "summary": "Get specific agent",
        "description": "This is only used on the AgentDetails Page\n\nIt returns the store listing agents details.",
        "operationId": "getV2Get specific agent",
        "parameters": [
          {
            "name": "username",
            "in": "path",
            "required": true,
            "schema": { "type": "string", "title": "Username" }
          },
          {
            "name": "agent_name",
            "in": "path",
            "required": true,
            "schema": { "type": "string", "title": "Agent Name" }
          }
        ],
        "responses": {
          "200": {
            "description": "Successful Response",
            "content": {
              "application/json": {
                "schema": { "$ref": "#/components/schemas/StoreAgentDetails" }
              }
            }
          },
          "422": {
            "description": "Validation Error",
            "content": {
              "application/json": {
                "schema": { "$ref": "#/components/schemas/HTTPValidationError" }
              }
            }
          }
        }
      }
    },
    "/api/store/graph/{store_listing_version_id}": {
      "get": {
        "tags": ["v2", "store"],
        "summary": "Get agent graph",
        "description": "Get Agent Graph from Store Listing Version ID.",
        "operationId": "getV2Get agent graph",
        "security": [{ "HTTPBearerJWT": [] }],
        "parameters": [
          {
            "name": "store_listing_version_id",
            "in": "path",
            "required": true,
            "schema": { "type": "string", "title": "Store Listing Version Id" }
          }
        ],
        "responses": {
          "200": {
            "description": "Successful Response",
            "content": { "application/json": { "schema": {} } }
          },
          "422": {
            "description": "Validation Error",
            "content": {
              "application/json": {
                "schema": { "$ref": "#/components/schemas/HTTPValidationError" }
              }
            }
          },
          "401": {
            "description": "Authentication required",
            "content": {
              "application/json": {
                "schema": {
                  "type": "object",
                  "properties": { "detail": { "type": "string" } }
                }
              }
            }
          }
        }
      }
    },
    "/api/store/agents/{store_listing_version_id}": {
      "get": {
        "tags": ["v2", "store"],
        "summary": "Get agent by version",
        "description": "Get Store Agent Details from Store Listing Version ID.",
        "operationId": "getV2Get agent by version",
        "security": [{ "HTTPBearerJWT": [] }],
        "parameters": [
          {
            "name": "store_listing_version_id",
            "in": "path",
            "required": true,
            "schema": { "type": "string", "title": "Store Listing Version Id" }
          }
        ],
        "responses": {
          "200": {
            "description": "Successful Response",
            "content": {
              "application/json": {
                "schema": { "$ref": "#/components/schemas/StoreAgentDetails" }
              }
            }
          },
          "422": {
            "description": "Validation Error",
            "content": {
              "application/json": {
                "schema": { "$ref": "#/components/schemas/HTTPValidationError" }
              }
            }
          },
          "401": {
            "description": "Authentication required",
            "content": {
              "application/json": {
                "schema": {
                  "type": "object",
                  "properties": { "detail": { "type": "string" } }
                }
              }
            }
          }
        }
      }
    },
    "/api/store/agents/{username}/{agent_name}/review": {
      "post": {
        "tags": ["v2", "store"],
        "summary": "Create agent review",
        "description": "Create a review for a store agent.\n\nArgs:\n    username: Creator's username\n    agent_name: Name/slug of the agent\n    review: Review details including score and optional comments\n    user_id: ID of authenticated user creating the review\n\nReturns:\n    The created review",
        "operationId": "postV2Create agent review",
        "security": [{ "HTTPBearerJWT": [] }],
        "parameters": [
          {
            "name": "username",
            "in": "path",
            "required": true,
            "schema": { "type": "string", "title": "Username" }
          },
          {
            "name": "agent_name",
            "in": "path",
            "required": true,
            "schema": { "type": "string", "title": "Agent Name" }
          }
        ],
        "requestBody": {
          "required": true,
          "content": {
            "application/json": {
              "schema": { "$ref": "#/components/schemas/StoreReviewCreate" }
            }
          }
        },
        "responses": {
          "200": {
            "description": "Successful Response",
            "content": {
              "application/json": {
                "schema": { "$ref": "#/components/schemas/StoreReview" }
              }
            }
          },
          "422": {
            "description": "Validation Error",
            "content": {
              "application/json": {
                "schema": { "$ref": "#/components/schemas/HTTPValidationError" }
              }
            }
          },
          "401": {
            "description": "Authentication required",
            "content": {
              "application/json": {
                "schema": {
                  "type": "object",
                  "properties": { "detail": { "type": "string" } }
                }
              }
            }
          }
        }
      }
    },
    "/api/store/creators": {
      "get": {
        "tags": ["v2", "store", "public"],
        "summary": "List store creators",
        "description": "This is needed for:\n- Home Page Featured Creators\n- Search Results Page\n\n---\n\nTo support this functionality we need:\n- featured: bool - to limit the list to just featured agents\n- search_query: str - vector search based on the creators profile description.\n- sorted_by: [agent_rating, agent_runs] -",
        "operationId": "getV2List store creators",
        "parameters": [
          {
            "name": "featured",
            "in": "query",
            "required": false,
            "schema": {
              "type": "boolean",
              "default": false,
              "title": "Featured"
            }
          },
          {
            "name": "search_query",
            "in": "query",
            "required": false,
            "schema": {
              "anyOf": [{ "type": "string" }, { "type": "null" }],
              "title": "Search Query"
            }
          },
          {
            "name": "sorted_by",
            "in": "query",
            "required": false,
            "schema": {
              "anyOf": [{ "type": "string" }, { "type": "null" }],
              "title": "Sorted By"
            }
          },
          {
            "name": "page",
            "in": "query",
            "required": false,
            "schema": { "type": "integer", "default": 1, "title": "Page" }
          },
          {
            "name": "page_size",
            "in": "query",
            "required": false,
            "schema": { "type": "integer", "default": 20, "title": "Page Size" }
          }
        ],
        "responses": {
          "200": {
            "description": "Successful Response",
            "content": {
              "application/json": {
                "schema": { "$ref": "#/components/schemas/CreatorsResponse" }
              }
            }
          },
          "422": {
            "description": "Validation Error",
            "content": {
              "application/json": {
                "schema": { "$ref": "#/components/schemas/HTTPValidationError" }
              }
            }
          }
        }
      }
    },
    "/api/store/creator/{username}": {
      "get": {
        "tags": ["v2", "store", "public"],
        "summary": "Get creator details",
        "description": "Get the details of a creator\n- Creator Details Page",
        "operationId": "getV2Get creator details",
        "parameters": [
          {
            "name": "username",
            "in": "path",
            "required": true,
            "schema": { "type": "string", "title": "Username" }
          }
        ],
        "responses": {
          "200": {
            "description": "Successful Response",
            "content": {
              "application/json": {
                "schema": { "$ref": "#/components/schemas/CreatorDetails" }
              }
            }
          },
          "422": {
            "description": "Validation Error",
            "content": {
              "application/json": {
                "schema": { "$ref": "#/components/schemas/HTTPValidationError" }
              }
            }
          }
        }
      }
    },
    "/api/store/myagents": {
      "get": {
        "tags": ["v2", "store", "private"],
        "summary": "Get my agents",
        "operationId": "getV2Get my agents",
        "security": [{ "HTTPBearerJWT": [] }],
        "parameters": [
          {
            "name": "page",
            "in": "query",
            "required": false,
            "schema": {
              "type": "integer",
              "minimum": 1,
              "default": 1,
              "title": "Page"
            }
          },
          {
            "name": "page_size",
            "in": "query",
            "required": false,
            "schema": {
              "type": "integer",
              "minimum": 1,
              "default": 20,
              "title": "Page Size"
            }
          }
        ],
        "responses": {
          "200": {
            "description": "Successful Response",
            "content": {
              "application/json": {
                "schema": { "$ref": "#/components/schemas/MyAgentsResponse" }
              }
            }
          },
          "422": {
            "description": "Validation Error",
            "content": {
              "application/json": {
                "schema": { "$ref": "#/components/schemas/HTTPValidationError" }
              }
            }
          },
          "401": {
            "description": "Authentication required",
            "content": {
              "application/json": {
                "schema": {
                  "type": "object",
                  "properties": { "detail": { "type": "string" } }
                }
              }
            }
          }
        }
      }
    },
    "/api/store/submissions/{submission_id}": {
      "delete": {
        "tags": ["v2", "store", "private"],
        "summary": "Delete store submission",
        "description": "Delete a store listing submission.\n\nArgs:\n    user_id (str): ID of the authenticated user\n    submission_id (str): ID of the submission to be deleted\n\nReturns:\n    bool: True if the submission was successfully deleted, False otherwise",
        "operationId": "deleteV2Delete store submission",
        "security": [{ "HTTPBearerJWT": [] }],
        "parameters": [
          {
            "name": "submission_id",
            "in": "path",
            "required": true,
            "schema": { "type": "string", "title": "Submission Id" }
          }
        ],
        "responses": {
          "200": {
            "description": "Successful Response",
            "content": {
              "application/json": {
                "schema": {
                  "type": "boolean",
                  "title": "Response Deletev2Delete Store Submission"
                }
              }
            }
          },
          "422": {
            "description": "Validation Error",
            "content": {
              "application/json": {
                "schema": { "$ref": "#/components/schemas/HTTPValidationError" }
              }
            }
          },
          "401": {
            "description": "Authentication required",
            "content": {
              "application/json": {
                "schema": {
                  "type": "object",
                  "properties": { "detail": { "type": "string" } }
                }
              }
            }
          }
        }
      }
    },
    "/api/store/submissions": {
      "get": {
        "tags": ["v2", "store", "private"],
        "summary": "List my submissions",
        "description": "Get a paginated list of store submissions for the authenticated user.\n\nArgs:\n    user_id (str): ID of the authenticated user\n    page (int, optional): Page number for pagination. Defaults to 1.\n    page_size (int, optional): Number of submissions per page. Defaults to 20.\n\nReturns:\n    StoreListingsResponse: Paginated list of store submissions\n\nRaises:\n    HTTPException: If page or page_size are less than 1",
        "operationId": "getV2List my submissions",
        "security": [{ "HTTPBearerJWT": [] }],
        "parameters": [
          {
            "name": "page",
            "in": "query",
            "required": false,
            "schema": { "type": "integer", "default": 1, "title": "Page" }
          },
          {
            "name": "page_size",
            "in": "query",
            "required": false,
            "schema": { "type": "integer", "default": 20, "title": "Page Size" }
          }
        ],
        "responses": {
          "200": {
            "description": "Successful Response",
            "content": {
              "application/json": {
                "schema": {
                  "$ref": "#/components/schemas/StoreSubmissionsResponse"
                }
              }
            }
          },
          "422": {
            "description": "Validation Error",
            "content": {
              "application/json": {
                "schema": { "$ref": "#/components/schemas/HTTPValidationError" }
              }
            }
          },
          "401": {
            "description": "Authentication required",
            "content": {
              "application/json": {
                "schema": {
                  "type": "object",
                  "properties": { "detail": { "type": "string" } }
                }
              }
            }
          }
        }
      },
      "post": {
        "tags": ["v2", "store", "private"],
        "summary": "Create store submission",
        "description": "Create a new store listing submission.\n\nArgs:\n    submission_request (StoreSubmissionRequest): The submission details\n    user_id (str): ID of the authenticated user submitting the listing\n\nReturns:\n    StoreSubmission: The created store submission\n\nRaises:\n    HTTPException: If there is an error creating the submission",
        "operationId": "postV2Create store submission",
        "security": [{ "HTTPBearerJWT": [] }],
        "requestBody": {
          "required": true,
          "content": {
            "application/json": {
              "schema": {
                "$ref": "#/components/schemas/StoreSubmissionRequest"
              }
            }
          }
        },
        "responses": {
          "200": {
            "description": "Successful Response",
            "content": {
              "application/json": {
                "schema": { "$ref": "#/components/schemas/StoreSubmission" }
              }
            }
          },
          "422": {
            "description": "Validation Error",
            "content": {
              "application/json": {
                "schema": { "$ref": "#/components/schemas/HTTPValidationError" }
              }
            }
          },
          "401": {
            "description": "Authentication required",
            "content": {
              "application/json": {
                "schema": {
                  "type": "object",
                  "properties": { "detail": { "type": "string" } }
                }
              }
            }
          }
        }
      }
    },
    "/api/store/submissions/{store_listing_version_id}": {
      "put": {
        "tags": ["v2", "store", "private"],
        "summary": "Edit store submission",
        "description": "Edit an existing store listing submission.\n\nArgs:\n    store_listing_version_id (str): ID of the store listing version to edit\n    submission_request (StoreSubmissionRequest): The updated submission details\n    user_id (str): ID of the authenticated user editing the listing\n\nReturns:\n    StoreSubmission: The updated store submission\n\nRaises:\n    HTTPException: If there is an error editing the submission",
        "operationId": "putV2Edit store submission",
        "security": [{ "HTTPBearerJWT": [] }],
        "parameters": [
          {
            "name": "store_listing_version_id",
            "in": "path",
            "required": true,
            "schema": { "type": "string", "title": "Store Listing Version Id" }
          }
        ],
        "requestBody": {
          "required": true,
          "content": {
            "application/json": {
              "schema": {
                "$ref": "#/components/schemas/StoreSubmissionEditRequest"
              }
            }
          }
        },
        "responses": {
          "200": {
            "description": "Successful Response",
            "content": {
              "application/json": {
                "schema": { "$ref": "#/components/schemas/StoreSubmission" }
              }
            }
          },
          "422": {
            "description": "Validation Error",
            "content": {
              "application/json": {
                "schema": { "$ref": "#/components/schemas/HTTPValidationError" }
              }
            }
          },
          "401": {
            "description": "Authentication required",
            "content": {
              "application/json": {
                "schema": {
                  "type": "object",
                  "properties": { "detail": { "type": "string" } }
                }
              }
            }
          }
        }
      }
    },
    "/api/store/submissions/media": {
      "post": {
        "tags": ["v2", "store", "private"],
        "summary": "Upload submission media",
        "description": "Upload media (images/videos) for a store listing submission.\n\nArgs:\n    file (UploadFile): The media file to upload\n    user_id (str): ID of the authenticated user uploading the media\n\nReturns:\n    str: URL of the uploaded media file\n\nRaises:\n    HTTPException: If there is an error uploading the media",
        "operationId": "postV2Upload submission media",
        "requestBody": {
          "content": {
            "multipart/form-data": {
              "schema": {
                "$ref": "#/components/schemas/Body_postV2Upload_submission_media"
              }
            }
          },
          "required": true
        },
        "responses": {
          "200": {
            "description": "Successful Response",
            "content": { "application/json": { "schema": {} } }
          },
          "422": {
            "description": "Validation Error",
            "content": {
              "application/json": {
                "schema": { "$ref": "#/components/schemas/HTTPValidationError" }
              }
            }
          },
          "401": {
            "description": "Authentication required",
            "content": {
              "application/json": {
                "schema": {
                  "type": "object",
                  "properties": { "detail": { "type": "string" } }
                }
              }
            }
          }
        },
        "security": [{ "HTTPBearerJWT": [] }]
      }
    },
    "/api/store/submissions/generate_image": {
      "post": {
        "tags": ["v2", "store", "private"],
        "summary": "Generate submission image",
        "description": "Generate an image for a store listing submission.\n\nArgs:\n    agent_id (str): ID of the agent to generate an image for\n    user_id (str): ID of the authenticated user\n\nReturns:\n    JSONResponse: JSON containing the URL of the generated image",
        "operationId": "postV2Generate submission image",
        "security": [{ "HTTPBearerJWT": [] }],
        "parameters": [
          {
            "name": "agent_id",
            "in": "query",
            "required": true,
            "schema": { "type": "string", "title": "Agent Id" }
          }
        ],
        "responses": {
          "200": {
            "description": "Successful Response",
            "content": { "application/json": { "schema": {} } }
          },
          "422": {
            "description": "Validation Error",
            "content": {
              "application/json": {
                "schema": { "$ref": "#/components/schemas/HTTPValidationError" }
              }
            }
          },
          "401": {
            "description": "Authentication required",
            "content": {
              "application/json": {
                "schema": {
                  "type": "object",
                  "properties": { "detail": { "type": "string" } }
                }
              }
            }
          }
        }
      }
    },
    "/api/store/download/agents/{store_listing_version_id}": {
      "get": {
        "tags": ["v2", "store", "public"],
        "summary": "Download agent file",
        "description": "Download the agent file by streaming its content.\n\nArgs:\n    store_listing_version_id (str): The ID of the agent to download\n\nReturns:\n    StreamingResponse: A streaming response containing the agent's graph data.\n\nRaises:\n    HTTPException: If the agent is not found or an unexpected error occurs.",
        "operationId": "getV2Download agent file",
        "parameters": [
          {
            "name": "store_listing_version_id",
            "in": "path",
            "required": true,
            "schema": {
              "type": "string",
              "description": "The ID of the agent to download",
              "title": "Store Listing Version Id"
            },
            "description": "The ID of the agent to download"
          }
        ],
        "responses": {
          "200": {
            "description": "Successful Response",
            "content": { "application/json": { "schema": {} } }
          },
          "422": {
            "description": "Validation Error",
            "content": {
              "application/json": {
                "schema": { "$ref": "#/components/schemas/HTTPValidationError" }
              }
            }
          }
        }
      }
    },
    "/api/store/admin/listings": {
      "get": {
        "tags": ["v2", "admin", "store", "admin"],
        "summary": "Get Admin Listings History",
        "description": "Get store listings with their version history for admins.\n\nThis provides a consolidated view of listings with their versions,\nallowing for an expandable UI in the admin dashboard.\n\nArgs:\n    status: Filter by submission status (PENDING, APPROVED, REJECTED)\n    search: Search by name, description, or user email\n    page: Page number for pagination\n    page_size: Number of items per page\n\nReturns:\n    StoreListingsWithVersionsResponse with listings and their versions",
        "operationId": "getV2Get admin listings history",
        "security": [{ "HTTPBearerJWT": [] }],
        "parameters": [
          {
            "name": "status",
            "in": "query",
            "required": false,
            "schema": {
              "anyOf": [
                { "$ref": "#/components/schemas/SubmissionStatus" },
                { "type": "null" }
              ],
              "title": "Status"
            }
          },
          {
            "name": "search",
            "in": "query",
            "required": false,
            "schema": {
              "anyOf": [{ "type": "string" }, { "type": "null" }],
              "title": "Search"
            }
          },
          {
            "name": "page",
            "in": "query",
            "required": false,
            "schema": { "type": "integer", "default": 1, "title": "Page" }
          },
          {
            "name": "page_size",
            "in": "query",
            "required": false,
            "schema": { "type": "integer", "default": 20, "title": "Page Size" }
          }
        ],
        "responses": {
          "200": {
            "description": "Successful Response",
            "content": {
              "application/json": {
                "schema": {
                  "$ref": "#/components/schemas/StoreListingsWithVersionsResponse"
                }
              }
            }
          },
          "422": {
            "description": "Validation Error",
            "content": {
              "application/json": {
                "schema": { "$ref": "#/components/schemas/HTTPValidationError" }
              }
            }
          },
          "401": {
            "description": "Authentication required",
            "content": {
              "application/json": {
                "schema": {
                  "type": "object",
                  "properties": { "detail": { "type": "string" } }
                }
              }
            }
          }
        }
      }
    },
    "/api/store/admin/submissions/{store_listing_version_id}/review": {
      "post": {
        "tags": ["v2", "admin", "store", "admin"],
        "summary": "Review Store Submission",
        "description": "Review a store listing submission.\n\nArgs:\n    store_listing_version_id: ID of the submission to review\n    request: Review details including approval status and comments\n    user_id: Authenticated admin user performing the review\n\nReturns:\n    StoreSubmission with updated review information",
        "operationId": "postV2Review store submission",
        "security": [{ "HTTPBearerJWT": [] }],
        "parameters": [
          {
            "name": "store_listing_version_id",
            "in": "path",
            "required": true,
            "schema": { "type": "string", "title": "Store Listing Version Id" }
          }
        ],
        "requestBody": {
          "required": true,
          "content": {
            "application/json": {
              "schema": {
                "$ref": "#/components/schemas/ReviewSubmissionRequest"
              }
            }
          }
        },
        "responses": {
          "200": {
            "description": "Successful Response",
            "content": {
              "application/json": {
                "schema": { "$ref": "#/components/schemas/StoreSubmission" }
              }
            }
          },
          "422": {
            "description": "Validation Error",
            "content": {
              "application/json": {
                "schema": { "$ref": "#/components/schemas/HTTPValidationError" }
              }
            }
          },
          "401": {
            "description": "Authentication required",
            "content": {
              "application/json": {
                "schema": {
                  "type": "object",
                  "properties": { "detail": { "type": "string" } }
                }
              }
            }
          }
        }
      }
    },
    "/api/store/admin/submissions/download/{store_listing_version_id}": {
      "get": {
        "tags": ["v2", "admin", "store", "admin", "store", "admin"],
        "summary": "Admin Download Agent File",
        "description": "Download the agent file by streaming its content.\n\nArgs:\n    store_listing_version_id (str): The ID of the agent to download\n\nReturns:\n    StreamingResponse: A streaming response containing the agent's graph data.\n\nRaises:\n    HTTPException: If the agent is not found or an unexpected error occurs.",
        "operationId": "getV2Admin download agent file",
        "security": [{ "HTTPBearerJWT": [] }],
        "parameters": [
          {
            "name": "store_listing_version_id",
            "in": "path",
            "required": true,
            "schema": {
              "type": "string",
              "description": "The ID of the agent to download",
              "title": "Store Listing Version Id"
            },
            "description": "The ID of the agent to download"
          }
        ],
        "responses": {
          "200": {
            "description": "Successful Response",
            "content": { "application/json": { "schema": {} } }
          },
          "422": {
            "description": "Validation Error",
            "content": {
              "application/json": {
                "schema": { "$ref": "#/components/schemas/HTTPValidationError" }
              }
            }
          },
          "401": {
            "description": "Authentication required",
            "content": {
              "application/json": {
                "schema": {
                  "type": "object",
                  "properties": { "detail": { "type": "string" } }
                }
              }
            }
          }
        }
      }
    },
    "/api/credits/admin/add_credits": {
      "post": {
        "tags": ["v2", "admin", "credits", "admin"],
        "summary": "Add Credits to User",
        "operationId": "postV2Add credits to user",
        "requestBody": {
          "content": {
            "application/json": {
              "schema": {
                "$ref": "#/components/schemas/Body_postV2Add_credits_to_user"
              }
            }
          },
          "required": true
        },
        "responses": {
          "200": {
            "description": "Successful Response",
            "content": {
              "application/json": {
                "schema": {
                  "$ref": "#/components/schemas/AddUserCreditsResponse"
                }
              }
            }
          },
          "422": {
            "description": "Validation Error",
            "content": {
              "application/json": {
                "schema": { "$ref": "#/components/schemas/HTTPValidationError" }
              }
            }
          },
          "401": {
            "description": "Authentication required",
            "content": {
              "application/json": {
                "schema": {
                  "type": "object",
                  "properties": { "detail": { "type": "string" } }
                }
              }
            }
          }
        },
        "security": [{ "HTTPBearerJWT": [] }]
      }
    },
    "/api/credits/admin/users_history": {
      "get": {
        "tags": ["v2", "admin", "credits", "admin"],
        "summary": "Get All Users History",
        "operationId": "getV2Get all users history",
        "security": [{ "HTTPBearerJWT": [] }],
        "parameters": [
          {
            "name": "search",
            "in": "query",
            "required": false,
            "schema": {
              "anyOf": [{ "type": "string" }, { "type": "null" }],
              "title": "Search"
            }
          },
          {
            "name": "page",
            "in": "query",
            "required": false,
            "schema": { "type": "integer", "default": 1, "title": "Page" }
          },
          {
            "name": "page_size",
            "in": "query",
            "required": false,
            "schema": { "type": "integer", "default": 20, "title": "Page Size" }
          },
          {
            "name": "transaction_filter",
            "in": "query",
            "required": false,
            "schema": {
              "anyOf": [
                { "$ref": "#/components/schemas/CreditTransactionType" },
                { "type": "null" }
              ],
              "title": "Transaction Filter"
            }
          }
        ],
        "responses": {
          "200": {
            "description": "Successful Response",
            "content": {
              "application/json": {
                "schema": { "$ref": "#/components/schemas/UserHistoryResponse" }
              }
            }
          },
          "422": {
            "description": "Validation Error",
            "content": {
              "application/json": {
                "schema": { "$ref": "#/components/schemas/HTTPValidationError" }
              }
            }
          },
          "401": {
            "description": "Authentication required",
            "content": {
              "application/json": {
                "schema": {
                  "type": "object",
                  "properties": { "detail": { "type": "string" } }
                }
              }
            }
          }
        }
      }
    },
    "/api/library/presets": {
      "get": {
        "tags": ["v2", "presets"],
        "summary": "List presets",
        "description": "Retrieve a paginated list of presets for the current user.",
        "operationId": "getV2List presets",
        "security": [{ "HTTPBearerJWT": [] }],
        "parameters": [
          {
            "name": "page",
            "in": "query",
            "required": false,
            "schema": {
              "type": "integer",
              "minimum": 1,
              "default": 1,
              "title": "Page"
            }
          },
          {
            "name": "page_size",
            "in": "query",
            "required": false,
            "schema": {
              "type": "integer",
              "minimum": 1,
              "default": 10,
              "title": "Page Size"
            }
          },
          {
            "name": "graph_id",
            "in": "query",
            "required": true,
            "schema": {
              "anyOf": [{ "type": "string" }, { "type": "null" }],
              "description": "Allows to filter presets by a specific agent graph",
              "title": "Graph Id"
            },
            "description": "Allows to filter presets by a specific agent graph"
          }
        ],
        "responses": {
          "200": {
            "description": "Successful Response",
            "content": {
              "application/json": {
                "schema": {
                  "$ref": "#/components/schemas/LibraryAgentPresetResponse"
                }
              }
            }
          },
          "422": {
            "description": "Validation Error",
            "content": {
              "application/json": {
                "schema": { "$ref": "#/components/schemas/HTTPValidationError" }
              }
            }
          },
          "401": {
            "description": "Authentication required",
            "content": {
              "application/json": {
                "schema": {
                  "type": "object",
                  "properties": { "detail": { "type": "string" } }
                }
              }
            }
          }
        }
      },
      "post": {
        "tags": ["v2", "presets"],
        "summary": "Create a new preset",
        "description": "Create a new preset for the current user.",
        "operationId": "postV2Create a new preset",
        "security": [{ "HTTPBearerJWT": [] }],
        "requestBody": {
          "required": true,
          "content": {
            "application/json": {
              "schema": {
                "anyOf": [
                  {
                    "$ref": "#/components/schemas/LibraryAgentPresetCreatable"
                  },
                  {
                    "$ref": "#/components/schemas/LibraryAgentPresetCreatableFromGraphExecution"
                  }
                ],
                "title": "Preset"
              }
            }
          }
        },
        "responses": {
          "200": {
            "description": "Successful Response",
            "content": {
              "application/json": {
                "schema": { "$ref": "#/components/schemas/LibraryAgentPreset" }
              }
            }
          },
          "422": {
            "description": "Validation Error",
            "content": {
              "application/json": {
                "schema": { "$ref": "#/components/schemas/HTTPValidationError" }
              }
            }
          },
          "401": {
            "description": "Authentication required",
            "content": {
              "application/json": {
                "schema": {
                  "type": "object",
                  "properties": { "detail": { "type": "string" } }
                }
              }
            }
          }
        }
      }
    },
    "/api/library/presets/{preset_id}": {
      "get": {
        "tags": ["v2", "presets"],
        "summary": "Get a specific preset",
        "description": "Retrieve details for a specific preset by its ID.",
        "operationId": "getV2Get a specific preset",
        "security": [{ "HTTPBearerJWT": [] }],
        "parameters": [
          {
            "name": "preset_id",
            "in": "path",
            "required": true,
            "schema": { "type": "string", "title": "Preset Id" }
          }
        ],
        "responses": {
          "200": {
            "description": "Successful Response",
            "content": {
              "application/json": {
                "schema": { "$ref": "#/components/schemas/LibraryAgentPreset" }
              }
            }
          },
          "422": {
            "description": "Validation Error",
            "content": {
              "application/json": {
                "schema": { "$ref": "#/components/schemas/HTTPValidationError" }
              }
            }
          },
          "401": {
            "description": "Authentication required",
            "content": {
              "application/json": {
                "schema": {
                  "type": "object",
                  "properties": { "detail": { "type": "string" } }
                }
              }
            }
          }
        }
      },
      "patch": {
        "tags": ["v2", "presets"],
        "summary": "Update an existing preset",
        "description": "Update an existing preset by its ID.",
        "operationId": "patchV2Update an existing preset",
        "security": [{ "HTTPBearerJWT": [] }],
        "parameters": [
          {
            "name": "preset_id",
            "in": "path",
            "required": true,
            "schema": { "type": "string", "title": "Preset Id" }
          }
        ],
        "requestBody": {
          "required": true,
          "content": {
            "application/json": {
              "schema": {
                "$ref": "#/components/schemas/LibraryAgentPresetUpdatable"
              }
            }
          }
        },
        "responses": {
          "200": {
            "description": "Successful Response",
            "content": {
              "application/json": {
                "schema": { "$ref": "#/components/schemas/LibraryAgentPreset" }
              }
            }
          },
          "422": {
            "description": "Validation Error",
            "content": {
              "application/json": {
                "schema": { "$ref": "#/components/schemas/HTTPValidationError" }
              }
            }
          },
          "401": {
            "description": "Authentication required",
            "content": {
              "application/json": {
                "schema": {
                  "type": "object",
                  "properties": { "detail": { "type": "string" } }
                }
              }
            }
          }
        }
      },
      "delete": {
        "tags": ["v2", "presets"],
        "summary": "Delete a preset",
        "description": "Delete an existing preset by its ID.",
        "operationId": "deleteV2Delete a preset",
        "security": [{ "HTTPBearerJWT": [] }],
        "parameters": [
          {
            "name": "preset_id",
            "in": "path",
            "required": true,
            "schema": { "type": "string", "title": "Preset Id" }
          }
        ],
        "responses": {
          "204": { "description": "Successful Response" },
          "422": {
            "description": "Validation Error",
            "content": {
              "application/json": {
                "schema": { "$ref": "#/components/schemas/HTTPValidationError" }
              }
            }
          },
          "401": {
            "description": "Authentication required",
            "content": {
              "application/json": {
                "schema": {
                  "type": "object",
                  "properties": { "detail": { "type": "string" } }
                }
              }
            }
          }
        }
      }
    },
    "/api/library/presets/setup-trigger": {
      "post": {
        "tags": ["v2", "presets"],
        "summary": "Setup Trigger",
        "description": "Sets up a webhook-triggered `LibraryAgentPreset` for a `LibraryAgent`.\nReturns the correspondingly created `LibraryAgentPreset` with `webhook_id` set.",
        "operationId": "postV2SetupTrigger",
        "requestBody": {
          "content": {
            "application/json": {
              "schema": {
                "$ref": "#/components/schemas/TriggeredPresetSetupRequest"
              }
            }
          },
          "required": true
        },
        "responses": {
          "200": {
            "description": "Successful Response",
            "content": {
              "application/json": {
                "schema": { "$ref": "#/components/schemas/LibraryAgentPreset" }
              }
            }
          },
          "422": {
            "description": "Validation Error",
            "content": {
              "application/json": {
                "schema": { "$ref": "#/components/schemas/HTTPValidationError" }
              }
            }
          },
          "401": {
            "description": "Authentication required",
            "content": {
              "application/json": {
                "schema": {
                  "type": "object",
                  "properties": { "detail": { "type": "string" } }
                }
              }
            }
          }
        },
        "security": [{ "HTTPBearerJWT": [] }]
      }
    },
    "/api/library/presets/{preset_id}/execute": {
      "post": {
        "tags": ["v2", "presets", "presets"],
        "summary": "Execute a preset",
        "description": "Execute a preset with the given graph and node input for the current user.",
        "operationId": "postV2Execute a preset",
        "security": [{ "HTTPBearerJWT": [] }],
        "parameters": [
          {
            "name": "preset_id",
            "in": "path",
            "required": true,
            "schema": { "type": "string", "title": "Preset Id" }
          }
        ],
        "requestBody": {
          "content": {
            "application/json": {
              "schema": {
                "$ref": "#/components/schemas/Body_postV2Execute_a_preset"
              }
            }
          }
        },
        "responses": {
          "200": {
            "description": "Successful Response",
            "content": {
              "application/json": {
                "schema": {
                  "type": "object",
                  "additionalProperties": true,
                  "title": "Response Postv2Execute A Preset"
                }
              }
            }
          },
          "422": {
            "description": "Validation Error",
            "content": {
              "application/json": {
                "schema": { "$ref": "#/components/schemas/HTTPValidationError" }
              }
            }
          },
          "401": {
            "description": "Authentication required",
            "content": {
              "application/json": {
                "schema": {
                  "type": "object",
                  "properties": { "detail": { "type": "string" } }
                }
              }
            }
          }
        }
      }
    },
    "/api/library/agents": {
      "get": {
        "tags": ["v2", "library", "private"],
        "summary": "List Library Agents",
        "description": "Get all agents in the user's library (both created and saved).\n\nArgs:\n    user_id: ID of the authenticated user.\n    search_term: Optional search term to filter agents by name/description.\n    filter_by: List of filters to apply (favorites, created by user).\n    sort_by: List of sorting criteria (created date, updated date).\n    page: Page number to retrieve.\n    page_size: Number of agents per page.\n\nReturns:\n    A LibraryAgentResponse containing agents and pagination metadata.\n\nRaises:\n    HTTPException: If a server/database error occurs.",
        "operationId": "getV2List library agents",
        "security": [{ "HTTPBearerJWT": [] }],
        "parameters": [
          {
            "name": "search_term",
            "in": "query",
            "required": false,
            "schema": {
              "anyOf": [{ "type": "string" }, { "type": "null" }],
              "description": "Search term to filter agents",
              "title": "Search Term"
            },
            "description": "Search term to filter agents"
          },
          {
            "name": "sort_by",
            "in": "query",
            "required": false,
            "schema": {
              "$ref": "#/components/schemas/LibraryAgentSort",
              "description": "Criteria to sort results by",
              "default": "updatedAt"
            },
            "description": "Criteria to sort results by"
          },
          {
            "name": "page",
            "in": "query",
            "required": false,
            "schema": {
              "type": "integer",
              "minimum": 1,
              "description": "Page number to retrieve (must be >= 1)",
              "default": 1,
              "title": "Page"
            },
            "description": "Page number to retrieve (must be >= 1)"
          },
          {
            "name": "page_size",
            "in": "query",
            "required": false,
            "schema": {
              "type": "integer",
              "minimum": 1,
              "description": "Number of agents per page (must be >= 1)",
              "default": 15,
              "title": "Page Size"
            },
            "description": "Number of agents per page (must be >= 1)"
          }
        ],
        "responses": {
          "200": {
            "description": "Successful Response",
            "content": {
              "application/json": {
                "schema": {
                  "$ref": "#/components/schemas/LibraryAgentResponse"
                }
              }
            }
          },
          "500": {
            "description": "Server error",
            "content": { "application/json": {} }
          },
          "422": {
            "description": "Validation Error",
            "content": {
              "application/json": {
                "schema": { "$ref": "#/components/schemas/HTTPValidationError" }
              }
            }
          },
          "401": {
            "description": "Authentication required",
            "content": {
              "application/json": {
                "schema": {
                  "type": "object",
                  "properties": { "detail": { "type": "string" } }
                }
              }
            }
          }
        }
      },
      "post": {
        "tags": ["v2", "library", "private"],
        "summary": "Add Marketplace Agent",
        "description": "Add an agent from the marketplace to the user's library.\n\nArgs:\n    store_listing_version_id: ID of the store listing version to add.\n    user_id: ID of the authenticated user.\n\nReturns:\n    library_model.LibraryAgent: Agent added to the library\n\nRaises:\n    HTTPException(404): If the listing version is not found.\n    HTTPException(500): If a server/database error occurs.",
        "operationId": "postV2Add marketplace agent",
        "security": [{ "HTTPBearerJWT": [] }],
        "requestBody": {
          "required": true,
          "content": {
            "application/json": {
              "schema": {
                "$ref": "#/components/schemas/Body_postV2Add_marketplace_agent"
              }
            }
          }
        },
        "responses": {
          "201": {
            "description": "Agent added successfully",
            "content": {
              "application/json": {
                "schema": { "$ref": "#/components/schemas/LibraryAgent" }
              }
            }
          },
          "404": { "description": "Store listing version not found" },
          "500": { "description": "Server error" },
          "422": {
            "description": "Validation Error",
            "content": {
              "application/json": {
                "schema": { "$ref": "#/components/schemas/HTTPValidationError" }
              }
            }
          },
          "401": {
            "description": "Authentication required",
            "content": {
              "application/json": {
                "schema": {
                  "type": "object",
                  "properties": { "detail": { "type": "string" } }
                }
              }
            }
          }
        }
      }
    },
    "/api/library/agents/{library_agent_id}": {
      "get": {
        "tags": ["v2", "library", "private"],
        "summary": "Get Library Agent",
        "operationId": "getV2Get library agent",
        "security": [{ "HTTPBearerJWT": [] }],
        "parameters": [
          {
            "name": "library_agent_id",
            "in": "path",
            "required": true,
            "schema": { "type": "string", "title": "Library Agent Id" }
          }
        ],
        "responses": {
          "200": {
            "description": "Successful Response",
            "content": {
              "application/json": {
                "schema": { "$ref": "#/components/schemas/LibraryAgent" }
              }
            }
          },
          "422": {
            "description": "Validation Error",
            "content": {
              "application/json": {
                "schema": { "$ref": "#/components/schemas/HTTPValidationError" }
              }
            }
          },
          "401": {
            "description": "Authentication required",
            "content": {
              "application/json": {
                "schema": {
                  "type": "object",
                  "properties": { "detail": { "type": "string" } }
                }
              }
            }
          }
        }
      },
      "patch": {
        "tags": ["v2", "library", "private"],
        "summary": "Update Library Agent",
        "description": "Update the library agent with the given fields.\n\nArgs:\n    library_agent_id: ID of the library agent to update.\n    payload: Fields to update (auto_update_version, is_favorite, etc.).\n    user_id: ID of the authenticated user.\n\nRaises:\n    HTTPException(500): If a server/database error occurs.",
        "operationId": "patchV2Update library agent",
        "security": [{ "HTTPBearerJWT": [] }],
        "parameters": [
          {
            "name": "library_agent_id",
            "in": "path",
            "required": true,
            "schema": { "type": "string", "title": "Library Agent Id" }
          }
        ],
        "requestBody": {
          "required": true,
          "content": {
            "application/json": {
              "schema": {
                "$ref": "#/components/schemas/LibraryAgentUpdateRequest"
              }
            }
          }
        },
        "responses": {
          "200": {
            "description": "Agent updated successfully",
            "content": {
              "application/json": {
                "schema": { "$ref": "#/components/schemas/LibraryAgent" }
              }
            }
          },
          "500": { "description": "Server error" },
          "422": {
            "description": "Validation Error",
            "content": {
              "application/json": {
                "schema": { "$ref": "#/components/schemas/HTTPValidationError" }
              }
            }
          },
          "401": {
            "description": "Authentication required",
            "content": {
              "application/json": {
                "schema": {
                  "type": "object",
                  "properties": { "detail": { "type": "string" } }
                }
              }
            }
          }
        }
      },
      "delete": {
        "tags": ["v2", "library", "private"],
        "summary": "Delete Library Agent",
        "description": "Soft-delete the specified library agent.\n\nArgs:\n    library_agent_id: ID of the library agent to delete.\n    user_id: ID of the authenticated user.\n\nReturns:\n    204 No Content if successful.\n\nRaises:\n    HTTPException(404): If the agent does not exist.\n    HTTPException(500): If a server/database error occurs.",
        "operationId": "deleteV2Delete library agent",
        "security": [{ "HTTPBearerJWT": [] }],
        "parameters": [
          {
            "name": "library_agent_id",
            "in": "path",
            "required": true,
            "schema": { "type": "string", "title": "Library Agent Id" }
          }
        ],
        "responses": {
          "200": {
            "description": "Successful Response",
            "content": { "application/json": { "schema": {} } }
          },
          "204": { "description": "Agent deleted successfully" },
          "404": { "description": "Agent not found" },
          "500": { "description": "Server error" },
          "422": {
            "description": "Validation Error",
            "content": {
              "application/json": {
                "schema": { "$ref": "#/components/schemas/HTTPValidationError" }
              }
            }
          },
          "401": {
            "description": "Authentication required",
            "content": {
              "application/json": {
                "schema": {
                  "type": "object",
                  "properties": { "detail": { "type": "string" } }
                }
              }
            }
          }
        }
      }
    },
    "/api/library/agents/by-graph/{graph_id}": {
      "get": {
        "tags": ["v2", "library", "private"],
        "summary": "Get Library Agent By Graph Id",
        "operationId": "getV2GetLibraryAgentByGraphId",
        "security": [{ "HTTPBearerJWT": [] }],
        "parameters": [
          {
            "name": "graph_id",
            "in": "path",
            "required": true,
            "schema": { "type": "string", "title": "Graph Id" }
          },
          {
            "name": "version",
            "in": "query",
            "required": false,
            "schema": {
              "anyOf": [{ "type": "integer" }, { "type": "null" }],
              "title": "Version"
            }
          }
        ],
        "responses": {
          "200": {
            "description": "Successful Response",
            "content": {
              "application/json": {
                "schema": { "$ref": "#/components/schemas/LibraryAgent" }
              }
            }
          },
          "422": {
            "description": "Validation Error",
            "content": {
              "application/json": {
                "schema": { "$ref": "#/components/schemas/HTTPValidationError" }
              }
            }
          },
          "401": {
            "description": "Authentication required",
            "content": {
              "application/json": {
                "schema": {
                  "type": "object",
                  "properties": { "detail": { "type": "string" } }
                }
              }
            }
          }
        }
      }
    },
    "/api/library/agents/marketplace/{store_listing_version_id}": {
      "get": {
        "tags": ["v2", "library", "private", "store, library"],
        "summary": "Get Agent By Store ID",
        "description": "Get Library Agent from Store Listing Version ID.",
        "operationId": "getV2Get agent by store id",
        "security": [{ "HTTPBearerJWT": [] }],
        "parameters": [
          {
            "name": "store_listing_version_id",
            "in": "path",
            "required": true,
            "schema": { "type": "string", "title": "Store Listing Version Id" }
          }
        ],
        "responses": {
          "200": {
            "description": "Successful Response",
            "content": {
              "application/json": {
                "schema": {
                  "anyOf": [
                    { "$ref": "#/components/schemas/LibraryAgent" },
                    { "type": "null" }
                  ],
                  "title": "Response Getv2Get Agent By Store Id"
                }
              }
            }
          },
          "422": {
            "description": "Validation Error",
            "content": {
              "application/json": {
                "schema": { "$ref": "#/components/schemas/HTTPValidationError" }
              }
            }
          },
          "401": {
            "description": "Authentication required",
            "content": {
              "application/json": {
                "schema": {
                  "type": "object",
                  "properties": { "detail": { "type": "string" } }
                }
              }
            }
          }
        }
      }
    },
    "/api/library/agents/{library_agent_id}/fork": {
      "post": {
        "tags": ["v2", "library", "private"],
        "summary": "Fork Library Agent",
        "operationId": "postV2Fork library agent",
        "security": [{ "HTTPBearerJWT": [] }],
        "parameters": [
          {
            "name": "library_agent_id",
            "in": "path",
            "required": true,
            "schema": { "type": "string", "title": "Library Agent Id" }
          }
        ],
        "responses": {
          "200": {
            "description": "Successful Response",
            "content": {
              "application/json": {
                "schema": { "$ref": "#/components/schemas/LibraryAgent" }
              }
            }
          },
          "422": {
            "description": "Validation Error",
            "content": {
              "application/json": {
                "schema": { "$ref": "#/components/schemas/HTTPValidationError" }
              }
            }
          },
          "401": {
            "description": "Authentication required",
            "content": {
              "application/json": {
                "schema": {
                  "type": "object",
                  "properties": { "detail": { "type": "string" } }
                }
              }
            }
          }
        }
      }
    },
    "/api/otto/ask": {
      "post": {
        "tags": ["v2", "otto"],
        "summary": "Proxy Otto Chat Request",
        "description": "Proxy requests to Otto API while adding necessary security headers and logging.\nRequires an authenticated user.",
        "operationId": "postV2Proxy otto chat request",
        "requestBody": {
          "content": {
            "application/json": {
              "schema": { "$ref": "#/components/schemas/ChatRequest" }
            }
          },
          "required": true
        },
        "responses": {
          "200": {
            "description": "Successful Response",
            "content": {
              "application/json": {
                "schema": { "$ref": "#/components/schemas/ApiResponse" }
              }
            }
          },
          "422": {
            "description": "Validation Error",
            "content": {
              "application/json": {
                "schema": { "$ref": "#/components/schemas/HTTPValidationError" }
              }
            }
          },
          "401": {
            "description": "Authentication required",
            "content": {
              "application/json": {
                "schema": {
                  "type": "object",
                  "properties": { "detail": { "type": "string" } }
                }
              }
            }
          }
        },
        "security": [{ "HTTPBearerJWT": [] }]
      }
    },
    "/api/turnstile/verify": {
      "post": {
        "tags": ["v2", "turnstile"],
        "summary": "Verify Turnstile Token",
        "description": "Verify a Cloudflare Turnstile token.\nThis endpoint verifies a token returned by the Cloudflare Turnstile challenge\non the client side. It returns whether the verification was successful.",
        "operationId": "postV2Verify turnstile token",
        "requestBody": {
          "content": {
            "application/json": {
              "schema": {
                "$ref": "#/components/schemas/TurnstileVerifyRequest"
              }
            }
          },
          "required": true
        },
        "responses": {
          "200": {
            "description": "Successful Response",
            "content": {
              "application/json": {
                "schema": {
                  "$ref": "#/components/schemas/TurnstileVerifyResponse"
                }
              }
            }
          },
          "422": {
            "description": "Validation Error",
            "content": {
              "application/json": {
                "schema": { "$ref": "#/components/schemas/HTTPValidationError" }
              }
            }
          }
        }
      }
    },
    "/api/email/unsubscribe": {
      "post": {
        "tags": ["v1", "email"],
        "summary": "One Click Email Unsubscribe",
        "operationId": "postV1One click email unsubscribe",
        "parameters": [
          {
            "name": "token",
            "in": "query",
            "required": true,
            "schema": { "type": "string", "title": "Token" }
          }
        ],
        "responses": {
          "200": {
            "description": "Successful Response",
            "content": { "application/json": { "schema": {} } }
          },
          "422": {
            "description": "Validation Error",
            "content": {
              "application/json": {
                "schema": { "$ref": "#/components/schemas/HTTPValidationError" }
              }
            }
          }
        }
      }
    },
    "/api/email/": {
      "post": {
        "tags": ["v1", "email"],
        "summary": "Handle Postmark Email Webhooks",
        "operationId": "postV1Handle postmark email webhooks",
        "requestBody": {
          "content": {
            "application/json": {
              "schema": {
                "oneOf": [
                  { "$ref": "#/components/schemas/PostmarkDeliveryWebhook" },
                  { "$ref": "#/components/schemas/PostmarkBounceWebhook" },
                  {
                    "$ref": "#/components/schemas/PostmarkSpamComplaintWebhook"
                  },
                  { "$ref": "#/components/schemas/PostmarkOpenWebhook" },
                  { "$ref": "#/components/schemas/PostmarkClickWebhook" },
                  {
                    "$ref": "#/components/schemas/PostmarkSubscriptionChangeWebhook"
                  }
                ],
                "title": "Webhook",
                "discriminator": {
                  "propertyName": "RecordType",
                  "mapping": {
                    "Delivery": "#/components/schemas/PostmarkDeliveryWebhook",
                    "Bounce": "#/components/schemas/PostmarkBounceWebhook",
                    "SpamComplaint": "#/components/schemas/PostmarkSpamComplaintWebhook",
                    "Open": "#/components/schemas/PostmarkOpenWebhook",
                    "Click": "#/components/schemas/PostmarkClickWebhook",
                    "SubscriptionChange": "#/components/schemas/PostmarkSubscriptionChangeWebhook"
                  }
                }
              }
            }
          },
          "required": true
        },
        "responses": {
          "200": {
            "description": "Successful Response",
            "content": { "application/json": { "schema": {} } }
          },
          "422": {
            "description": "Validation Error",
            "content": {
              "application/json": {
                "schema": { "$ref": "#/components/schemas/HTTPValidationError" }
              }
            }
          }
        },
        "security": [{ "APIKeyAuthenticator-X-Postmark-Webhook-Token": [] }]
      }
    },
    "/health": {
      "get": {
        "tags": ["health"],
        "summary": "Health",
        "operationId": "getHealthHealth",
        "responses": {
          "200": {
            "description": "Successful Response",
            "content": { "application/json": { "schema": {} } }
          }
        }
      }
    }
  },
  "components": {
    "schemas": {
      "APIKeyCredentials": {
        "properties": {
          "id": { "type": "string", "title": "Id" },
          "provider": { "type": "string", "title": "Provider" },
          "title": {
            "anyOf": [{ "type": "string" }, { "type": "null" }],
            "title": "Title"
          },
          "type": {
            "type": "string",
            "const": "api_key",
            "title": "Type",
            "default": "api_key"
          },
          "api_key": {
            "type": "string",
            "format": "password",
            "title": "Api Key",
            "writeOnly": true
          },
          "expires_at": {
            "anyOf": [{ "type": "integer" }, { "type": "null" }],
            "title": "Expires At",
            "description": "Unix timestamp (seconds) indicating when the API key expires (if at all)"
          }
        },
        "type": "object",
        "required": ["provider", "api_key"],
        "title": "APIKeyCredentials"
      },
      "APIKeyPermission": {
        "type": "string",
        "enum": ["EXECUTE_GRAPH", "READ_GRAPH", "EXECUTE_BLOCK", "READ_BLOCK"],
        "title": "APIKeyPermission"
      },
      "APIKeyStatus": {
        "type": "string",
        "enum": ["ACTIVE", "REVOKED", "SUSPENDED"],
        "title": "APIKeyStatus"
      },
      "APIKeyWithoutHash": {
        "properties": {
          "id": { "type": "string", "title": "Id" },
          "name": { "type": "string", "title": "Name" },
          "prefix": { "type": "string", "title": "Prefix" },
          "postfix": { "type": "string", "title": "Postfix" },
          "status": { "$ref": "#/components/schemas/APIKeyStatus" },
          "permissions": {
            "items": { "$ref": "#/components/schemas/APIKeyPermission" },
            "type": "array",
            "title": "Permissions"
          },
          "created_at": {
            "type": "string",
            "format": "date-time",
            "title": "Created At"
          },
          "last_used_at": {
            "anyOf": [
              { "type": "string", "format": "date-time" },
              { "type": "null" }
            ],
            "title": "Last Used At"
          },
          "revoked_at": {
            "anyOf": [
              { "type": "string", "format": "date-time" },
              { "type": "null" }
            ],
            "title": "Revoked At"
          },
          "description": {
            "anyOf": [{ "type": "string" }, { "type": "null" }],
            "title": "Description"
          },
          "user_id": { "type": "string", "title": "User Id" }
        },
        "type": "object",
        "required": [
          "id",
          "name",
          "prefix",
          "postfix",
          "status",
          "permissions",
          "created_at",
          "last_used_at",
          "revoked_at",
          "description",
          "user_id"
        ],
        "title": "APIKeyWithoutHash"
      },
      "AddUserCreditsResponse": {
        "properties": {
          "new_balance": { "type": "integer", "title": "New Balance" },
          "transaction_key": { "type": "string", "title": "Transaction Key" }
        },
        "type": "object",
        "required": ["new_balance", "transaction_key"],
        "title": "AddUserCreditsResponse"
      },
      "AgentExecutionStatus": {
        "type": "string",
        "enum": [
          "INCOMPLETE",
          "QUEUED",
          "RUNNING",
          "COMPLETED",
          "TERMINATED",
          "FAILED"
        ],
        "title": "AgentExecutionStatus"
      },
      "ApiResponse": {
        "properties": {
          "answer": { "type": "string", "title": "Answer" },
          "documents": {
            "items": { "$ref": "#/components/schemas/Document" },
            "type": "array",
            "title": "Documents"
          },
          "success": { "type": "boolean", "title": "Success" }
        },
        "type": "object",
        "required": ["answer", "documents", "success"],
        "title": "ApiResponse"
      },
      "AutoTopUpConfig": {
        "properties": {
          "amount": { "type": "integer", "title": "Amount" },
          "threshold": { "type": "integer", "title": "Threshold" }
        },
        "type": "object",
        "required": ["amount", "threshold"],
        "title": "AutoTopUpConfig"
      },
      "AyrshareSSOResponse": {
        "properties": {
          "sso_url": {
            "type": "string",
            "title": "Sso Url",
            "description": "The SSO URL for Ayrshare integration"
          },
          "expires_at": {
            "type": "string",
            "format": "date-time",
            "title": "Expires At",
            "description": "ISO timestamp when the URL expires"
          }
        },
        "type": "object",
        "required": ["sso_url", "expires_at"],
        "title": "AyrshareSSOResponse"
      },
      "BaseGraph-Input": {
        "properties": {
          "id": { "type": "string", "title": "Id" },
          "version": { "type": "integer", "title": "Version", "default": 1 },
          "is_active": {
            "type": "boolean",
            "title": "Is Active",
            "default": true
          },
          "name": { "type": "string", "title": "Name" },
          "description": { "type": "string", "title": "Description" },
          "nodes": {
            "items": { "$ref": "#/components/schemas/Node" },
            "type": "array",
            "title": "Nodes",
            "default": []
          },
          "links": {
            "items": { "$ref": "#/components/schemas/Link" },
            "type": "array",
            "title": "Links",
            "default": []
          },
          "forked_from_id": {
            "anyOf": [{ "type": "string" }, { "type": "null" }],
            "title": "Forked From Id"
          },
          "forked_from_version": {
            "anyOf": [{ "type": "integer" }, { "type": "null" }],
            "title": "Forked From Version"
          }
        },
        "type": "object",
        "required": ["name", "description"],
        "title": "BaseGraph"
      },
      "BaseGraph-Output": {
        "properties": {
          "id": { "type": "string", "title": "Id" },
          "version": { "type": "integer", "title": "Version", "default": 1 },
          "is_active": {
            "type": "boolean",
            "title": "Is Active",
            "default": true
          },
          "name": { "type": "string", "title": "Name" },
          "description": { "type": "string", "title": "Description" },
          "nodes": {
            "items": { "$ref": "#/components/schemas/Node" },
            "type": "array",
            "title": "Nodes",
            "default": []
          },
          "links": {
            "items": { "$ref": "#/components/schemas/Link" },
            "type": "array",
            "title": "Links",
            "default": []
          },
          "forked_from_id": {
            "anyOf": [{ "type": "string" }, { "type": "null" }],
            "title": "Forked From Id"
          },
          "forked_from_version": {
            "anyOf": [{ "type": "integer" }, { "type": "null" }],
            "title": "Forked From Version"
          },
          "input_schema": {
            "additionalProperties": true,
            "type": "object",
            "title": "Input Schema",
            "readOnly": true
          },
          "output_schema": {
            "additionalProperties": true,
            "type": "object",
            "title": "Output Schema",
            "readOnly": true
          },
          "has_external_trigger": {
            "type": "boolean",
            "title": "Has External Trigger",
            "readOnly": true
          }
        },
        "type": "object",
        "required": [
          "name",
          "description",
          "input_schema",
          "output_schema",
          "has_external_trigger"
        ],
        "title": "BaseGraph"
      },
      "Body_postV1Callback": {
        "properties": {
          "code": {
            "type": "string",
            "title": "Authorization code acquired by user login"
          },
          "state_token": { "type": "string", "title": "Anti-CSRF nonce" }
        },
        "type": "object",
        "required": ["code", "state_token"],
        "title": "Body_postV1Callback"
      },
      "Body_postV1Execute_graph_agent": {
        "properties": {
          "inputs": {
            "additionalProperties": true,
            "type": "object",
            "title": "Inputs"
          },
          "credentials_inputs": {
            "additionalProperties": {
              "$ref": "#/components/schemas/CredentialsMetaInput"
            },
            "type": "object",
            "title": "Credentials Inputs"
          }
        },
        "type": "object",
        "title": "Body_postV1Execute graph agent"
      },
      "Body_postV1LogRawAnalytics": {
        "properties": {
          "type": { "type": "string", "title": "Type" },
          "data": {
            "additionalProperties": true,
            "type": "object",
            "title": "Data",
            "description": "The data to log"
          },
          "data_index": {
            "type": "string",
            "title": "Data Index",
            "description": "Indexable field for any count based analytical measures like page order clicking, tutorial step completion, etc."
          }
        },
        "type": "object",
        "required": ["type", "data", "data_index"],
        "title": "Body_postV1LogRawAnalytics"
      },
      "Body_postV1Upload_file_to_cloud_storage": {
        "properties": {
          "file": { "type": "string", "format": "binary", "title": "File" }
        },
        "type": "object",
        "required": ["file"],
        "title": "Body_postV1Upload file to cloud storage"
      },
      "Body_postV2Add_credits_to_user": {
        "properties": {
          "user_id": { "type": "string", "title": "User Id" },
          "amount": { "type": "integer", "title": "Amount" },
          "comments": { "type": "string", "title": "Comments" }
        },
        "type": "object",
        "required": ["user_id", "amount", "comments"],
        "title": "Body_postV2Add credits to user"
      },
      "Body_postV2Add_marketplace_agent": {
        "properties": {
          "store_listing_version_id": {
            "type": "string",
            "title": "Store Listing Version Id"
          }
        },
        "type": "object",
        "required": ["store_listing_version_id"],
        "title": "Body_postV2Add marketplace agent"
      },
      "Body_postV2Execute_a_preset": {
        "properties": {
          "inputs": {
            "additionalProperties": true,
            "type": "object",
            "title": "Inputs"
          }
        },
        "type": "object",
        "title": "Body_postV2Execute a preset"
      },
      "Body_postV2Upload_submission_media": {
        "properties": {
          "file": { "type": "string", "format": "binary", "title": "File" }
        },
        "type": "object",
        "required": ["file"],
        "title": "Body_postV2Upload submission media"
      },
      "ChatRequest": {
        "properties": {
          "query": { "type": "string", "title": "Query" },
          "conversation_history": {
            "items": { "$ref": "#/components/schemas/Message" },
            "type": "array",
            "title": "Conversation History"
          },
          "message_id": { "type": "string", "title": "Message Id" },
          "include_graph_data": {
            "type": "boolean",
            "title": "Include Graph Data",
            "default": false
          },
          "graph_id": {
            "anyOf": [{ "type": "string" }, { "type": "null" }],
            "title": "Graph Id"
          }
        },
        "type": "object",
        "required": ["query", "conversation_history", "message_id"],
        "title": "ChatRequest"
      },
      "CreateAPIKeyRequest": {
        "properties": {
          "name": { "type": "string", "title": "Name" },
          "permissions": {
            "items": { "$ref": "#/components/schemas/APIKeyPermission" },
            "type": "array",
            "title": "Permissions"
          },
          "description": {
            "anyOf": [{ "type": "string" }, { "type": "null" }],
            "title": "Description"
          }
        },
        "type": "object",
        "required": ["name", "permissions"],
        "title": "CreateAPIKeyRequest"
      },
      "CreateAPIKeyResponse": {
        "properties": {
          "api_key": { "$ref": "#/components/schemas/APIKeyWithoutHash" },
          "plain_text_key": { "type": "string", "title": "Plain Text Key" }
        },
        "type": "object",
        "required": ["api_key", "plain_text_key"],
        "title": "CreateAPIKeyResponse"
      },
      "CreateGraph": {
        "properties": { "graph": { "$ref": "#/components/schemas/Graph" } },
        "type": "object",
        "required": ["graph"],
        "title": "CreateGraph"
      },
      "Creator": {
        "properties": {
          "name": { "type": "string", "title": "Name" },
          "username": { "type": "string", "title": "Username" },
          "description": { "type": "string", "title": "Description" },
          "avatar_url": { "type": "string", "title": "Avatar Url" },
          "num_agents": { "type": "integer", "title": "Num Agents" },
          "agent_rating": { "type": "number", "title": "Agent Rating" },
          "agent_runs": { "type": "integer", "title": "Agent Runs" },
          "is_featured": { "type": "boolean", "title": "Is Featured" }
        },
        "type": "object",
        "required": [
          "name",
          "username",
          "description",
          "avatar_url",
          "num_agents",
          "agent_rating",
          "agent_runs",
          "is_featured"
        ],
        "title": "Creator"
      },
      "CreatorDetails": {
        "properties": {
          "name": { "type": "string", "title": "Name" },
          "username": { "type": "string", "title": "Username" },
          "description": { "type": "string", "title": "Description" },
          "links": {
            "items": { "type": "string" },
            "type": "array",
            "title": "Links"
          },
          "avatar_url": { "type": "string", "title": "Avatar Url" },
          "agent_rating": { "type": "number", "title": "Agent Rating" },
          "agent_runs": { "type": "integer", "title": "Agent Runs" },
          "top_categories": {
            "items": { "type": "string" },
            "type": "array",
            "title": "Top Categories"
          }
        },
        "type": "object",
        "required": [
          "name",
          "username",
          "description",
          "links",
          "avatar_url",
          "agent_rating",
          "agent_runs",
          "top_categories"
        ],
        "title": "CreatorDetails"
      },
      "CreatorsResponse": {
        "properties": {
          "creators": {
            "items": { "$ref": "#/components/schemas/Creator" },
            "type": "array",
            "title": "Creators"
          },
          "pagination": { "$ref": "#/components/schemas/Pagination" }
        },
        "type": "object",
        "required": ["creators", "pagination"],
        "title": "CreatorsResponse"
      },
      "CredentialsDeletionNeedsConfirmationResponse": {
        "properties": {
          "deleted": {
            "type": "boolean",
            "const": false,
            "title": "Deleted",
            "default": false
          },
          "need_confirmation": {
            "type": "boolean",
            "const": true,
            "title": "Need Confirmation",
            "default": true
          },
          "message": { "type": "string", "title": "Message" }
        },
        "type": "object",
        "required": ["message"],
        "title": "CredentialsDeletionNeedsConfirmationResponse"
      },
      "CredentialsDeletionResponse": {
        "properties": {
          "deleted": {
            "type": "boolean",
            "const": true,
            "title": "Deleted",
            "default": true
          },
          "revoked": {
            "anyOf": [{ "type": "boolean" }, { "type": "null" }],
            "title": "Revoked",
            "description": "Indicates whether the credentials were also revoked by their provider. `None`/`null` if not applicable, e.g. when deleting non-revocable credentials such as API keys."
          }
        },
        "type": "object",
        "required": ["revoked"],
        "title": "CredentialsDeletionResponse"
      },
      "CredentialsMetaInput": {
        "properties": {
          "id": { "type": "string", "title": "Id" },
          "title": {
            "anyOf": [{ "type": "string" }, { "type": "null" }],
            "title": "Title"
          },
          "provider": {
            "type": "string",
            "title": "Provider",
            "description": "Provider name for integrations. Can be any string value, including custom provider names."
          },
          "type": {
            "type": "string",
            "enum": ["api_key", "oauth2", "user_password", "host_scoped"],
            "title": "Type"
          }
        },
        "type": "object",
        "required": ["id", "provider", "type"],
        "title": "CredentialsMetaInput",
        "credentials_provider": [],
        "credentials_types": []
      },
      "CredentialsMetaResponse": {
        "properties": {
          "id": { "type": "string", "title": "Id" },
          "provider": { "type": "string", "title": "Provider" },
          "type": {
            "type": "string",
            "enum": ["api_key", "oauth2", "user_password", "host_scoped"],
            "title": "Type"
          },
          "title": {
            "anyOf": [{ "type": "string" }, { "type": "null" }],
            "title": "Title"
          },
          "scopes": {
            "anyOf": [
              { "items": { "type": "string" }, "type": "array" },
              { "type": "null" }
            ],
            "title": "Scopes"
          },
          "username": {
            "anyOf": [{ "type": "string" }, { "type": "null" }],
            "title": "Username"
          },
          "host": {
            "anyOf": [{ "type": "string" }, { "type": "null" }],
            "title": "Host",
            "description": "Host pattern for host-scoped credentials"
          }
        },
        "type": "object",
        "required": ["id", "provider", "type", "title", "scopes", "username"],
        "title": "CredentialsMetaResponse"
      },
      "CreditTransactionType": {
        "type": "string",
        "enum": ["TOP_UP", "USAGE", "GRANT", "REFUND", "CARD_CHECK"],
        "title": "CreditTransactionType"
      },
      "DeleteGraphResponse": {
        "properties": {
          "version_counts": { "type": "integer", "title": "Version Counts" }
        },
        "type": "object",
        "required": ["version_counts"],
        "title": "DeleteGraphResponse"
      },
      "Document": {
        "properties": {
          "url": { "type": "string", "title": "Url" },
          "relevance_score": { "type": "number", "title": "Relevance Score" }
        },
        "type": "object",
        "required": ["url", "relevance_score"],
        "title": "Document"
      },
      "ExecuteGraphResponse": {
        "properties": {
          "graph_exec_id": { "type": "string", "title": "Graph Exec Id" }
        },
        "type": "object",
        "required": ["graph_exec_id"],
        "title": "ExecuteGraphResponse"
      },
      "Graph": {
        "properties": {
          "id": { "type": "string", "title": "Id" },
          "version": { "type": "integer", "title": "Version", "default": 1 },
          "is_active": {
            "type": "boolean",
            "title": "Is Active",
            "default": true
          },
          "name": { "type": "string", "title": "Name" },
          "description": { "type": "string", "title": "Description" },
          "nodes": {
            "items": { "$ref": "#/components/schemas/Node" },
            "type": "array",
            "title": "Nodes",
            "default": []
          },
          "links": {
            "items": { "$ref": "#/components/schemas/Link" },
            "type": "array",
            "title": "Links",
            "default": []
          },
          "forked_from_id": {
            "anyOf": [{ "type": "string" }, { "type": "null" }],
            "title": "Forked From Id"
          },
          "forked_from_version": {
            "anyOf": [{ "type": "integer" }, { "type": "null" }],
            "title": "Forked From Version"
          },
          "sub_graphs": {
            "items": { "$ref": "#/components/schemas/BaseGraph-Input" },
            "type": "array",
            "title": "Sub Graphs",
            "default": []
          }
        },
        "type": "object",
        "required": ["name", "description"],
        "title": "Graph"
      },
      "GraphExecution": {
        "properties": {
          "id": { "type": "string", "title": "Id" },
          "user_id": { "type": "string", "title": "User Id" },
          "graph_id": { "type": "string", "title": "Graph Id" },
          "graph_version": { "type": "integer", "title": "Graph Version" },
          "preset_id": {
            "anyOf": [{ "type": "string" }, { "type": "null" }],
            "title": "Preset Id"
          },
          "status": { "$ref": "#/components/schemas/AgentExecutionStatus" },
          "started_at": {
            "type": "string",
            "format": "date-time",
            "title": "Started At"
          },
          "ended_at": {
            "type": "string",
            "format": "date-time",
            "title": "Ended At"
          },
          "stats": {
            "anyOf": [
              { "$ref": "#/components/schemas/Stats" },
              { "type": "null" }
            ]
          },
          "inputs": {
            "additionalProperties": true,
            "type": "object",
            "title": "Inputs"
          },
          "outputs": {
            "additionalProperties": { "items": {}, "type": "array" },
            "type": "object",
            "title": "Outputs"
          }
        },
        "type": "object",
        "required": [
          "id",
          "user_id",
          "graph_id",
          "graph_version",
          "status",
          "started_at",
          "ended_at",
          "stats",
          "inputs",
          "outputs"
        ],
        "title": "GraphExecution"
      },
      "GraphExecutionJobInfo": {
        "properties": {
          "user_id": { "type": "string", "title": "User Id" },
          "graph_id": { "type": "string", "title": "Graph Id" },
          "graph_version": { "type": "integer", "title": "Graph Version" },
          "cron": { "type": "string", "title": "Cron" },
          "input_data": {
            "additionalProperties": true,
            "type": "object",
            "title": "Input Data"
          },
          "input_credentials": {
            "additionalProperties": {
              "$ref": "#/components/schemas/CredentialsMetaInput"
            },
            "type": "object",
            "title": "Input Credentials"
          },
          "id": { "type": "string", "title": "Id" },
          "name": { "type": "string", "title": "Name" },
          "next_run_time": { "type": "string", "title": "Next Run Time" }
        },
        "type": "object",
        "required": [
          "user_id",
          "graph_id",
          "graph_version",
          "cron",
          "input_data",
          "id",
          "name",
          "next_run_time"
        ],
        "title": "GraphExecutionJobInfo"
      },
      "GraphExecutionMeta": {
        "properties": {
          "id": { "type": "string", "title": "Id" },
          "user_id": { "type": "string", "title": "User Id" },
          "graph_id": { "type": "string", "title": "Graph Id" },
          "graph_version": { "type": "integer", "title": "Graph Version" },
          "preset_id": {
            "anyOf": [{ "type": "string" }, { "type": "null" }],
            "title": "Preset Id"
          },
          "status": { "$ref": "#/components/schemas/AgentExecutionStatus" },
          "started_at": {
            "type": "string",
            "format": "date-time",
            "title": "Started At"
          },
          "ended_at": {
            "type": "string",
            "format": "date-time",
            "title": "Ended At"
          },
          "stats": {
            "anyOf": [
              { "$ref": "#/components/schemas/Stats" },
              { "type": "null" }
            ]
          }
        },
        "type": "object",
        "required": [
          "id",
          "user_id",
          "graph_id",
          "graph_version",
          "status",
          "started_at",
          "ended_at",
          "stats"
        ],
        "title": "GraphExecutionMeta"
      },
      "GraphExecutionWithNodes": {
        "properties": {
          "id": { "type": "string", "title": "Id" },
          "user_id": { "type": "string", "title": "User Id" },
          "graph_id": { "type": "string", "title": "Graph Id" },
          "graph_version": { "type": "integer", "title": "Graph Version" },
          "preset_id": {
            "anyOf": [{ "type": "string" }, { "type": "null" }],
            "title": "Preset Id"
          },
          "status": { "$ref": "#/components/schemas/AgentExecutionStatus" },
          "started_at": {
            "type": "string",
            "format": "date-time",
            "title": "Started At"
          },
          "ended_at": {
            "type": "string",
            "format": "date-time",
            "title": "Ended At"
          },
          "stats": {
            "anyOf": [
              { "$ref": "#/components/schemas/Stats" },
              { "type": "null" }
            ]
          },
          "inputs": {
            "additionalProperties": true,
            "type": "object",
            "title": "Inputs"
          },
          "outputs": {
            "additionalProperties": { "items": {}, "type": "array" },
            "type": "object",
            "title": "Outputs"
          },
          "node_executions": {
            "items": { "$ref": "#/components/schemas/NodeExecutionResult" },
            "type": "array",
            "title": "Node Executions"
          }
        },
        "type": "object",
        "required": [
          "id",
          "user_id",
          "graph_id",
          "graph_version",
          "status",
          "started_at",
          "ended_at",
          "stats",
          "inputs",
          "outputs",
          "node_executions"
        ],
        "title": "GraphExecutionWithNodes"
      },
      "GraphExecutionsPaginated": {
        "properties": {
          "executions": {
            "items": { "$ref": "#/components/schemas/GraphExecutionMeta" },
            "type": "array",
            "title": "Executions"
          },
          "pagination": { "$ref": "#/components/schemas/Pagination" }
        },
        "type": "object",
        "required": ["executions", "pagination"],
        "title": "GraphExecutionsPaginated",
        "description": "Response schema for paginated graph executions."
      },
      "GraphMeta": {
        "properties": {
          "id": { "type": "string", "title": "Id" },
          "version": { "type": "integer", "title": "Version", "default": 1 },
          "is_active": {
            "type": "boolean",
            "title": "Is Active",
            "default": true
          },
          "name": { "type": "string", "title": "Name" },
          "description": { "type": "string", "title": "Description" },
          "forked_from_id": {
            "anyOf": [{ "type": "string" }, { "type": "null" }],
            "title": "Forked From Id"
          },
          "forked_from_version": {
            "anyOf": [{ "type": "integer" }, { "type": "null" }],
            "title": "Forked From Version"
          },
          "sub_graphs": {
            "items": { "$ref": "#/components/schemas/BaseGraph-Output" },
            "type": "array",
            "title": "Sub Graphs",
            "default": []
          },
          "user_id": { "type": "string", "title": "User Id" },
          "input_schema": {
            "additionalProperties": true,
            "type": "object",
            "title": "Input Schema",
            "readOnly": true
          },
          "output_schema": {
            "additionalProperties": true,
            "type": "object",
            "title": "Output Schema",
            "readOnly": true
          },
          "has_external_trigger": {
            "type": "boolean",
            "title": "Has External Trigger",
            "readOnly": true
          },
          "credentials_input_schema": {
            "additionalProperties": true,
            "type": "object",
            "title": "Credentials Input Schema",
            "readOnly": true
          }
        },
        "type": "object",
        "required": [
          "name",
          "description",
          "user_id",
          "input_schema",
          "output_schema",
          "has_external_trigger",
          "credentials_input_schema"
        ],
        "title": "GraphMeta"
      },
      "GraphModel": {
        "properties": {
          "id": { "type": "string", "title": "Id" },
          "version": { "type": "integer", "title": "Version", "default": 1 },
          "is_active": {
            "type": "boolean",
            "title": "Is Active",
            "default": true
          },
          "name": { "type": "string", "title": "Name" },
          "description": { "type": "string", "title": "Description" },
          "nodes": {
            "items": { "$ref": "#/components/schemas/NodeModel" },
            "type": "array",
            "title": "Nodes",
            "default": []
          },
          "links": {
            "items": { "$ref": "#/components/schemas/Link" },
            "type": "array",
            "title": "Links",
            "default": []
          },
          "forked_from_id": {
            "anyOf": [{ "type": "string" }, { "type": "null" }],
            "title": "Forked From Id"
          },
          "forked_from_version": {
            "anyOf": [{ "type": "integer" }, { "type": "null" }],
            "title": "Forked From Version"
          },
          "sub_graphs": {
            "items": { "$ref": "#/components/schemas/BaseGraph-Output" },
            "type": "array",
            "title": "Sub Graphs",
            "default": []
          },
          "user_id": { "type": "string", "title": "User Id" },
          "input_schema": {
            "additionalProperties": true,
            "type": "object",
            "title": "Input Schema",
            "readOnly": true
          },
          "output_schema": {
            "additionalProperties": true,
            "type": "object",
            "title": "Output Schema",
            "readOnly": true
          },
          "has_external_trigger": {
            "type": "boolean",
            "title": "Has External Trigger",
            "readOnly": true
          },
          "credentials_input_schema": {
            "additionalProperties": true,
            "type": "object",
            "title": "Credentials Input Schema",
            "readOnly": true
          }
        },
        "type": "object",
        "required": [
          "name",
          "description",
          "user_id",
          "input_schema",
          "output_schema",
          "has_external_trigger",
          "credentials_input_schema"
        ],
        "title": "GraphModel"
      },
      "HTTPValidationError": {
        "properties": {
          "detail": {
            "items": { "$ref": "#/components/schemas/ValidationError" },
            "type": "array",
            "title": "Detail"
          }
        },
        "type": "object",
        "title": "HTTPValidationError"
      },
      "HostScopedCredentials-Input": {
        "properties": {
          "id": { "type": "string", "title": "Id" },
          "provider": { "type": "string", "title": "Provider" },
          "title": {
            "anyOf": [{ "type": "string" }, { "type": "null" }],
            "title": "Title"
          },
          "type": {
            "type": "string",
            "const": "host_scoped",
            "title": "Type",
            "default": "host_scoped"
          },
          "host": {
            "type": "string",
            "title": "Host",
            "description": "The host/URI pattern to match against request URLs"
          },
          "headers": {
            "additionalProperties": {
              "type": "string",
              "format": "password",
              "writeOnly": true
            },
            "type": "object",
            "title": "Headers",
            "description": "Key-value header map to add to matching requests"
          }
        },
        "type": "object",
        "required": ["provider", "host"],
        "title": "HostScopedCredentials"
      },
      "HostScopedCredentials-Output": {
        "properties": {
          "id": { "type": "string", "title": "Id" },
          "provider": { "type": "string", "title": "Provider" },
          "title": {
            "anyOf": [{ "type": "string" }, { "type": "null" }],
            "title": "Title"
          },
          "type": {
            "type": "string",
            "const": "host_scoped",
            "title": "Type",
            "default": "host_scoped"
          },
          "host": {
            "type": "string",
            "title": "Host",
            "description": "The host/URI pattern to match against request URLs"
          },
          "headers": {
            "additionalProperties": { "type": "string" },
            "type": "object",
            "title": "Headers",
            "description": "Key-value header map to add to matching requests"
          }
        },
        "type": "object",
        "required": ["provider", "host"],
        "title": "HostScopedCredentials"
      },
      "LibraryAgent": {
        "properties": {
          "id": { "type": "string", "title": "Id" },
          "graph_id": { "type": "string", "title": "Graph Id" },
          "graph_version": { "type": "integer", "title": "Graph Version" },
          "image_url": {
            "anyOf": [{ "type": "string" }, { "type": "null" }],
            "title": "Image Url"
          },
          "creator_name": { "type": "string", "title": "Creator Name" },
          "creator_image_url": {
            "type": "string",
            "title": "Creator Image Url"
          },
          "status": { "$ref": "#/components/schemas/LibraryAgentStatus" },
          "updated_at": {
            "type": "string",
            "format": "date-time",
            "title": "Updated At"
          },
          "name": { "type": "string", "title": "Name" },
          "description": { "type": "string", "title": "Description" },
          "input_schema": {
            "additionalProperties": true,
            "type": "object",
            "title": "Input Schema"
          },
          "credentials_input_schema": {
            "anyOf": [
              { "additionalProperties": true, "type": "object" },
              { "type": "null" }
            ],
            "title": "Credentials Input Schema",
            "description": "Input schema for credentials required by the agent"
          },
          "has_external_trigger": {
            "type": "boolean",
            "title": "Has External Trigger",
            "description": "Whether the agent has an external trigger (e.g. webhook) node"
          },
          "trigger_setup_info": {
            "anyOf": [
              { "$ref": "#/components/schemas/LibraryAgentTriggerInfo" },
              { "type": "null" }
            ]
          },
          "new_output": { "type": "boolean", "title": "New Output" },
          "can_access_graph": {
            "type": "boolean",
            "title": "Can Access Graph"
          },
          "is_latest_version": {
            "type": "boolean",
            "title": "Is Latest Version"
          }
        },
        "type": "object",
        "required": [
          "id",
          "graph_id",
          "graph_version",
          "image_url",
          "creator_name",
          "creator_image_url",
          "status",
          "updated_at",
          "name",
          "description",
          "input_schema",
          "credentials_input_schema",
          "has_external_trigger",
          "new_output",
          "can_access_graph",
          "is_latest_version"
        ],
        "title": "LibraryAgent",
        "description": "Represents an agent in the library, including metadata for display and\nuser interaction within the system."
      },
      "LibraryAgentPreset": {
        "properties": {
          "graph_id": { "type": "string", "title": "Graph Id" },
          "graph_version": { "type": "integer", "title": "Graph Version" },
          "inputs": {
            "additionalProperties": true,
            "type": "object",
            "title": "Inputs"
          },
          "credentials": {
            "additionalProperties": {
              "$ref": "#/components/schemas/CredentialsMetaInput"
            },
            "type": "object",
            "title": "Credentials"
          },
          "name": { "type": "string", "title": "Name" },
          "description": { "type": "string", "title": "Description" },
          "is_active": {
            "type": "boolean",
            "title": "Is Active",
            "default": true
          },
          "webhook_id": {
            "anyOf": [{ "type": "string" }, { "type": "null" }],
            "title": "Webhook Id"
          },
          "id": { "type": "string", "title": "Id" },
          "user_id": { "type": "string", "title": "User Id" },
          "updated_at": {
            "type": "string",
            "format": "date-time",
            "title": "Updated At"
          }
        },
        "type": "object",
        "required": [
          "graph_id",
          "graph_version",
          "inputs",
          "credentials",
          "name",
          "description",
          "id",
          "user_id",
          "updated_at"
        ],
        "title": "LibraryAgentPreset",
        "description": "Represents a preset configuration for a library agent."
      },
      "LibraryAgentPresetCreatable": {
        "properties": {
          "graph_id": { "type": "string", "title": "Graph Id" },
          "graph_version": { "type": "integer", "title": "Graph Version" },
          "inputs": {
            "additionalProperties": true,
            "type": "object",
            "title": "Inputs"
          },
          "credentials": {
            "additionalProperties": {
              "$ref": "#/components/schemas/CredentialsMetaInput"
            },
            "type": "object",
            "title": "Credentials"
          },
          "name": { "type": "string", "title": "Name" },
          "description": { "type": "string", "title": "Description" },
          "is_active": {
            "type": "boolean",
            "title": "Is Active",
            "default": true
          },
          "webhook_id": {
            "anyOf": [{ "type": "string" }, { "type": "null" }],
            "title": "Webhook Id"
          }
        },
        "type": "object",
        "required": [
          "graph_id",
          "graph_version",
          "inputs",
          "credentials",
          "name",
          "description"
        ],
        "title": "LibraryAgentPresetCreatable",
        "description": "Request model used when creating a new preset for a library agent."
      },
      "LibraryAgentPresetCreatableFromGraphExecution": {
        "properties": {
          "graph_execution_id": {
            "type": "string",
            "title": "Graph Execution Id"
          },
          "name": { "type": "string", "title": "Name" },
          "description": { "type": "string", "title": "Description" },
          "is_active": {
            "type": "boolean",
            "title": "Is Active",
            "default": true
          }
        },
        "type": "object",
        "required": ["graph_execution_id", "name", "description"],
        "title": "LibraryAgentPresetCreatableFromGraphExecution",
        "description": "Request model used when creating a new preset for a library agent."
      },
      "LibraryAgentPresetResponse": {
        "properties": {
          "presets": {
            "items": { "$ref": "#/components/schemas/LibraryAgentPreset" },
            "type": "array",
            "title": "Presets"
          },
          "pagination": { "$ref": "#/components/schemas/Pagination" }
        },
        "type": "object",
        "required": ["presets", "pagination"],
        "title": "LibraryAgentPresetResponse",
        "description": "Response schema for a list of agent presets and pagination info."
      },
      "LibraryAgentPresetUpdatable": {
        "properties": {
          "inputs": {
            "anyOf": [
              { "additionalProperties": true, "type": "object" },
              { "type": "null" }
            ],
            "title": "Inputs"
          },
          "credentials": {
            "anyOf": [
              {
                "additionalProperties": {
                  "$ref": "#/components/schemas/CredentialsMetaInput"
                },
                "type": "object"
              },
              { "type": "null" }
            ],
            "title": "Credentials"
          },
          "name": {
            "anyOf": [{ "type": "string" }, { "type": "null" }],
            "title": "Name"
          },
          "description": {
            "anyOf": [{ "type": "string" }, { "type": "null" }],
            "title": "Description"
          },
          "is_active": {
            "anyOf": [{ "type": "boolean" }, { "type": "null" }],
            "title": "Is Active"
          }
        },
        "type": "object",
        "title": "LibraryAgentPresetUpdatable",
        "description": "Request model used when updating a preset for a library agent."
      },
      "LibraryAgentResponse": {
        "properties": {
          "agents": {
            "items": { "$ref": "#/components/schemas/LibraryAgent" },
            "type": "array",
            "title": "Agents"
          },
          "pagination": { "$ref": "#/components/schemas/Pagination" }
        },
        "type": "object",
        "required": ["agents", "pagination"],
        "title": "LibraryAgentResponse",
        "description": "Response schema for a list of library agents and pagination info."
      },
      "LibraryAgentSort": {
        "type": "string",
        "enum": ["createdAt", "updatedAt"],
        "title": "LibraryAgentSort",
        "description": "Possible sort options for sorting library agents."
      },
      "LibraryAgentStatus": {
        "type": "string",
        "enum": ["COMPLETED", "HEALTHY", "WAITING", "ERROR"],
        "title": "LibraryAgentStatus"
      },
      "LibraryAgentTriggerInfo": {
        "properties": {
          "provider": {
            "type": "string",
            "title": "Provider",
            "description": "Provider name for integrations. Can be any string value, including custom provider names."
          },
          "config_schema": {
            "additionalProperties": true,
            "type": "object",
            "title": "Config Schema",
            "description": "Input schema for the trigger block"
          },
          "credentials_input_name": {
            "anyOf": [{ "type": "string" }, { "type": "null" }],
            "title": "Credentials Input Name"
          }
        },
        "type": "object",
        "required": ["provider", "config_schema", "credentials_input_name"],
        "title": "LibraryAgentTriggerInfo"
      },
      "LibraryAgentUpdateRequest": {
        "properties": {
          "auto_update_version": {
            "anyOf": [{ "type": "boolean" }, { "type": "null" }],
            "title": "Auto Update Version",
            "description": "Auto-update the agent version"
          },
          "is_favorite": {
            "anyOf": [{ "type": "boolean" }, { "type": "null" }],
            "title": "Is Favorite",
            "description": "Mark the agent as a favorite"
          },
          "is_archived": {
            "anyOf": [{ "type": "boolean" }, { "type": "null" }],
            "title": "Is Archived",
            "description": "Archive the agent"
          }
        },
        "type": "object",
        "title": "LibraryAgentUpdateRequest",
        "description": "Schema for updating a library agent via PUT.\n\nIncludes flags for auto-updating version, marking as favorite,\narchiving, or deleting."
      },
      "Link": {
        "properties": {
          "id": { "type": "string", "title": "Id" },
          "source_id": { "type": "string", "title": "Source Id" },
          "sink_id": { "type": "string", "title": "Sink Id" },
          "source_name": { "type": "string", "title": "Source Name" },
          "sink_name": { "type": "string", "title": "Sink Name" },
          "is_static": {
            "type": "boolean",
            "title": "Is Static",
            "default": false
          }
        },
        "type": "object",
        "required": ["source_id", "sink_id", "source_name", "sink_name"],
        "title": "Link"
      },
      "LogRawMetricRequest": {
        "properties": {
          "metric_name": {
            "type": "string",
            "minLength": 1,
            "title": "Metric Name"
          },
          "metric_value": { "type": "number", "title": "Metric Value" },
          "data_string": {
            "type": "string",
            "minLength": 1,
            "title": "Data String"
          }
        },
        "type": "object",
        "required": ["metric_name", "metric_value", "data_string"],
        "title": "LogRawMetricRequest"
      },
      "LoginResponse": {
        "properties": {
          "login_url": { "type": "string", "title": "Login Url" },
          "state_token": { "type": "string", "title": "State Token" }
        },
        "type": "object",
        "required": ["login_url", "state_token"],
        "title": "LoginResponse"
      },
      "Message": {
        "properties": {
          "query": { "type": "string", "title": "Query" },
          "response": { "type": "string", "title": "Response" }
        },
        "type": "object",
        "required": ["query", "response"],
        "title": "Message"
      },
      "MyAgent": {
        "properties": {
          "agent_id": { "type": "string", "title": "Agent Id" },
          "agent_version": { "type": "integer", "title": "Agent Version" },
          "agent_name": { "type": "string", "title": "Agent Name" },
          "agent_image": {
            "anyOf": [{ "type": "string" }, { "type": "null" }],
            "title": "Agent Image"
          },
          "description": { "type": "string", "title": "Description" },
          "last_edited": {
            "type": "string",
            "format": "date-time",
            "title": "Last Edited"
          }
        },
        "type": "object",
        "required": [
          "agent_id",
          "agent_version",
          "agent_name",
          "description",
          "last_edited"
        ],
        "title": "MyAgent"
      },
      "MyAgentsResponse": {
        "properties": {
          "agents": {
            "items": { "$ref": "#/components/schemas/MyAgent" },
            "type": "array",
            "title": "Agents"
          },
          "pagination": { "$ref": "#/components/schemas/Pagination" }
        },
        "type": "object",
        "required": ["agents", "pagination"],
        "title": "MyAgentsResponse"
      },
      "Node": {
        "properties": {
          "id": { "type": "string", "title": "Id" },
          "block_id": { "type": "string", "title": "Block Id" },
          "input_default": {
            "additionalProperties": true,
            "type": "object",
            "title": "Input Default",
            "default": {}
          },
          "metadata": {
            "additionalProperties": true,
            "type": "object",
            "title": "Metadata",
            "default": {}
          },
          "input_links": {
            "items": { "$ref": "#/components/schemas/Link" },
            "type": "array",
            "title": "Input Links",
            "default": []
          },
          "output_links": {
            "items": { "$ref": "#/components/schemas/Link" },
            "type": "array",
            "title": "Output Links",
            "default": []
          }
        },
        "type": "object",
        "required": ["block_id"],
        "title": "Node"
      },
      "NodeExecutionResult": {
        "properties": {
          "user_id": { "type": "string", "title": "User Id" },
          "graph_id": { "type": "string", "title": "Graph Id" },
          "graph_version": { "type": "integer", "title": "Graph Version" },
          "graph_exec_id": { "type": "string", "title": "Graph Exec Id" },
          "node_exec_id": { "type": "string", "title": "Node Exec Id" },
          "node_id": { "type": "string", "title": "Node Id" },
          "block_id": { "type": "string", "title": "Block Id" },
          "status": { "$ref": "#/components/schemas/AgentExecutionStatus" },
          "input_data": {
            "additionalProperties": true,
            "type": "object",
            "title": "Input Data"
          },
          "output_data": {
            "additionalProperties": { "items": {}, "type": "array" },
            "type": "object",
            "title": "Output Data"
          },
          "add_time": {
            "type": "string",
            "format": "date-time",
            "title": "Add Time"
          },
          "queue_time": {
            "anyOf": [
              { "type": "string", "format": "date-time" },
              { "type": "null" }
            ],
            "title": "Queue Time"
          },
          "start_time": {
            "anyOf": [
              { "type": "string", "format": "date-time" },
              { "type": "null" }
            ],
            "title": "Start Time"
          },
          "end_time": {
            "anyOf": [
              { "type": "string", "format": "date-time" },
              { "type": "null" }
            ],
            "title": "End Time"
          }
        },
        "type": "object",
        "required": [
          "user_id",
          "graph_id",
          "graph_version",
          "graph_exec_id",
          "node_exec_id",
          "node_id",
          "block_id",
          "status",
          "input_data",
          "output_data",
          "add_time",
          "queue_time",
          "start_time",
          "end_time"
        ],
        "title": "NodeExecutionResult"
      },
      "NodeModel": {
        "properties": {
          "id": { "type": "string", "title": "Id" },
          "block_id": { "type": "string", "title": "Block Id" },
          "input_default": {
            "additionalProperties": true,
            "type": "object",
            "title": "Input Default",
            "default": {}
          },
          "metadata": {
            "additionalProperties": true,
            "type": "object",
            "title": "Metadata",
            "default": {}
          },
          "input_links": {
            "items": { "$ref": "#/components/schemas/Link" },
            "type": "array",
            "title": "Input Links",
            "default": []
          },
          "output_links": {
            "items": { "$ref": "#/components/schemas/Link" },
            "type": "array",
            "title": "Output Links",
            "default": []
          },
          "graph_id": { "type": "string", "title": "Graph Id" },
          "graph_version": { "type": "integer", "title": "Graph Version" },
          "webhook_id": {
            "anyOf": [{ "type": "string" }, { "type": "null" }],
            "title": "Webhook Id"
          },
          "webhook": {
            "anyOf": [
              { "$ref": "#/components/schemas/Webhook" },
              { "type": "null" }
            ]
          }
        },
        "type": "object",
        "required": ["block_id", "graph_id", "graph_version"],
        "title": "NodeModel"
      },
      "NotificationPreference": {
        "properties": {
          "user_id": { "type": "string", "title": "User Id" },
          "email": { "type": "string", "format": "email", "title": "Email" },
          "preferences": {
            "additionalProperties": { "type": "boolean" },
            "propertyNames": {
              "$ref": "#/components/schemas/NotificationType"
            },
            "type": "object",
            "title": "Preferences",
            "description": "Which notifications the user wants"
          },
          "daily_limit": {
            "type": "integer",
            "title": "Daily Limit",
            "default": 10
          },
          "emails_sent_today": {
            "type": "integer",
            "title": "Emails Sent Today",
            "default": 0
          },
          "last_reset_date": {
            "type": "string",
            "format": "date-time",
            "title": "Last Reset Date"
          }
        },
        "type": "object",
        "required": ["user_id", "email"],
        "title": "NotificationPreference"
      },
      "NotificationPreferenceDTO": {
        "properties": {
          "email": {
            "type": "string",
            "format": "email",
            "title": "Email",
            "description": "User's email address"
          },
          "preferences": {
            "additionalProperties": { "type": "boolean" },
            "propertyNames": {
              "$ref": "#/components/schemas/NotificationType"
            },
            "type": "object",
            "title": "Preferences",
            "description": "Which notifications the user wants"
          },
          "daily_limit": {
            "type": "integer",
            "title": "Daily Limit",
            "description": "Max emails per day"
          }
        },
        "type": "object",
        "required": ["email", "preferences", "daily_limit"],
        "title": "NotificationPreferenceDTO"
      },
      "NotificationType": {
        "type": "string",
        "enum": [
          "AGENT_RUN",
          "ZERO_BALANCE",
          "LOW_BALANCE",
          "BLOCK_EXECUTION_FAILED",
          "CONTINUOUS_AGENT_ERROR",
          "DAILY_SUMMARY",
          "WEEKLY_SUMMARY",
          "MONTHLY_SUMMARY",
          "REFUND_REQUEST",
          "REFUND_PROCESSED"
        ],
        "title": "NotificationType"
      },
      "OAuth2Credentials": {
        "properties": {
          "id": { "type": "string", "title": "Id" },
          "provider": { "type": "string", "title": "Provider" },
          "title": {
            "anyOf": [{ "type": "string" }, { "type": "null" }],
            "title": "Title"
          },
          "type": {
            "type": "string",
            "const": "oauth2",
            "title": "Type",
            "default": "oauth2"
          },
          "username": {
            "anyOf": [{ "type": "string" }, { "type": "null" }],
            "title": "Username"
          },
          "access_token": {
            "type": "string",
            "format": "password",
            "title": "Access Token",
            "writeOnly": true
          },
          "access_token_expires_at": {
            "anyOf": [{ "type": "integer" }, { "type": "null" }],
            "title": "Access Token Expires At"
          },
          "refresh_token": {
            "anyOf": [
              { "type": "string", "format": "password", "writeOnly": true },
              { "type": "null" }
            ],
            "title": "Refresh Token"
          },
          "refresh_token_expires_at": {
            "anyOf": [{ "type": "integer" }, { "type": "null" }],
            "title": "Refresh Token Expires At"
          },
          "scopes": {
            "items": { "type": "string" },
            "type": "array",
            "title": "Scopes"
          },
          "metadata": {
            "additionalProperties": true,
            "type": "object",
            "title": "Metadata"
          }
        },
        "type": "object",
        "required": ["provider", "access_token", "scopes"],
        "title": "OAuth2Credentials"
      },
      "OnboardingStep": {
        "type": "string",
        "enum": [
          "WELCOME",
          "USAGE_REASON",
          "INTEGRATIONS",
          "AGENT_CHOICE",
          "AGENT_NEW_RUN",
          "AGENT_INPUT",
          "CONGRATS",
          "GET_RESULTS",
          "RUN_AGENTS",
          "MARKETPLACE_VISIT",
          "MARKETPLACE_ADD_AGENT",
          "MARKETPLACE_RUN_AGENT",
          "BUILDER_OPEN",
          "BUILDER_SAVE_AGENT",
          "BUILDER_RUN_AGENT"
        ],
        "title": "OnboardingStep"
      },
      "Pagination": {
        "properties": {
          "total_items": {
            "type": "integer",
            "title": "Total Items",
            "description": "Total number of items.",
            "examples": [42]
          },
          "total_pages": {
            "type": "integer",
            "title": "Total Pages",
            "description": "Total number of pages.",
            "examples": [2]
          },
          "current_page": {
            "type": "integer",
            "title": "Current Page",
            "description": "Current_page page number.",
            "examples": [1]
          },
          "page_size": {
            "type": "integer",
            "title": "Page Size",
            "description": "Number of items per page.",
            "examples": [25]
          }
        },
        "type": "object",
        "required": ["total_items", "total_pages", "current_page", "page_size"],
        "title": "Pagination"
      },
      "PostmarkBounceEnum": {
        "type": "integer",
        "enum": [
          1, 2, 16, 32, 64, 128, 256, 512, 1024, 2048, 4096, 8192, 16384,
          100000, 100001, 100002, 100003, 100006, 100007, 100008, 100009, 100010
        ],
        "title": "PostmarkBounceEnum"
      },
      "PostmarkBounceWebhook": {
        "properties": {
          "RecordType": {
            "type": "string",
            "const": "Bounce",
            "title": "Recordtype",
            "default": "Bounce"
          },
          "ID": { "type": "integer", "title": "Id" },
          "Type": { "type": "string", "title": "Type" },
          "TypeCode": { "$ref": "#/components/schemas/PostmarkBounceEnum" },
          "Tag": { "type": "string", "title": "Tag" },
          "MessageID": { "type": "string", "title": "Messageid" },
          "Details": { "type": "string", "title": "Details" },
          "Email": { "type": "string", "title": "Email" },
          "From": { "type": "string", "title": "From" },
          "BouncedAt": { "type": "string", "title": "Bouncedat" },
          "Inactive": { "type": "boolean", "title": "Inactive" },
          "DumpAvailable": { "type": "boolean", "title": "Dumpavailable" },
          "CanActivate": { "type": "boolean", "title": "Canactivate" },
          "Subject": { "type": "string", "title": "Subject" },
          "ServerID": { "type": "integer", "title": "Serverid" },
          "MessageStream": { "type": "string", "title": "Messagestream" },
          "Content": { "type": "string", "title": "Content" },
          "Name": { "type": "string", "title": "Name" },
          "Description": { "type": "string", "title": "Description" },
          "Metadata": {
            "additionalProperties": { "type": "string" },
            "type": "object",
            "title": "Metadata"
          }
        },
        "type": "object",
        "required": [
          "ID",
          "Type",
          "TypeCode",
          "Tag",
          "MessageID",
          "Details",
          "Email",
          "From",
          "BouncedAt",
          "Inactive",
          "DumpAvailable",
          "CanActivate",
          "Subject",
          "ServerID",
          "MessageStream",
          "Content",
          "Name",
          "Description",
          "Metadata"
        ],
        "title": "PostmarkBounceWebhook"
      },
      "PostmarkClickWebhook": {
        "properties": {
          "RecordType": {
            "type": "string",
            "const": "Click",
            "title": "Recordtype",
            "default": "Click"
          },
          "MessageStream": { "type": "string", "title": "Messagestream" },
          "Metadata": {
            "additionalProperties": { "type": "string" },
            "type": "object",
            "title": "Metadata"
          },
          "Recipient": { "type": "string", "title": "Recipient" },
          "MessageID": { "type": "string", "title": "Messageid" },
          "ReceivedAt": { "type": "string", "title": "Receivedat" },
          "Platform": { "type": "string", "title": "Platform" },
          "ClickLocation": { "type": "string", "title": "Clicklocation" },
          "OriginalLink": { "type": "string", "title": "Originallink" },
          "Tag": { "type": "string", "title": "Tag" },
          "UserAgent": { "type": "string", "title": "Useragent" },
          "OS": {
            "additionalProperties": { "type": "string" },
            "type": "object",
            "title": "Os"
          },
          "Client": {
            "additionalProperties": { "type": "string" },
            "type": "object",
            "title": "Client"
          },
          "Geo": {
            "additionalProperties": { "type": "string" },
            "type": "object",
            "title": "Geo"
          }
        },
        "type": "object",
        "required": [
          "MessageStream",
          "Metadata",
          "Recipient",
          "MessageID",
          "ReceivedAt",
          "Platform",
          "ClickLocation",
          "OriginalLink",
          "Tag",
          "UserAgent",
          "OS",
          "Client",
          "Geo"
        ],
        "title": "PostmarkClickWebhook"
      },
      "PostmarkDeliveryWebhook": {
        "properties": {
          "RecordType": {
            "type": "string",
            "const": "Delivery",
            "title": "Recordtype",
            "default": "Delivery"
          },
          "ServerID": { "type": "integer", "title": "Serverid" },
          "MessageStream": { "type": "string", "title": "Messagestream" },
          "MessageID": { "type": "string", "title": "Messageid" },
          "Recipient": { "type": "string", "title": "Recipient" },
          "Tag": { "type": "string", "title": "Tag" },
          "DeliveredAt": { "type": "string", "title": "Deliveredat" },
          "Details": { "type": "string", "title": "Details" },
          "Metadata": {
            "additionalProperties": { "type": "string" },
            "type": "object",
            "title": "Metadata"
          }
        },
        "type": "object",
        "required": [
          "ServerID",
          "MessageStream",
          "MessageID",
          "Recipient",
          "Tag",
          "DeliveredAt",
          "Details",
          "Metadata"
        ],
        "title": "PostmarkDeliveryWebhook"
      },
      "PostmarkOpenWebhook": {
        "properties": {
          "RecordType": {
            "type": "string",
            "const": "Open",
            "title": "Recordtype",
            "default": "Open"
          },
          "MessageStream": { "type": "string", "title": "Messagestream" },
          "Metadata": {
            "additionalProperties": { "type": "string" },
            "type": "object",
            "title": "Metadata"
          },
          "FirstOpen": { "type": "boolean", "title": "Firstopen" },
          "Recipient": { "type": "string", "title": "Recipient" },
          "MessageID": { "type": "string", "title": "Messageid" },
          "ReceivedAt": { "type": "string", "title": "Receivedat" },
          "Platform": { "type": "string", "title": "Platform" },
          "ReadSeconds": { "type": "integer", "title": "Readseconds" },
          "Tag": { "type": "string", "title": "Tag" },
          "UserAgent": { "type": "string", "title": "Useragent" },
          "OS": {
            "additionalProperties": { "type": "string" },
            "type": "object",
            "title": "Os"
          },
          "Client": {
            "additionalProperties": { "type": "string" },
            "type": "object",
            "title": "Client"
          },
          "Geo": {
            "additionalProperties": { "type": "string" },
            "type": "object",
            "title": "Geo"
          }
        },
        "type": "object",
        "required": [
          "MessageStream",
          "Metadata",
          "FirstOpen",
          "Recipient",
          "MessageID",
          "ReceivedAt",
          "Platform",
          "ReadSeconds",
          "Tag",
          "UserAgent",
          "OS",
          "Client",
          "Geo"
        ],
        "title": "PostmarkOpenWebhook"
      },
      "PostmarkSpamComplaintWebhook": {
        "properties": {
          "RecordType": {
            "type": "string",
            "const": "SpamComplaint",
            "title": "Recordtype",
            "default": "SpamComplaint"
          },
          "ID": { "type": "integer", "title": "Id" },
          "Type": { "type": "string", "title": "Type" },
          "TypeCode": { "type": "integer", "title": "Typecode" },
          "Tag": { "type": "string", "title": "Tag" },
          "MessageID": { "type": "string", "title": "Messageid" },
          "Details": { "type": "string", "title": "Details" },
          "Email": { "type": "string", "title": "Email" },
          "From": { "type": "string", "title": "From" },
          "BouncedAt": { "type": "string", "title": "Bouncedat" },
          "Inactive": { "type": "boolean", "title": "Inactive" },
          "DumpAvailable": { "type": "boolean", "title": "Dumpavailable" },
          "CanActivate": { "type": "boolean", "title": "Canactivate" },
          "Subject": { "type": "string", "title": "Subject" },
          "ServerID": { "type": "integer", "title": "Serverid" },
          "MessageStream": { "type": "string", "title": "Messagestream" },
          "Content": { "type": "string", "title": "Content" },
          "Name": { "type": "string", "title": "Name" },
          "Description": { "type": "string", "title": "Description" },
          "Metadata": {
            "additionalProperties": { "type": "string" },
            "type": "object",
            "title": "Metadata"
          }
        },
        "type": "object",
        "required": [
          "ID",
          "Type",
          "TypeCode",
          "Tag",
          "MessageID",
          "Details",
          "Email",
          "From",
          "BouncedAt",
          "Inactive",
          "DumpAvailable",
          "CanActivate",
          "Subject",
          "ServerID",
          "MessageStream",
          "Content",
          "Name",
          "Description",
          "Metadata"
        ],
        "title": "PostmarkSpamComplaintWebhook"
      },
      "PostmarkSubscriptionChangeWebhook": {
        "properties": {
          "RecordType": {
            "type": "string",
            "const": "SubscriptionChange",
            "title": "Recordtype",
            "default": "SubscriptionChange"
          },
          "MessageID": { "type": "string", "title": "Messageid" },
          "ServerID": { "type": "integer", "title": "Serverid" },
          "MessageStream": { "type": "string", "title": "Messagestream" },
          "ChangedAt": { "type": "string", "title": "Changedat" },
          "Recipient": { "type": "string", "title": "Recipient" },
          "Origin": { "type": "string", "title": "Origin" },
          "SuppressSending": { "type": "boolean", "title": "Suppresssending" },
          "SuppressionReason": {
            "type": "string",
            "title": "Suppressionreason"
          },
          "Tag": { "type": "string", "title": "Tag" },
          "Metadata": {
            "additionalProperties": { "type": "string" },
            "type": "object",
            "title": "Metadata"
          }
        },
        "type": "object",
        "required": [
          "MessageID",
          "ServerID",
          "MessageStream",
          "ChangedAt",
          "Recipient",
          "Origin",
          "SuppressSending",
          "SuppressionReason",
          "Tag",
          "Metadata"
        ],
        "title": "PostmarkSubscriptionChangeWebhook"
      },
      "Profile": {
        "properties": {
          "name": { "type": "string", "title": "Name" },
          "username": { "type": "string", "title": "Username" },
          "description": { "type": "string", "title": "Description" },
          "links": {
            "items": { "type": "string" },
            "type": "array",
            "title": "Links"
          },
          "avatar_url": { "type": "string", "title": "Avatar Url" },
          "is_featured": {
            "type": "boolean",
            "title": "Is Featured",
            "default": false
          }
        },
        "type": "object",
        "required": ["name", "username", "description", "links", "avatar_url"],
        "title": "Profile"
      },
      "ProfileDetails": {
        "properties": {
          "name": { "type": "string", "title": "Name" },
          "username": { "type": "string", "title": "Username" },
          "description": { "type": "string", "title": "Description" },
          "links": {
            "items": { "type": "string" },
            "type": "array",
            "title": "Links"
          },
          "avatar_url": {
            "anyOf": [{ "type": "string" }, { "type": "null" }],
            "title": "Avatar Url"
          }
        },
        "type": "object",
        "required": ["name", "username", "description", "links"],
        "title": "ProfileDetails"
      },
      "ProviderConstants": {
        "properties": {
          "PROVIDER_NAMES": {
            "additionalProperties": { "type": "string" },
            "type": "object",
            "title": "Provider Names",
            "description": "All available provider names as a constant mapping"
          }
        },
        "type": "object",
        "title": "ProviderConstants",
        "description": "Model that exposes all provider names as a constant in the OpenAPI schema.\nThis is designed to be converted by Orval into a TypeScript constant."
      },
      "ProviderEnumResponse": {
        "properties": {
          "provider": {
            "type": "string",
            "title": "Provider",
            "description": "A provider name from the complete list of providers"
          }
        },
        "type": "object",
        "required": ["provider"],
        "title": "ProviderEnumResponse",
        "description": "Response containing a provider from the enum."
      },
      "ProviderNamesResponse": {
        "properties": {
          "providers": {
            "items": { "type": "string" },
            "type": "array",
            "title": "Providers",
            "description": "List of all available provider names"
          }
        },
        "type": "object",
        "title": "ProviderNamesResponse",
        "description": "Response containing list of all provider names."
      },
      "RefundRequest": {
        "properties": {
          "id": { "type": "string", "title": "Id" },
          "user_id": { "type": "string", "title": "User Id" },
          "transaction_key": { "type": "string", "title": "Transaction Key" },
          "amount": { "type": "integer", "title": "Amount" },
          "reason": { "type": "string", "title": "Reason" },
          "result": {
            "anyOf": [{ "type": "string" }, { "type": "null" }],
            "title": "Result"
          },
          "status": { "type": "string", "title": "Status" },
          "created_at": {
            "type": "string",
            "format": "date-time",
            "title": "Created At"
          },
          "updated_at": {
            "type": "string",
            "format": "date-time",
            "title": "Updated At"
          }
        },
        "type": "object",
        "required": [
          "id",
          "user_id",
          "transaction_key",
          "amount",
          "reason",
          "status",
          "created_at",
          "updated_at"
        ],
        "title": "RefundRequest"
      },
      "RequestTopUp": {
        "properties": {
          "credit_amount": { "type": "integer", "title": "Credit Amount" }
        },
        "type": "object",
        "required": ["credit_amount"],
        "title": "RequestTopUp"
      },
      "ReviewSubmissionRequest": {
        "properties": {
          "store_listing_version_id": {
            "type": "string",
            "title": "Store Listing Version Id"
          },
          "is_approved": { "type": "boolean", "title": "Is Approved" },
          "comments": { "type": "string", "title": "Comments" },
          "internal_comments": {
            "anyOf": [{ "type": "string" }, { "type": "null" }],
            "title": "Internal Comments"
          }
        },
        "type": "object",
        "required": ["store_listing_version_id", "is_approved", "comments"],
        "title": "ReviewSubmissionRequest"
      },
      "ScheduleCreationRequest": {
        "properties": {
          "graph_version": {
            "anyOf": [{ "type": "integer" }, { "type": "null" }],
            "title": "Graph Version"
          },
          "name": { "type": "string", "title": "Name" },
          "cron": { "type": "string", "title": "Cron" },
          "inputs": {
            "additionalProperties": true,
            "type": "object",
            "title": "Inputs"
          },
          "credentials": {
            "additionalProperties": {
              "$ref": "#/components/schemas/CredentialsMetaInput"
            },
            "type": "object",
            "title": "Credentials"
          }
        },
        "type": "object",
        "required": ["name", "cron", "inputs"],
        "title": "ScheduleCreationRequest"
      },
      "SetGraphActiveVersion": {
        "properties": {
          "active_graph_version": {
            "type": "integer",
            "title": "Active Graph Version"
          }
        },
        "type": "object",
        "required": ["active_graph_version"],
        "title": "SetGraphActiveVersion"
      },
      "Stats": {
        "properties": {
          "cost": {
            "type": "integer",
            "title": "Cost",
            "description": "Execution cost (cents)",
            "default": 0
          },
          "duration": {
            "type": "number",
            "title": "Duration",
            "description": "Seconds from start to end of run",
            "default": 0
          },
          "duration_cpu_only": {
            "type": "number",
            "title": "Duration Cpu Only",
            "description": "CPU sec of duration",
            "default": 0
          },
          "node_exec_time": {
            "type": "number",
            "title": "Node Exec Time",
            "description": "Seconds of total node runtime",
            "default": 0
          },
          "node_exec_time_cpu_only": {
            "type": "number",
            "title": "Node Exec Time Cpu Only",
            "description": "CPU sec of node_exec_time",
            "default": 0
          },
          "node_exec_count": {
            "type": "integer",
            "title": "Node Exec Count",
            "description": "Number of node executions",
            "default": 0
          },
          "node_error_count": {
            "type": "integer",
            "title": "Node Error Count",
            "description": "Number of node errors",
            "default": 0
          },
          "error": {
            "anyOf": [{ "type": "string" }, { "type": "null" }],
            "title": "Error",
            "description": "Error message if any"
          },
          "activity_status": {
            "anyOf": [{ "type": "string" }, { "type": "null" }],
            "title": "Activity Status",
            "description": "AI-generated summary of what the agent did"
          }
        },
        "additionalProperties": true,
        "type": "object",
        "title": "Stats"
      },
      "StoreAgent": {
        "properties": {
          "slug": { "type": "string", "title": "Slug" },
          "agent_name": { "type": "string", "title": "Agent Name" },
          "agent_image": { "type": "string", "title": "Agent Image" },
          "creator": { "type": "string", "title": "Creator" },
          "creator_avatar": { "type": "string", "title": "Creator Avatar" },
          "sub_heading": { "type": "string", "title": "Sub Heading" },
          "description": { "type": "string", "title": "Description" },
          "runs": { "type": "integer", "title": "Runs" },
          "rating": { "type": "number", "title": "Rating" }
        },
        "type": "object",
        "required": [
          "slug",
          "agent_name",
          "agent_image",
          "creator",
          "creator_avatar",
          "sub_heading",
          "description",
          "runs",
          "rating"
        ],
        "title": "StoreAgent"
      },
      "StoreAgentDetails": {
        "properties": {
          "store_listing_version_id": {
            "type": "string",
            "title": "Store Listing Version Id"
          },
          "slug": { "type": "string", "title": "Slug" },
          "agent_name": { "type": "string", "title": "Agent Name" },
          "agent_video": { "type": "string", "title": "Agent Video" },
          "agent_image": {
            "items": { "type": "string" },
            "type": "array",
            "title": "Agent Image"
          },
          "creator": { "type": "string", "title": "Creator" },
          "creator_avatar": { "type": "string", "title": "Creator Avatar" },
          "sub_heading": { "type": "string", "title": "Sub Heading" },
          "description": { "type": "string", "title": "Description" },
          "categories": {
            "items": { "type": "string" },
            "type": "array",
            "title": "Categories"
          },
          "runs": { "type": "integer", "title": "Runs" },
          "rating": { "type": "number", "title": "Rating" },
          "versions": {
            "items": { "type": "string" },
            "type": "array",
            "title": "Versions"
          },
          "last_updated": {
            "type": "string",
            "format": "date-time",
            "title": "Last Updated"
          },
          "active_version_id": {
            "anyOf": [{ "type": "string" }, { "type": "null" }],
            "title": "Active Version Id"
          },
          "has_approved_version": {
            "type": "boolean",
            "title": "Has Approved Version",
            "default": false
          }
        },
        "type": "object",
        "required": [
          "store_listing_version_id",
          "slug",
          "agent_name",
          "agent_video",
          "agent_image",
          "creator",
          "creator_avatar",
          "sub_heading",
          "description",
          "categories",
          "runs",
          "rating",
          "versions",
          "last_updated"
        ],
        "title": "StoreAgentDetails"
      },
      "StoreAgentsResponse": {
        "properties": {
          "agents": {
            "items": { "$ref": "#/components/schemas/StoreAgent" },
            "type": "array",
            "title": "Agents"
          },
          "pagination": { "$ref": "#/components/schemas/Pagination" }
        },
        "type": "object",
        "required": ["agents", "pagination"],
        "title": "StoreAgentsResponse"
      },
      "StoreListingWithVersions": {
        "properties": {
          "listing_id": { "type": "string", "title": "Listing Id" },
          "slug": { "type": "string", "title": "Slug" },
          "agent_id": { "type": "string", "title": "Agent Id" },
          "agent_version": { "type": "integer", "title": "Agent Version" },
          "active_version_id": {
            "anyOf": [{ "type": "string" }, { "type": "null" }],
            "title": "Active Version Id"
          },
          "has_approved_version": {
            "type": "boolean",
            "title": "Has Approved Version",
            "default": false
          },
          "creator_email": {
            "anyOf": [{ "type": "string" }, { "type": "null" }],
            "title": "Creator Email"
          },
          "latest_version": {
            "anyOf": [
              { "$ref": "#/components/schemas/StoreSubmission" },
              { "type": "null" }
            ]
          },
          "versions": {
            "items": { "$ref": "#/components/schemas/StoreSubmission" },
            "type": "array",
            "title": "Versions",
            "default": []
          }
        },
        "type": "object",
        "required": ["listing_id", "slug", "agent_id", "agent_version"],
        "title": "StoreListingWithVersions",
        "description": "A store listing with its version history"
      },
      "StoreListingsWithVersionsResponse": {
        "properties": {
          "listings": {
            "items": {
              "$ref": "#/components/schemas/StoreListingWithVersions"
            },
            "type": "array",
            "title": "Listings"
          },
          "pagination": { "$ref": "#/components/schemas/Pagination" }
        },
        "type": "object",
        "required": ["listings", "pagination"],
        "title": "StoreListingsWithVersionsResponse",
        "description": "Response model for listings with version history"
      },
      "StoreReview": {
        "properties": {
          "score": { "type": "integer", "title": "Score" },
          "comments": {
            "anyOf": [{ "type": "string" }, { "type": "null" }],
            "title": "Comments"
          }
        },
        "type": "object",
        "required": ["score"],
        "title": "StoreReview"
      },
      "StoreReviewCreate": {
        "properties": {
          "store_listing_version_id": {
            "type": "string",
            "title": "Store Listing Version Id"
          },
          "score": { "type": "integer", "title": "Score" },
          "comments": {
            "anyOf": [{ "type": "string" }, { "type": "null" }],
            "title": "Comments"
          }
        },
        "type": "object",
        "required": ["store_listing_version_id", "score"],
        "title": "StoreReviewCreate"
      },
      "StoreSubmission": {
        "properties": {
          "agent_id": { "type": "string", "title": "Agent Id" },
          "agent_version": { "type": "integer", "title": "Agent Version" },
          "name": { "type": "string", "title": "Name" },
          "sub_heading": { "type": "string", "title": "Sub Heading" },
          "slug": { "type": "string", "title": "Slug" },
          "description": { "type": "string", "title": "Description" },
          "image_urls": {
            "items": { "type": "string" },
            "type": "array",
            "title": "Image Urls"
          },
          "date_submitted": {
            "type": "string",
            "format": "date-time",
            "title": "Date Submitted"
          },
          "status": { "$ref": "#/components/schemas/SubmissionStatus" },
          "runs": { "type": "integer", "title": "Runs" },
          "rating": { "type": "number", "title": "Rating" },
          "store_listing_version_id": {
            "anyOf": [{ "type": "string" }, { "type": "null" }],
            "title": "Store Listing Version Id"
          },
          "version": {
            "anyOf": [{ "type": "integer" }, { "type": "null" }],
            "title": "Version"
          },
          "reviewer_id": {
            "anyOf": [{ "type": "string" }, { "type": "null" }],
            "title": "Reviewer Id"
          },
          "review_comments": {
            "anyOf": [{ "type": "string" }, { "type": "null" }],
            "title": "Review Comments"
          },
          "internal_comments": {
            "anyOf": [{ "type": "string" }, { "type": "null" }],
            "title": "Internal Comments"
          },
          "reviewed_at": {
            "anyOf": [
              { "type": "string", "format": "date-time" },
              { "type": "null" }
            ],
            "title": "Reviewed At"
          },
          "changes_summary": {
            "anyOf": [{ "type": "string" }, { "type": "null" }],
            "title": "Changes Summary"
          },
          "video_url": {
            "anyOf": [{ "type": "string" }, { "type": "null" }],
            "title": "Video Url"
          },
          "categories": {
            "items": { "type": "string" },
            "type": "array",
            "title": "Categories",
            "default": []
          }
        },
        "type": "object",
        "required": [
          "agent_id",
          "agent_version",
          "name",
          "sub_heading",
          "slug",
          "description",
          "image_urls",
          "date_submitted",
          "status",
          "runs",
          "rating"
        ],
        "title": "StoreSubmission"
      },
      "StoreSubmissionEditRequest": {
        "properties": {
          "name": { "type": "string", "title": "Name" },
          "sub_heading": { "type": "string", "title": "Sub Heading" },
          "video_url": {
            "anyOf": [{ "type": "string" }, { "type": "null" }],
            "title": "Video Url"
          },
          "image_urls": {
            "items": { "type": "string" },
            "type": "array",
            "title": "Image Urls",
            "default": []
          },
          "description": {
            "type": "string",
            "title": "Description",
            "default": ""
          },
          "categories": {
            "items": { "type": "string" },
            "type": "array",
            "title": "Categories",
            "default": []
          },
          "changes_summary": {
            "anyOf": [{ "type": "string" }, { "type": "null" }],
            "title": "Changes Summary"
          }
        },
        "type": "object",
        "required": ["name", "sub_heading"],
        "title": "StoreSubmissionEditRequest"
      },
      "StoreSubmissionRequest": {
        "properties": {
          "agent_id": { "type": "string", "title": "Agent Id" },
          "agent_version": { "type": "integer", "title": "Agent Version" },
          "slug": { "type": "string", "title": "Slug" },
          "name": { "type": "string", "title": "Name" },
          "sub_heading": { "type": "string", "title": "Sub Heading" },
          "video_url": {
            "anyOf": [{ "type": "string" }, { "type": "null" }],
            "title": "Video Url"
          },
          "image_urls": {
            "items": { "type": "string" },
            "type": "array",
            "title": "Image Urls",
            "default": []
          },
          "description": {
            "type": "string",
            "title": "Description",
            "default": ""
          },
          "categories": {
            "items": { "type": "string" },
            "type": "array",
            "title": "Categories",
            "default": []
          },
          "changes_summary": {
            "anyOf": [{ "type": "string" }, { "type": "null" }],
            "title": "Changes Summary"
          }
        },
        "type": "object",
        "required": [
          "agent_id",
          "agent_version",
          "slug",
          "name",
          "sub_heading"
        ],
        "title": "StoreSubmissionRequest"
      },
      "StoreSubmissionsResponse": {
        "properties": {
          "submissions": {
            "items": { "$ref": "#/components/schemas/StoreSubmission" },
            "type": "array",
            "title": "Submissions"
          },
          "pagination": { "$ref": "#/components/schemas/Pagination" }
        },
        "type": "object",
        "required": ["submissions", "pagination"],
        "title": "StoreSubmissionsResponse"
      },
      "SubmissionStatus": {
        "type": "string",
        "enum": ["DRAFT", "PENDING", "APPROVED", "REJECTED"],
        "title": "SubmissionStatus"
      },
      "TransactionHistory": {
        "properties": {
          "transactions": {
            "items": { "$ref": "#/components/schemas/UserTransaction" },
            "type": "array",
            "title": "Transactions"
          },
          "next_transaction_time": {
            "anyOf": [
              { "type": "string", "format": "date-time" },
              { "type": "null" }
            ],
            "title": "Next Transaction Time"
          }
        },
        "type": "object",
        "required": ["transactions", "next_transaction_time"],
        "title": "TransactionHistory"
      },
      "TriggeredPresetSetupRequest": {
        "properties": {
          "name": { "type": "string", "title": "Name" },
          "description": {
            "type": "string",
            "title": "Description",
            "default": ""
          },
          "graph_id": { "type": "string", "title": "Graph Id" },
          "graph_version": { "type": "integer", "title": "Graph Version" },
          "trigger_config": {
            "additionalProperties": true,
            "type": "object",
            "title": "Trigger Config"
          },
          "agent_credentials": {
            "additionalProperties": {
              "$ref": "#/components/schemas/CredentialsMetaInput"
            },
            "type": "object",
            "title": "Agent Credentials"
          }
        },
        "type": "object",
        "required": ["name", "graph_id", "graph_version", "trigger_config"],
        "title": "TriggeredPresetSetupRequest"
      },
      "TurnstileVerifyRequest": {
        "properties": {
          "token": {
            "type": "string",
            "title": "Token",
            "description": "The Turnstile token to verify"
          },
          "action": {
            "anyOf": [{ "type": "string" }, { "type": "null" }],
            "title": "Action",
            "description": "The action that the user is attempting to perform"
          }
        },
        "type": "object",
        "required": ["token"],
        "title": "TurnstileVerifyRequest",
        "description": "Request model for verifying a Turnstile token."
      },
      "TurnstileVerifyResponse": {
        "properties": {
          "success": {
            "type": "boolean",
            "title": "Success",
            "description": "Whether the token verification was successful"
          },
          "error": {
            "anyOf": [{ "type": "string" }, { "type": "null" }],
            "title": "Error",
            "description": "Error message if verification failed"
          },
          "challenge_timestamp": {
            "anyOf": [{ "type": "string" }, { "type": "null" }],
            "title": "Challenge Timestamp",
            "description": "Timestamp of the challenge (ISO format)"
          },
          "hostname": {
            "anyOf": [{ "type": "string" }, { "type": "null" }],
            "title": "Hostname",
            "description": "Hostname of the site where the challenge was solved"
          },
          "action": {
            "anyOf": [{ "type": "string" }, { "type": "null" }],
            "title": "Action",
            "description": "The action associated with this verification"
          }
        },
        "type": "object",
        "required": ["success"],
        "title": "TurnstileVerifyResponse",
        "description": "Response model for the Turnstile verification endpoint."
      },
      "UpdatePermissionsRequest": {
        "properties": {
          "permissions": {
            "items": { "$ref": "#/components/schemas/APIKeyPermission" },
            "type": "array",
            "title": "Permissions"
          }
        },
        "type": "object",
        "required": ["permissions"],
        "title": "UpdatePermissionsRequest"
      },
      "UploadFileResponse": {
        "properties": {
          "file_uri": { "type": "string", "title": "File Uri" },
          "file_name": { "type": "string", "title": "File Name" },
          "size": { "type": "integer", "title": "Size" },
          "content_type": { "type": "string", "title": "Content Type" },
          "expires_in_hours": { "type": "integer", "title": "Expires In Hours" }
        },
        "type": "object",
        "required": [
          "file_uri",
          "file_name",
          "size",
          "content_type",
          "expires_in_hours"
        ],
        "title": "UploadFileResponse"
      },
      "UserHistoryResponse": {
        "properties": {
          "history": {
            "items": { "$ref": "#/components/schemas/UserTransaction" },
            "type": "array",
            "title": "History"
          },
          "pagination": { "$ref": "#/components/schemas/Pagination" }
        },
        "type": "object",
        "required": ["history", "pagination"],
        "title": "UserHistoryResponse",
        "description": "Response model for listings with version history"
      },
      "UserOnboardingUpdate": {
        "properties": {
          "completedSteps": {
            "anyOf": [
              {
                "items": { "$ref": "#/components/schemas/OnboardingStep" },
                "type": "array"
              },
              { "type": "null" }
            ],
            "title": "Completedsteps"
          },
          "notificationDot": {
            "anyOf": [{ "type": "boolean" }, { "type": "null" }],
            "title": "Notificationdot"
          },
          "notified": {
            "anyOf": [
              {
                "items": { "$ref": "#/components/schemas/OnboardingStep" },
                "type": "array"
              },
              { "type": "null" }
            ],
            "title": "Notified"
          },
          "usageReason": {
            "anyOf": [{ "type": "string" }, { "type": "null" }],
            "title": "Usagereason"
          },
          "integrations": {
            "anyOf": [
              { "items": { "type": "string" }, "type": "array" },
              { "type": "null" }
            ],
            "title": "Integrations"
          },
          "otherIntegrations": {
            "anyOf": [{ "type": "string" }, { "type": "null" }],
            "title": "Otherintegrations"
          },
          "selectedStoreListingVersionId": {
            "anyOf": [{ "type": "string" }, { "type": "null" }],
            "title": "Selectedstorelistingversionid"
          },
          "agentInput": {
            "anyOf": [
              { "additionalProperties": true, "type": "object" },
              { "type": "null" }
            ],
            "title": "Agentinput"
          },
          "onboardingAgentExecutionId": {
            "anyOf": [{ "type": "string" }, { "type": "null" }],
            "title": "Onboardingagentexecutionid"
          },
          "agentRuns": {
            "anyOf": [{ "type": "integer" }, { "type": "null" }],
            "title": "Agentruns"
          }
        },
        "type": "object",
        "title": "UserOnboardingUpdate"
      },
      "UserPasswordCredentials": {
        "properties": {
          "id": { "type": "string", "title": "Id" },
          "provider": { "type": "string", "title": "Provider" },
          "title": {
            "anyOf": [{ "type": "string" }, { "type": "null" }],
            "title": "Title"
          },
          "type": {
            "type": "string",
            "const": "user_password",
            "title": "Type",
            "default": "user_password"
          },
          "username": {
            "type": "string",
            "format": "password",
            "title": "Username",
            "writeOnly": true
          },
          "password": {
            "type": "string",
            "format": "password",
            "title": "Password",
            "writeOnly": true
          }
        },
        "type": "object",
        "required": ["provider", "username", "password"],
        "title": "UserPasswordCredentials"
      },
      "UserTransaction": {
        "properties": {
          "transaction_key": {
            "type": "string",
            "title": "Transaction Key",
            "default": ""
          },
          "transaction_time": {
            "type": "string",
            "format": "date-time",
            "title": "Transaction Time",
            "default": "0001-01-01T00:00:00Z"
          },
          "transaction_type": {
            "$ref": "#/components/schemas/CreditTransactionType",
            "default": "USAGE"
          },
          "amount": { "type": "integer", "title": "Amount", "default": 0 },
          "running_balance": {
            "type": "integer",
            "title": "Running Balance",
            "default": 0
          },
          "current_balance": {
            "type": "integer",
            "title": "Current Balance",
            "default": 0
          },
          "description": {
            "anyOf": [{ "type": "string" }, { "type": "null" }],
            "title": "Description"
          },
          "usage_graph_id": {
            "anyOf": [{ "type": "string" }, { "type": "null" }],
            "title": "Usage Graph Id"
          },
          "usage_execution_id": {
            "anyOf": [{ "type": "string" }, { "type": "null" }],
            "title": "Usage Execution Id"
          },
          "usage_node_count": {
            "type": "integer",
            "title": "Usage Node Count",
            "default": 0
          },
          "usage_start_time": {
            "type": "string",
            "format": "date-time",
            "title": "Usage Start Time",
            "default": "9999-12-31T23:59:59.999999Z"
          },
          "user_id": { "type": "string", "title": "User Id" },
          "user_email": {
            "anyOf": [{ "type": "string" }, { "type": "null" }],
            "title": "User Email"
          },
          "reason": {
            "anyOf": [{ "type": "string" }, { "type": "null" }],
            "title": "Reason"
          },
          "admin_email": {
            "anyOf": [{ "type": "string" }, { "type": "null" }],
            "title": "Admin Email"
          },
          "extra_data": {
            "anyOf": [{ "type": "string" }, { "type": "null" }],
            "title": "Extra Data"
          }
        },
        "type": "object",
        "required": ["user_id"],
        "title": "UserTransaction"
      },
      "ValidationError": {
        "properties": {
          "loc": {
            "items": { "anyOf": [{ "type": "string" }, { "type": "integer" }] },
            "type": "array",
            "title": "Location"
          },
          "msg": { "type": "string", "title": "Message" },
          "type": { "type": "string", "title": "Error Type" }
        },
        "type": "object",
        "required": ["loc", "msg", "type"],
        "title": "ValidationError"
      },
      "Webhook": {
        "properties": {
          "id": { "type": "string", "title": "Id" },
          "user_id": { "type": "string", "title": "User Id" },
          "provider": {
            "type": "string",
            "title": "Provider",
            "description": "Provider name for integrations. Can be any string value, including custom provider names."
          },
          "credentials_id": { "type": "string", "title": "Credentials Id" },
          "webhook_type": { "type": "string", "title": "Webhook Type" },
          "resource": { "type": "string", "title": "Resource" },
          "events": {
            "items": { "type": "string" },
            "type": "array",
            "title": "Events"
          },
          "config": {
            "additionalProperties": true,
            "type": "object",
            "title": "Config"
          },
          "secret": { "type": "string", "title": "Secret" },
          "provider_webhook_id": {
            "type": "string",
            "title": "Provider Webhook Id"
          },
          "url": { "type": "string", "title": "Url", "readOnly": true }
        },
        "type": "object",
        "required": [
          "user_id",
          "provider",
          "credentials_id",
          "webhook_type",
          "resource",
          "events",
          "secret",
          "provider_webhook_id",
          "url"
        ],
        "title": "Webhook"
      }
    },
    "securitySchemes": {
      "HTTPBearerJWT": {
        "type": "http",
        "scheme": "bearer",
        "bearerFormat": "jwt"
      },
      "APIKeyAuthenticator-X-Postmark-Webhook-Token": {
        "type": "apiKey",
        "in": "header",
        "name": "X-Postmark-Webhook-Token"
      }
    }
  }
}<|MERGE_RESOLUTION|>--- conflicted
+++ resolved
@@ -2106,14 +2106,9 @@
     "/api/graphs/{graph_id}/executions": {
       "get": {
         "tags": ["v1", "graphs"],
-<<<<<<< HEAD
-        "summary": "Get graph executions",
-        "operationId": "getV1Get graph executions",
-        "security": [{ "HTTPBearerJWT": [] }],
-=======
         "summary": "List graph executions",
         "operationId": "getV1List graph executions",
->>>>>>> aa256f21
+        "security": [{ "HTTPBearerJWT": [] }],
         "parameters": [
           {
             "name": "graph_id",
