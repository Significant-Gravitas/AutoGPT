{
  "openapi": "3.1.0",
  "info": {
    "title": "AutoGPT Agent Server",
    "description": "This server is used to execute agents that are created by the AutoGPT system.",
    "version": "0.1"
  },
  "paths": {
    "/api/auth/user": {
      "post": {
        "tags": ["v1", "auth"],
        "summary": "Get or create user",
        "operationId": "postV1Get or create user",
        "responses": {
          "200": {
            "description": "Successful Response",
            "content": { "application/json": { "schema": {} } }
          },
          "401": {
            "$ref": "#/components/responses/HTTP401NotAuthenticatedError"
          }
        },
        "security": [{ "HTTPBearerJWT": [] }]
      }
    },
    "/api/auth/user/email": {
      "post": {
        "tags": ["v1", "auth"],
        "summary": "Update user email",
        "operationId": "postV1Update user email",
        "requestBody": {
          "content": {
            "application/json": {
              "schema": { "type": "string", "title": "Email" }
            }
          },
          "required": true
        },
        "responses": {
          "200": {
            "description": "Successful Response",
            "content": {
              "application/json": {
                "schema": {
                  "additionalProperties": { "type": "string" },
                  "type": "object",
                  "title": "Response Postv1Update User Email"
                }
              }
            }
          },
          "422": {
            "description": "Validation Error",
            "content": {
              "application/json": {
                "schema": { "$ref": "#/components/schemas/HTTPValidationError" }
              }
            }
          },
          "401": {
            "$ref": "#/components/responses/HTTP401NotAuthenticatedError"
          }
        },
        "security": [{ "HTTPBearerJWT": [] }]
      }
    },
    "/api/auth/user/timezone": {
      "get": {
        "tags": ["v1", "auth"],
        "summary": "Get user timezone",
        "description": "Get user timezone setting.",
        "operationId": "getV1Get user timezone",
        "responses": {
          "200": {
            "description": "Successful Response",
            "content": {
              "application/json": {
                "schema": { "$ref": "#/components/schemas/TimezoneResponse" }
              }
            }
          },
          "401": {
            "$ref": "#/components/responses/HTTP401NotAuthenticatedError"
          }
        },
        "security": [{ "HTTPBearerJWT": [] }]
      },
      "post": {
        "tags": ["v1", "auth"],
        "summary": "Update user timezone",
        "description": "Update user timezone. The timezone should be a valid IANA timezone identifier.",
        "operationId": "postV1Update user timezone",
        "requestBody": {
          "content": {
            "application/json": {
              "schema": { "$ref": "#/components/schemas/UpdateTimezoneRequest" }
            }
          },
          "required": true
        },
        "responses": {
          "200": {
            "description": "Successful Response",
            "content": {
              "application/json": {
                "schema": { "$ref": "#/components/schemas/TimezoneResponse" }
              }
            }
          },
          "422": {
            "description": "Validation Error",
            "content": {
              "application/json": {
                "schema": { "$ref": "#/components/schemas/HTTPValidationError" }
              }
            }
          },
          "401": {
            "$ref": "#/components/responses/HTTP401NotAuthenticatedError"
          }
        },
        "security": [{ "HTTPBearerJWT": [] }]
      }
    },
    "/api/auth/user/preferences": {
      "get": {
        "tags": ["v1", "auth"],
        "summary": "Get notification preferences",
        "operationId": "getV1Get notification preferences",
        "responses": {
          "200": {
            "description": "Successful Response",
            "content": {
              "application/json": {
                "schema": {
                  "$ref": "#/components/schemas/NotificationPreference"
                }
              }
            }
          },
          "401": {
            "$ref": "#/components/responses/HTTP401NotAuthenticatedError"
          }
        },
        "security": [{ "HTTPBearerJWT": [] }]
      },
      "post": {
        "tags": ["v1", "auth"],
        "summary": "Update notification preferences",
        "operationId": "postV1Update notification preferences",
        "requestBody": {
          "content": {
            "application/json": {
              "schema": {
                "$ref": "#/components/schemas/NotificationPreferenceDTO"
              }
            }
          },
          "required": true
        },
        "responses": {
          "200": {
            "description": "Successful Response",
            "content": {
              "application/json": {
                "schema": {
                  "$ref": "#/components/schemas/NotificationPreference"
                }
              }
            }
          },
          "422": {
            "description": "Validation Error",
            "content": {
              "application/json": {
                "schema": { "$ref": "#/components/schemas/HTTPValidationError" }
              }
            }
          },
          "401": {
            "$ref": "#/components/responses/HTTP401NotAuthenticatedError"
          }
        },
        "security": [{ "HTTPBearerJWT": [] }]
      }
    },
    "/api/onboarding": {
      "get": {
        "tags": ["v1", "onboarding"],
        "summary": "Onboarding state",
        "operationId": "getV1Onboarding state",
        "responses": {
          "200": {
            "description": "Successful Response",
            "content": {
              "application/json": {
                "schema": { "$ref": "#/components/schemas/UserOnboarding" }
              }
            }
          },
          "401": {
            "$ref": "#/components/responses/HTTP401NotAuthenticatedError"
          }
        },
        "security": [{ "HTTPBearerJWT": [] }]
      },
      "patch": {
        "tags": ["v1", "onboarding"],
        "summary": "Update onboarding state",
        "operationId": "patchV1Update onboarding state",
        "requestBody": {
          "content": {
            "application/json": {
              "schema": { "$ref": "#/components/schemas/UserOnboardingUpdate" }
            }
          },
          "required": true
        },
        "responses": {
          "200": {
            "description": "Successful Response",
            "content": {
              "application/json": {
                "schema": { "$ref": "#/components/schemas/UserOnboarding" }
              }
            }
          },
          "422": {
            "description": "Validation Error",
            "content": {
              "application/json": {
                "schema": { "$ref": "#/components/schemas/HTTPValidationError" }
              }
            }
          },
          "401": {
            "$ref": "#/components/responses/HTTP401NotAuthenticatedError"
          }
        },
        "security": [{ "HTTPBearerJWT": [] }]
      }
    },
    "/api/onboarding/step": {
      "post": {
        "tags": ["v1", "onboarding"],
        "summary": "Complete onboarding step",
        "operationId": "postV1Complete onboarding step",
        "security": [{ "HTTPBearerJWT": [] }],
        "parameters": [
          {
            "name": "step",
            "in": "query",
            "required": true,
            "schema": {
              "enum": [
                "WELCOME",
                "USAGE_REASON",
                "INTEGRATIONS",
                "AGENT_CHOICE",
                "AGENT_NEW_RUN",
                "AGENT_INPUT",
                "CONGRATS",
                "MARKETPLACE_VISIT",
                "BUILDER_OPEN"
              ],
              "type": "string",
              "title": "Step"
            }
          }
        ],
        "responses": {
          "200": {
            "description": "Successful Response",
            "content": { "application/json": { "schema": {} } }
          },
          "422": {
            "description": "Validation Error",
            "content": {
              "application/json": {
                "schema": { "$ref": "#/components/schemas/HTTPValidationError" }
              }
            }
          },
          "401": {
            "$ref": "#/components/responses/HTTP401NotAuthenticatedError"
          }
        }
      }
    },
    "/api/onboarding/agents": {
      "get": {
        "tags": ["v1", "onboarding"],
        "summary": "Recommended onboarding agents",
        "operationId": "getV1Recommended onboarding agents",
        "responses": {
          "200": {
            "description": "Successful Response",
            "content": {
              "application/json": {
                "schema": {
                  "items": { "$ref": "#/components/schemas/StoreAgentDetails" },
                  "type": "array",
                  "title": "Response Getv1Recommended Onboarding Agents"
                }
              }
            }
          },
          "401": {
            "$ref": "#/components/responses/HTTP401NotAuthenticatedError"
          }
        },
        "security": [{ "HTTPBearerJWT": [] }]
      }
    },
    "/api/onboarding/enabled": {
      "get": {
        "tags": ["v1", "onboarding", "public"],
        "summary": "Is onboarding enabled",
        "operationId": "getV1Is onboarding enabled",
        "responses": {
          "200": {
            "description": "Successful Response",
            "content": {
              "application/json": {
                "schema": {
                  "type": "boolean",
                  "title": "Response Getv1Is Onboarding Enabled"
                }
              }
            }
          },
          "401": {
            "$ref": "#/components/responses/HTTP401NotAuthenticatedError"
          }
        },
        "security": [{ "HTTPBearerJWT": [] }]
      }
    },
    "/api/onboarding/reset": {
      "post": {
        "tags": ["v1", "onboarding"],
        "summary": "Reset onboarding progress",
        "operationId": "postV1Reset onboarding progress",
        "responses": {
          "200": {
            "description": "Successful Response",
            "content": {
              "application/json": {
                "schema": { "$ref": "#/components/schemas/UserOnboarding" }
              }
            }
          },
          "401": {
            "$ref": "#/components/responses/HTTP401NotAuthenticatedError"
          }
        },
        "security": [{ "HTTPBearerJWT": [] }]
      }
    },
    "/api/blocks": {
      "get": {
        "tags": ["v1", "blocks"],
        "summary": "List available blocks",
        "operationId": "getV1List available blocks",
        "responses": {
          "200": {
            "description": "Successful Response",
            "content": {
              "application/json": {
                "schema": {
                  "items": { "additionalProperties": true, "type": "object" },
                  "type": "array",
                  "title": "Response Getv1List Available Blocks"
                }
              }
            }
          },
          "401": {
            "$ref": "#/components/responses/HTTP401NotAuthenticatedError"
          }
        },
        "security": [{ "HTTPBearerJWT": [] }]
      }
    },
    "/api/blocks/{block_id}/execute": {
      "post": {
        "tags": ["v1", "blocks"],
        "summary": "Execute graph block",
        "operationId": "postV1Execute graph block",
        "security": [{ "HTTPBearerJWT": [] }],
        "parameters": [
          {
            "name": "block_id",
            "in": "path",
            "required": true,
            "schema": { "type": "string", "title": "Block Id" }
          }
        ],
        "requestBody": {
          "required": true,
          "content": {
            "application/json": {
              "schema": {
                "type": "object",
                "additionalProperties": true,
                "title": "Data"
              }
            }
          }
        },
        "responses": {
          "200": {
            "description": "Successful Response",
            "content": {
              "application/json": {
                "schema": {
                  "type": "object",
                  "additionalProperties": { "type": "array", "items": {} },
                  "title": "Response Postv1Execute Graph Block"
                }
              }
            }
          },
          "422": {
            "description": "Validation Error",
            "content": {
              "application/json": {
                "schema": { "$ref": "#/components/schemas/HTTPValidationError" }
              }
            }
          },
          "401": {
            "$ref": "#/components/responses/HTTP401NotAuthenticatedError"
          }
        }
      }
    },
    "/api/files/upload": {
      "post": {
        "tags": ["v1", "files"],
        "summary": "Upload file to cloud storage",
        "description": "Upload a file to cloud storage and return a storage key that can be used\nwith FileStoreBlock and AgentFileInputBlock.\n\nArgs:\n    file: The file to upload\n    user_id: The user ID\n    provider: Cloud storage provider (\"gcs\", \"s3\", \"azure\")\n    expiration_hours: Hours until file expires (1-48)\n\nReturns:\n    Dict containing the cloud storage path and signed URL",
        "operationId": "postV1Upload file to cloud storage",
        "security": [{ "HTTPBearerJWT": [] }],
        "parameters": [
          {
            "name": "provider",
            "in": "query",
            "required": false,
            "schema": {
              "type": "string",
              "default": "gcs",
              "title": "Provider"
            }
          },
          {
            "name": "expiration_hours",
            "in": "query",
            "required": false,
            "schema": {
              "type": "integer",
              "default": 24,
              "title": "Expiration Hours"
            }
          }
        ],
        "requestBody": {
          "required": true,
          "content": {
            "multipart/form-data": {
              "schema": {
                "$ref": "#/components/schemas/Body_postV1Upload_file_to_cloud_storage"
              }
            }
          }
        },
        "responses": {
          "200": {
            "description": "Successful Response",
            "content": {
              "application/json": {
                "schema": { "$ref": "#/components/schemas/UploadFileResponse" }
              }
            }
          },
          "422": {
            "description": "Validation Error",
            "content": {
              "application/json": {
                "schema": { "$ref": "#/components/schemas/HTTPValidationError" }
              }
            }
          },
          "401": {
            "$ref": "#/components/responses/HTTP401NotAuthenticatedError"
          }
        }
      }
    },
    "/api/credits": {
      "get": {
        "tags": ["v1", "credits"],
        "summary": "Get user credits",
        "operationId": "getV1Get user credits",
        "responses": {
          "200": {
            "description": "Successful Response",
            "content": {
              "application/json": {
                "schema": {
                  "additionalProperties": { "type": "integer" },
                  "type": "object",
                  "title": "Response Getv1Get User Credits"
                }
              }
            }
          },
          "401": {
            "$ref": "#/components/responses/HTTP401NotAuthenticatedError"
          }
        },
        "security": [{ "HTTPBearerJWT": [] }]
      },
      "post": {
        "tags": ["v1", "credits"],
        "summary": "Request credit top up",
        "operationId": "postV1Request credit top up",
        "requestBody": {
          "content": {
            "application/json": {
              "schema": { "$ref": "#/components/schemas/RequestTopUp" }
            }
          },
          "required": true
        },
        "responses": {
          "200": {
            "description": "Successful Response",
            "content": { "application/json": { "schema": {} } }
          },
          "422": {
            "description": "Validation Error",
            "content": {
              "application/json": {
                "schema": { "$ref": "#/components/schemas/HTTPValidationError" }
              }
            }
          },
          "401": {
            "$ref": "#/components/responses/HTTP401NotAuthenticatedError"
          }
        },
        "security": [{ "HTTPBearerJWT": [] }]
      },
      "patch": {
        "tags": ["v1", "credits"],
        "summary": "Fulfill checkout session",
        "operationId": "patchV1Fulfill checkout session",
        "responses": {
          "200": {
            "description": "Successful Response",
            "content": { "application/json": { "schema": {} } }
          },
          "401": {
            "$ref": "#/components/responses/HTTP401NotAuthenticatedError"
          }
        },
        "security": [{ "HTTPBearerJWT": [] }]
      }
    },
    "/api/credits/{transaction_key}/refund": {
      "post": {
        "tags": ["v1", "credits"],
        "summary": "Refund credit transaction",
        "operationId": "postV1Refund credit transaction",
        "security": [{ "HTTPBearerJWT": [] }],
        "parameters": [
          {
            "name": "transaction_key",
            "in": "path",
            "required": true,
            "schema": { "type": "string", "title": "Transaction Key" }
          }
        ],
        "requestBody": {
          "required": true,
          "content": {
            "application/json": {
              "schema": {
                "type": "object",
                "additionalProperties": { "type": "string" },
                "title": "Metadata"
              }
            }
          }
        },
        "responses": {
          "200": {
            "description": "Successful Response",
            "content": {
              "application/json": {
                "schema": {
                  "type": "integer",
                  "title": "Response Postv1Refund Credit Transaction"
                }
              }
            }
          },
          "422": {
            "description": "Validation Error",
            "content": {
              "application/json": {
                "schema": { "$ref": "#/components/schemas/HTTPValidationError" }
              }
            }
          },
          "401": {
            "$ref": "#/components/responses/HTTP401NotAuthenticatedError"
          }
        }
      }
    },
    "/api/credits/auto-top-up": {
      "get": {
        "tags": ["v1", "credits"],
        "summary": "Get auto top up",
        "operationId": "getV1Get auto top up",
        "responses": {
          "200": {
            "description": "Successful Response",
            "content": {
              "application/json": {
                "schema": { "$ref": "#/components/schemas/AutoTopUpConfig" }
              }
            }
          },
          "401": {
            "$ref": "#/components/responses/HTTP401NotAuthenticatedError"
          }
        },
        "security": [{ "HTTPBearerJWT": [] }]
      },
      "post": {
        "tags": ["v1", "credits"],
        "summary": "Configure auto top up",
        "operationId": "postV1Configure auto top up",
        "requestBody": {
          "content": {
            "application/json": {
              "schema": { "$ref": "#/components/schemas/AutoTopUpConfig" }
            }
          },
          "required": true
        },
        "responses": {
          "200": {
            "description": "Successful Response",
            "content": {
              "application/json": {
                "schema": {
                  "type": "string",
                  "title": "Response Postv1Configure Auto Top Up"
                }
              }
            }
          },
          "422": {
            "description": "Validation Error",
            "content": {
              "application/json": {
                "schema": { "$ref": "#/components/schemas/HTTPValidationError" }
              }
            }
          },
          "401": {
            "$ref": "#/components/responses/HTTP401NotAuthenticatedError"
          }
        },
        "security": [{ "HTTPBearerJWT": [] }]
      }
    },
    "/api/credits/stripe_webhook": {
      "post": {
        "tags": ["v1", "credits"],
        "summary": "Handle Stripe webhooks",
        "operationId": "postV1Handle stripe webhooks",
        "responses": {
          "200": {
            "description": "Successful Response",
            "content": { "application/json": { "schema": {} } }
          }
        }
      }
    },
    "/api/credits/manage": {
      "get": {
        "tags": ["v1", "credits"],
        "summary": "Manage payment methods",
        "operationId": "getV1Manage payment methods",
        "responses": {
          "200": {
            "description": "Successful Response",
            "content": {
              "application/json": {
                "schema": {
                  "additionalProperties": { "type": "string" },
                  "type": "object",
                  "title": "Response Getv1Manage Payment Methods"
                }
              }
            }
          },
          "401": {
            "$ref": "#/components/responses/HTTP401NotAuthenticatedError"
          }
        },
        "security": [{ "HTTPBearerJWT": [] }]
      }
    },
    "/api/credits/transactions": {
      "get": {
        "tags": ["v1", "credits"],
        "summary": "Get credit history",
        "operationId": "getV1Get credit history",
        "security": [{ "HTTPBearerJWT": [] }],
        "parameters": [
          {
            "name": "transaction_time",
            "in": "query",
            "required": false,
            "schema": {
              "anyOf": [
                { "type": "string", "format": "date-time" },
                { "type": "null" }
              ],
              "title": "Transaction Time"
            }
          },
          {
            "name": "transaction_type",
            "in": "query",
            "required": false,
            "schema": {
              "anyOf": [{ "type": "string" }, { "type": "null" }],
              "title": "Transaction Type"
            }
          },
          {
            "name": "transaction_count_limit",
            "in": "query",
            "required": false,
            "schema": {
              "type": "integer",
              "default": 100,
              "title": "Transaction Count Limit"
            }
          }
        ],
        "responses": {
          "200": {
            "description": "Successful Response",
            "content": {
              "application/json": {
                "schema": { "$ref": "#/components/schemas/TransactionHistory" }
              }
            }
          },
          "422": {
            "description": "Validation Error",
            "content": {
              "application/json": {
                "schema": { "$ref": "#/components/schemas/HTTPValidationError" }
              }
            }
          },
          "401": {
            "$ref": "#/components/responses/HTTP401NotAuthenticatedError"
          }
        }
      }
    },
    "/api/credits/refunds": {
      "get": {
        "tags": ["v1", "credits"],
        "summary": "Get refund requests",
        "operationId": "getV1Get refund requests",
        "responses": {
          "200": {
            "description": "Successful Response",
            "content": {
              "application/json": {
                "schema": {
                  "items": { "$ref": "#/components/schemas/RefundRequest" },
                  "type": "array",
                  "title": "Response Getv1Get Refund Requests"
                }
              }
            }
          },
          "401": {
            "$ref": "#/components/responses/HTTP401NotAuthenticatedError"
          }
        },
        "security": [{ "HTTPBearerJWT": [] }]
      }
    },
    "/api/graphs": {
      "get": {
        "tags": ["v1", "graphs"],
        "summary": "List user graphs",
        "operationId": "getV1List user graphs",
        "responses": {
          "200": {
            "description": "Successful Response",
            "content": {
              "application/json": {
                "schema": {
                  "items": { "$ref": "#/components/schemas/GraphMeta" },
                  "type": "array",
                  "title": "Response Getv1List User Graphs"
                }
              }
            }
          },
          "401": {
            "$ref": "#/components/responses/HTTP401NotAuthenticatedError"
          }
        },
        "security": [{ "HTTPBearerJWT": [] }]
      },
      "post": {
        "tags": ["v1", "graphs"],
        "summary": "Create new graph",
        "operationId": "postV1Create new graph",
        "requestBody": {
          "content": {
            "application/json": {
              "schema": { "$ref": "#/components/schemas/CreateGraph" }
            }
          },
          "required": true
        },
        "responses": {
          "200": {
            "description": "Successful Response",
            "content": {
              "application/json": {
                "schema": { "$ref": "#/components/schemas/GraphModel" }
              }
            }
          },
          "422": {
            "description": "Validation Error",
            "content": {
              "application/json": {
                "schema": { "$ref": "#/components/schemas/HTTPValidationError" }
              }
            }
          },
          "401": {
            "$ref": "#/components/responses/HTTP401NotAuthenticatedError"
          }
        },
        "security": [{ "HTTPBearerJWT": [] }]
      }
    },
    "/api/graphs/{graph_id}/versions/{version}": {
      "get": {
        "tags": ["v1", "graphs"],
        "summary": "Get graph version",
        "operationId": "getV1Get graph version",
        "security": [{ "HTTPBearerJWT": [] }],
        "parameters": [
          {
            "name": "graph_id",
            "in": "path",
            "required": true,
            "schema": { "type": "string", "title": "Graph Id" }
          },
          {
            "name": "version",
            "in": "path",
            "required": true,
            "schema": {
              "anyOf": [{ "type": "integer" }, { "type": "null" }],
              "title": "Version"
            }
          },
          {
            "name": "for_export",
            "in": "query",
            "required": false,
            "schema": {
              "type": "boolean",
              "default": false,
              "title": "For Export"
            }
          }
        ],
        "responses": {
          "200": {
            "description": "Successful Response",
            "content": {
              "application/json": {
                "schema": { "$ref": "#/components/schemas/GraphModel" }
              }
            }
          },
          "422": {
            "description": "Validation Error",
            "content": {
              "application/json": {
                "schema": { "$ref": "#/components/schemas/HTTPValidationError" }
              }
            }
          },
          "401": {
            "$ref": "#/components/responses/HTTP401NotAuthenticatedError"
          }
        }
      }
    },
    "/api/graphs/{graph_id}": {
      "get": {
        "tags": ["v1", "graphs"],
        "summary": "Get specific graph",
        "operationId": "getV1Get specific graph",
        "security": [{ "HTTPBearerJWT": [] }],
        "parameters": [
          {
            "name": "graph_id",
            "in": "path",
            "required": true,
            "schema": { "type": "string", "title": "Graph Id" }
          },
          {
            "name": "version",
            "in": "query",
            "required": false,
            "schema": {
              "anyOf": [{ "type": "integer" }, { "type": "null" }],
              "title": "Version"
            }
          },
          {
            "name": "for_export",
            "in": "query",
            "required": false,
            "schema": {
              "type": "boolean",
              "default": false,
              "title": "For Export"
            }
          }
        ],
        "responses": {
          "200": {
            "description": "Successful Response",
            "content": {
              "application/json": {
                "schema": { "$ref": "#/components/schemas/GraphModel" }
              }
            }
          },
          "422": {
            "description": "Validation Error",
            "content": {
              "application/json": {
                "schema": { "$ref": "#/components/schemas/HTTPValidationError" }
              }
            }
          },
          "401": {
            "$ref": "#/components/responses/HTTP401NotAuthenticatedError"
          }
        }
      },
      "delete": {
        "tags": ["v1", "graphs"],
        "summary": "Delete graph permanently",
        "operationId": "deleteV1Delete graph permanently",
        "security": [{ "HTTPBearerJWT": [] }],
        "parameters": [
          {
            "name": "graph_id",
            "in": "path",
            "required": true,
            "schema": { "type": "string", "title": "Graph Id" }
          }
        ],
        "responses": {
          "200": {
            "description": "Successful Response",
            "content": {
              "application/json": {
                "schema": { "$ref": "#/components/schemas/DeleteGraphResponse" }
              }
            }
          },
          "422": {
            "description": "Validation Error",
            "content": {
              "application/json": {
                "schema": { "$ref": "#/components/schemas/HTTPValidationError" }
              }
            }
          },
          "401": {
            "$ref": "#/components/responses/HTTP401NotAuthenticatedError"
          }
        }
      },
      "put": {
        "tags": ["v1", "graphs"],
        "summary": "Update graph version",
        "operationId": "putV1Update graph version",
        "security": [{ "HTTPBearerJWT": [] }],
        "parameters": [
          {
            "name": "graph_id",
            "in": "path",
            "required": true,
            "schema": { "type": "string", "title": "Graph Id" }
          }
        ],
        "requestBody": {
          "required": true,
          "content": {
            "application/json": {
              "schema": { "$ref": "#/components/schemas/Graph" }
            }
          }
        },
        "responses": {
          "200": {
            "description": "Successful Response",
            "content": {
              "application/json": {
                "schema": { "$ref": "#/components/schemas/GraphModel" }
              }
            }
          },
          "422": {
            "description": "Validation Error",
            "content": {
              "application/json": {
                "schema": { "$ref": "#/components/schemas/HTTPValidationError" }
              }
            }
          },
          "401": {
            "$ref": "#/components/responses/HTTP401NotAuthenticatedError"
          }
        }
      }
    },
    "/api/graphs/{graph_id}/versions": {
      "get": {
        "tags": ["v1", "graphs"],
        "summary": "Get all graph versions",
        "operationId": "getV1Get all graph versions",
        "security": [{ "HTTPBearerJWT": [] }],
        "parameters": [
          {
            "name": "graph_id",
            "in": "path",
            "required": true,
            "schema": { "type": "string", "title": "Graph Id" }
          }
        ],
        "responses": {
          "200": {
            "description": "Successful Response",
            "content": {
              "application/json": {
                "schema": {
                  "type": "array",
                  "items": { "$ref": "#/components/schemas/GraphModel" },
                  "title": "Response Getv1Get All Graph Versions"
                }
              }
            }
          },
          "422": {
            "description": "Validation Error",
            "content": {
              "application/json": {
                "schema": { "$ref": "#/components/schemas/HTTPValidationError" }
              }
            }
          },
          "401": {
            "$ref": "#/components/responses/HTTP401NotAuthenticatedError"
          }
        }
      }
    },
    "/api/graphs/{graph_id}/versions/active": {
      "put": {
        "tags": ["v1", "graphs"],
        "summary": "Set active graph version",
        "operationId": "putV1Set active graph version",
        "security": [{ "HTTPBearerJWT": [] }],
        "parameters": [
          {
            "name": "graph_id",
            "in": "path",
            "required": true,
            "schema": { "type": "string", "title": "Graph Id" }
          }
        ],
        "requestBody": {
          "required": true,
          "content": {
            "application/json": {
              "schema": { "$ref": "#/components/schemas/SetGraphActiveVersion" }
            }
          }
        },
        "responses": {
          "200": {
            "description": "Successful Response",
            "content": { "application/json": { "schema": {} } }
          },
          "422": {
            "description": "Validation Error",
            "content": {
              "application/json": {
                "schema": { "$ref": "#/components/schemas/HTTPValidationError" }
              }
            }
          },
          "401": {
            "$ref": "#/components/responses/HTTP401NotAuthenticatedError"
          }
        }
      }
    },
    "/api/graphs/{graph_id}/settings": {
      "patch": {
        "tags": ["v1", "graphs"],
        "summary": "Update graph settings",
        "description": "Update graph settings for the user's library agent.",
        "operationId": "patchV1Update graph settings",
        "security": [{ "HTTPBearerJWT": [] }],
        "parameters": [
          {
            "name": "graph_id",
            "in": "path",
            "required": true,
            "schema": { "type": "string", "title": "Graph Id" }
          }
        ],
        "requestBody": {
          "required": true,
          "content": {
            "application/json": {
              "schema": { "$ref": "#/components/schemas/GraphSettings" }
            }
          }
        },
        "responses": {
          "200": {
            "description": "Successful Response",
            "content": {
              "application/json": {
                "schema": { "$ref": "#/components/schemas/GraphSettings" }
              }
            }
          },
          "422": {
            "description": "Validation Error",
            "content": {
              "application/json": {
                "schema": { "$ref": "#/components/schemas/HTTPValidationError" }
              }
            }
          },
          "401": {
            "$ref": "#/components/responses/HTTP401NotAuthenticatedError"
          }
        }
      }
    },
    "/api/graphs/{graph_id}/execute/{graph_version}": {
      "post": {
        "tags": ["v1", "graphs"],
        "summary": "Execute graph agent",
        "operationId": "postV1Execute graph agent",
        "security": [{ "HTTPBearerJWT": [] }],
        "parameters": [
          {
            "name": "graph_id",
            "in": "path",
            "required": true,
            "schema": { "type": "string", "title": "Graph Id" }
          },
          {
            "name": "graph_version",
            "in": "path",
            "required": true,
            "schema": {
              "anyOf": [{ "type": "integer" }, { "type": "null" }],
              "title": "Graph Version"
            }
          },
          {
            "name": "preset_id",
            "in": "query",
            "required": false,
            "schema": {
              "anyOf": [{ "type": "string" }, { "type": "null" }],
              "title": "Preset Id"
            }
          }
        ],
        "requestBody": {
          "content": {
            "application/json": {
              "schema": {
                "$ref": "#/components/schemas/Body_postV1Execute_graph_agent"
              }
            }
          }
        },
        "responses": {
          "200": {
            "description": "Successful Response",
            "content": {
              "application/json": {
                "schema": { "$ref": "#/components/schemas/GraphExecutionMeta" }
              }
            }
          },
          "422": {
            "description": "Validation Error",
            "content": {
              "application/json": {
                "schema": { "$ref": "#/components/schemas/HTTPValidationError" }
              }
            }
          },
          "401": {
            "$ref": "#/components/responses/HTTP401NotAuthenticatedError"
          }
        }
      }
    },
    "/api/graphs/{graph_id}/executions/{graph_exec_id}/stop": {
      "post": {
        "tags": ["v1", "graphs"],
        "summary": "Stop graph execution",
        "operationId": "postV1Stop graph execution",
        "security": [{ "HTTPBearerJWT": [] }],
        "parameters": [
          {
            "name": "graph_id",
            "in": "path",
            "required": true,
            "schema": { "type": "string", "title": "Graph Id" }
          },
          {
            "name": "graph_exec_id",
            "in": "path",
            "required": true,
            "schema": { "type": "string", "title": "Graph Exec Id" }
          }
        ],
        "responses": {
          "200": {
            "description": "Successful Response",
            "content": {
              "application/json": {
                "schema": {
                  "anyOf": [
                    { "$ref": "#/components/schemas/GraphExecutionMeta" },
                    { "type": "null" }
                  ],
                  "title": "Response Postv1Stop Graph Execution"
                }
              }
            }
          },
          "422": {
            "description": "Validation Error",
            "content": {
              "application/json": {
                "schema": { "$ref": "#/components/schemas/HTTPValidationError" }
              }
            }
          },
          "401": {
            "$ref": "#/components/responses/HTTP401NotAuthenticatedError"
          }
        }
      }
    },
    "/api/executions": {
      "get": {
        "tags": ["v1", "graphs"],
        "summary": "List all executions",
        "operationId": "getV1List all executions",
        "responses": {
          "200": {
            "description": "Successful Response",
            "content": {
              "application/json": {
                "schema": {
                  "items": {
                    "$ref": "#/components/schemas/GraphExecutionMeta"
                  },
                  "type": "array",
                  "title": "Response Getv1List All Executions"
                }
              }
            }
          },
          "401": {
            "$ref": "#/components/responses/HTTP401NotAuthenticatedError"
          }
        },
        "security": [{ "HTTPBearerJWT": [] }]
      }
    },
    "/api/graphs/{graph_id}/executions": {
      "get": {
        "tags": ["v1", "graphs"],
        "summary": "List graph executions",
        "operationId": "getV1List graph executions",
        "security": [{ "HTTPBearerJWT": [] }],
        "parameters": [
          {
            "name": "graph_id",
            "in": "path",
            "required": true,
            "schema": { "type": "string", "title": "Graph Id" }
          },
          {
            "name": "page",
            "in": "query",
            "required": false,
            "schema": {
              "type": "integer",
              "minimum": 1,
              "description": "Page number (1-indexed)",
              "default": 1,
              "title": "Page"
            },
            "description": "Page number (1-indexed)"
          },
          {
            "name": "page_size",
            "in": "query",
            "required": false,
            "schema": {
              "type": "integer",
              "maximum": 100,
              "minimum": 1,
              "description": "Number of executions per page",
              "default": 25,
              "title": "Page Size"
            },
            "description": "Number of executions per page"
          }
        ],
        "responses": {
          "200": {
            "description": "Successful Response",
            "content": {
              "application/json": {
                "schema": {
                  "$ref": "#/components/schemas/GraphExecutionsPaginated"
                }
              }
            }
          },
          "422": {
            "description": "Validation Error",
            "content": {
              "application/json": {
                "schema": { "$ref": "#/components/schemas/HTTPValidationError" }
              }
            }
          },
          "401": {
            "$ref": "#/components/responses/HTTP401NotAuthenticatedError"
          }
        }
      }
    },
    "/api/graphs/{graph_id}/executions/{graph_exec_id}": {
      "get": {
        "tags": ["v1", "graphs"],
        "summary": "Get execution details",
        "operationId": "getV1Get execution details",
        "security": [{ "HTTPBearerJWT": [] }],
        "parameters": [
          {
            "name": "graph_id",
            "in": "path",
            "required": true,
            "schema": { "type": "string", "title": "Graph Id" }
          },
          {
            "name": "graph_exec_id",
            "in": "path",
            "required": true,
            "schema": { "type": "string", "title": "Graph Exec Id" }
          }
        ],
        "responses": {
          "200": {
            "description": "Successful Response",
            "content": {
              "application/json": {
                "schema": {
                  "anyOf": [
                    { "$ref": "#/components/schemas/GraphExecution" },
                    { "$ref": "#/components/schemas/GraphExecutionWithNodes" }
                  ],
                  "title": "Response Getv1Get Execution Details"
                }
              }
            }
          },
          "422": {
            "description": "Validation Error",
            "content": {
              "application/json": {
                "schema": { "$ref": "#/components/schemas/HTTPValidationError" }
              }
            }
          },
          "401": {
            "$ref": "#/components/responses/HTTP401NotAuthenticatedError"
          }
        }
      }
    },
    "/api/executions/{graph_exec_id}": {
      "delete": {
        "tags": ["v1", "graphs"],
        "summary": "Delete graph execution",
        "operationId": "deleteV1Delete graph execution",
        "security": [{ "HTTPBearerJWT": [] }],
        "parameters": [
          {
            "name": "graph_exec_id",
            "in": "path",
            "required": true,
            "schema": { "type": "string", "title": "Graph Exec Id" }
          }
        ],
        "responses": {
          "204": { "description": "Successful Response" },
          "422": {
            "description": "Validation Error",
            "content": {
              "application/json": {
                "schema": { "$ref": "#/components/schemas/HTTPValidationError" }
              }
            }
          },
          "401": {
            "$ref": "#/components/responses/HTTP401NotAuthenticatedError"
          }
        }
      }
    },
    "/api/graphs/{graph_id}/executions/{graph_exec_id}/share": {
      "post": {
        "tags": ["v1"],
        "summary": "Enable Execution Sharing",
        "description": "Enable sharing for a graph execution.",
        "operationId": "postV1EnableExecutionSharing",
        "security": [{ "HTTPBearerJWT": [] }],
        "parameters": [
          {
            "name": "graph_id",
            "in": "path",
            "required": true,
            "schema": { "type": "string", "title": "Graph Id" }
          },
          {
            "name": "graph_exec_id",
            "in": "path",
            "required": true,
            "schema": { "type": "string", "title": "Graph Exec Id" }
          }
        ],
        "requestBody": {
          "content": {
            "application/json": {
              "schema": {
                "$ref": "#/components/schemas/ShareRequest",
                "default": {}
              }
            }
          }
        },
        "responses": {
          "200": {
            "description": "Successful Response",
            "content": {
              "application/json": {
                "schema": { "$ref": "#/components/schemas/ShareResponse" }
              }
            }
          },
          "422": {
            "description": "Validation Error",
            "content": {
              "application/json": {
                "schema": { "$ref": "#/components/schemas/HTTPValidationError" }
              }
            }
          },
          "401": {
            "$ref": "#/components/responses/HTTP401NotAuthenticatedError"
          }
        }
      },
      "delete": {
        "tags": ["v1"],
        "summary": "Disable Execution Sharing",
        "description": "Disable sharing for a graph execution.",
        "operationId": "deleteV1DisableExecutionSharing",
        "security": [{ "HTTPBearerJWT": [] }],
        "parameters": [
          {
            "name": "graph_id",
            "in": "path",
            "required": true,
            "schema": { "type": "string", "title": "Graph Id" }
          },
          {
            "name": "graph_exec_id",
            "in": "path",
            "required": true,
            "schema": { "type": "string", "title": "Graph Exec Id" }
          }
        ],
        "responses": {
          "204": { "description": "Successful Response" },
          "422": {
            "description": "Validation Error",
            "content": {
              "application/json": {
                "schema": { "$ref": "#/components/schemas/HTTPValidationError" }
              }
            }
          },
          "401": {
            "$ref": "#/components/responses/HTTP401NotAuthenticatedError"
          }
        }
      }
    },
    "/api/public/shared/{share_token}": {
      "get": {
        "tags": ["v1"],
        "summary": "Get Shared Execution",
        "description": "Get a shared graph execution by share token (no auth required).",
        "operationId": "getV1GetSharedExecution",
        "parameters": [
          {
            "name": "share_token",
            "in": "path",
            "required": true,
            "schema": {
              "type": "string",
              "pattern": "^[0-9a-f]{8}-[0-9a-f]{4}-[0-9a-f]{4}-[0-9a-f]{4}-[0-9a-f]{12}$",
              "title": "Share Token"
            }
          }
        ],
        "responses": {
          "200": {
            "description": "Successful Response",
            "content": {
              "application/json": {
                "schema": {
                  "$ref": "#/components/schemas/SharedExecutionResponse"
                }
              }
            }
          },
          "422": {
            "description": "Validation Error",
            "content": {
              "application/json": {
                "schema": { "$ref": "#/components/schemas/HTTPValidationError" }
              }
            }
          }
        }
      }
    },
    "/api/graphs/{graph_id}/schedules": {
      "post": {
        "tags": ["v1", "schedules"],
        "summary": "Create execution schedule",
        "operationId": "postV1Create execution schedule",
        "security": [{ "HTTPBearerJWT": [] }],
        "parameters": [
          {
            "name": "graph_id",
            "in": "path",
            "required": true,
            "schema": {
              "type": "string",
              "description": "ID of the graph to schedule",
              "title": "Graph Id"
            },
            "description": "ID of the graph to schedule"
          }
        ],
        "requestBody": {
          "required": true,
          "content": {
            "application/json": {
              "schema": {
                "$ref": "#/components/schemas/ScheduleCreationRequest"
              }
            }
          }
        },
        "responses": {
          "200": {
            "description": "Successful Response",
            "content": {
              "application/json": {
                "schema": {
                  "$ref": "#/components/schemas/GraphExecutionJobInfo"
                }
              }
            }
          },
          "422": {
            "description": "Validation Error",
            "content": {
              "application/json": {
                "schema": { "$ref": "#/components/schemas/HTTPValidationError" }
              }
            }
          },
          "401": {
            "$ref": "#/components/responses/HTTP401NotAuthenticatedError"
          }
        }
      },
      "get": {
        "tags": ["v1", "schedules"],
        "summary": "List execution schedules for a graph",
        "operationId": "getV1List execution schedules for a graph",
        "security": [{ "HTTPBearerJWT": [] }],
        "parameters": [
          {
            "name": "graph_id",
            "in": "path",
            "required": true,
            "schema": { "type": "string", "title": "Graph Id" }
          }
        ],
        "responses": {
          "200": {
            "description": "Successful Response",
            "content": {
              "application/json": {
                "schema": {
                  "type": "array",
                  "items": {
                    "$ref": "#/components/schemas/GraphExecutionJobInfo"
                  },
                  "title": "Response Getv1List Execution Schedules For A Graph"
                }
              }
            }
          },
          "422": {
            "description": "Validation Error",
            "content": {
              "application/json": {
                "schema": { "$ref": "#/components/schemas/HTTPValidationError" }
              }
            }
          },
          "401": {
            "$ref": "#/components/responses/HTTP401NotAuthenticatedError"
          }
        }
      }
    },
    "/api/schedules": {
      "get": {
        "tags": ["v1", "schedules"],
        "summary": "List execution schedules for a user",
        "operationId": "getV1List execution schedules for a user",
        "responses": {
          "200": {
            "description": "Successful Response",
            "content": {
              "application/json": {
                "schema": {
                  "items": {
                    "$ref": "#/components/schemas/GraphExecutionJobInfo"
                  },
                  "type": "array",
                  "title": "Response Getv1List Execution Schedules For A User"
                }
              }
            }
          },
          "401": {
            "$ref": "#/components/responses/HTTP401NotAuthenticatedError"
          }
        },
        "security": [{ "HTTPBearerJWT": [] }]
      }
    },
    "/api/schedules/{schedule_id}": {
      "delete": {
        "tags": ["v1", "schedules"],
        "summary": "Delete execution schedule",
        "operationId": "deleteV1Delete execution schedule",
        "security": [{ "HTTPBearerJWT": [] }],
        "parameters": [
          {
            "name": "schedule_id",
            "in": "path",
            "required": true,
            "schema": {
              "type": "string",
              "description": "ID of the schedule to delete",
              "title": "Schedule Id"
            },
            "description": "ID of the schedule to delete"
          }
        ],
        "responses": {
          "200": {
            "description": "Successful Response",
            "content": {
              "application/json": {
                "schema": {
                  "type": "object",
                  "additionalProperties": true,
                  "title": "Response Deletev1Delete Execution Schedule"
                }
              }
            }
          },
          "422": {
            "description": "Validation Error",
            "content": {
              "application/json": {
                "schema": { "$ref": "#/components/schemas/HTTPValidationError" }
              }
            }
          },
          "401": {
            "$ref": "#/components/responses/HTTP401NotAuthenticatedError"
          }
        }
      }
    },
    "/api/api-keys": {
      "get": {
        "tags": ["v1", "api-keys"],
        "summary": "List user API keys",
        "description": "List all API keys for the user",
        "operationId": "getV1List user api keys",
        "responses": {
          "200": {
            "description": "Successful Response",
            "content": {
              "application/json": {
                "schema": {
                  "items": { "$ref": "#/components/schemas/APIKeyInfo" },
                  "type": "array",
                  "title": "Response Getv1List User Api Keys"
                }
              }
            }
          },
          "401": {
            "$ref": "#/components/responses/HTTP401NotAuthenticatedError"
          }
        },
        "security": [{ "HTTPBearerJWT": [] }]
      },
      "post": {
        "tags": ["v1", "api-keys"],
        "summary": "Create new API key",
        "description": "Create a new API key",
        "operationId": "postV1Create new api key",
        "requestBody": {
          "content": {
            "application/json": {
              "schema": { "$ref": "#/components/schemas/CreateAPIKeyRequest" }
            }
          },
          "required": true
        },
        "responses": {
          "200": {
            "description": "Successful Response",
            "content": {
              "application/json": {
                "schema": {
                  "$ref": "#/components/schemas/CreateAPIKeyResponse"
                }
              }
            }
          },
          "422": {
            "description": "Validation Error",
            "content": {
              "application/json": {
                "schema": { "$ref": "#/components/schemas/HTTPValidationError" }
              }
            }
          },
          "401": {
            "$ref": "#/components/responses/HTTP401NotAuthenticatedError"
          }
        },
        "security": [{ "HTTPBearerJWT": [] }]
      }
    },
    "/api/api-keys/{key_id}": {
      "get": {
        "tags": ["v1", "api-keys"],
        "summary": "Get specific API key",
        "description": "Get a specific API key",
        "operationId": "getV1Get specific api key",
        "security": [{ "HTTPBearerJWT": [] }],
        "parameters": [
          {
            "name": "key_id",
            "in": "path",
            "required": true,
            "schema": { "type": "string", "title": "Key Id" }
          }
        ],
        "responses": {
          "200": {
            "description": "Successful Response",
            "content": {
              "application/json": {
                "schema": { "$ref": "#/components/schemas/APIKeyInfo" }
              }
            }
          },
          "422": {
            "description": "Validation Error",
            "content": {
              "application/json": {
                "schema": { "$ref": "#/components/schemas/HTTPValidationError" }
              }
            }
          },
          "401": {
            "$ref": "#/components/responses/HTTP401NotAuthenticatedError"
          }
        }
      },
      "delete": {
        "tags": ["v1", "api-keys"],
        "summary": "Revoke API key",
        "description": "Revoke an API key",
        "operationId": "deleteV1Revoke api key",
        "security": [{ "HTTPBearerJWT": [] }],
        "parameters": [
          {
            "name": "key_id",
            "in": "path",
            "required": true,
            "schema": { "type": "string", "title": "Key Id" }
          }
        ],
        "responses": {
          "200": {
            "description": "Successful Response",
            "content": {
              "application/json": {
                "schema": { "$ref": "#/components/schemas/APIKeyInfo" }
              }
            }
          },
          "422": {
            "description": "Validation Error",
            "content": {
              "application/json": {
                "schema": { "$ref": "#/components/schemas/HTTPValidationError" }
              }
            }
          },
          "401": {
            "$ref": "#/components/responses/HTTP401NotAuthenticatedError"
          }
        }
      }
    },
    "/api/api-keys/{key_id}/suspend": {
      "post": {
        "tags": ["v1", "api-keys"],
        "summary": "Suspend API key",
        "description": "Suspend an API key",
        "operationId": "postV1Suspend api key",
        "security": [{ "HTTPBearerJWT": [] }],
        "parameters": [
          {
            "name": "key_id",
            "in": "path",
            "required": true,
            "schema": { "type": "string", "title": "Key Id" }
          }
        ],
        "responses": {
          "200": {
            "description": "Successful Response",
            "content": {
              "application/json": {
                "schema": { "$ref": "#/components/schemas/APIKeyInfo" }
              }
            }
          },
          "422": {
            "description": "Validation Error",
            "content": {
              "application/json": {
                "schema": { "$ref": "#/components/schemas/HTTPValidationError" }
              }
            }
          },
          "401": {
            "$ref": "#/components/responses/HTTP401NotAuthenticatedError"
          }
        }
      }
    },
    "/api/api-keys/{key_id}/permissions": {
      "put": {
        "tags": ["v1", "api-keys"],
        "summary": "Update key permissions",
        "description": "Update API key permissions",
        "operationId": "putV1Update key permissions",
        "security": [{ "HTTPBearerJWT": [] }],
        "parameters": [
          {
            "name": "key_id",
            "in": "path",
            "required": true,
            "schema": { "type": "string", "title": "Key Id" }
          }
        ],
        "requestBody": {
          "required": true,
          "content": {
            "application/json": {
              "schema": {
                "$ref": "#/components/schemas/UpdatePermissionsRequest"
              }
            }
          }
        },
        "responses": {
          "200": {
            "description": "Successful Response",
            "content": {
              "application/json": {
                "schema": { "$ref": "#/components/schemas/APIKeyInfo" }
              }
            }
          },
          "422": {
            "description": "Validation Error",
            "content": {
              "application/json": {
                "schema": { "$ref": "#/components/schemas/HTTPValidationError" }
              }
            }
          },
          "401": {
            "$ref": "#/components/responses/HTTP401NotAuthenticatedError"
          }
        }
      }
    },
    "/api/integrations/{provider}/login": {
      "get": {
        "tags": ["v1", "integrations"],
        "summary": "Initiate OAuth flow",
        "operationId": "getV1Initiate oauth flow",
        "security": [{ "HTTPBearerJWT": [] }],
        "parameters": [
          {
            "name": "provider",
            "in": "path",
            "required": true,
            "schema": {
              "type": "string",
              "title": "The provider to initiate an OAuth flow for",
              "description": "Provider name for integrations. Can be any string value, including custom provider names."
            }
          },
          {
            "name": "scopes",
            "in": "query",
            "required": false,
            "schema": {
              "type": "string",
              "title": "Comma-separated list of authorization scopes",
              "default": ""
            }
          }
        ],
        "responses": {
          "200": {
            "description": "Successful Response",
            "content": {
              "application/json": {
                "schema": { "$ref": "#/components/schemas/LoginResponse" }
              }
            }
          },
          "422": {
            "description": "Validation Error",
            "content": {
              "application/json": {
                "schema": { "$ref": "#/components/schemas/HTTPValidationError" }
              }
            }
          },
          "401": {
            "$ref": "#/components/responses/HTTP401NotAuthenticatedError"
          }
        }
      }
    },
    "/api/integrations/{provider}/callback": {
      "post": {
        "tags": ["v1", "integrations"],
        "summary": "Exchange OAuth code for tokens",
        "operationId": "postV1Exchange oauth code for tokens",
        "security": [{ "HTTPBearerJWT": [] }],
        "parameters": [
          {
            "name": "provider",
            "in": "path",
            "required": true,
            "schema": {
              "type": "string",
              "title": "The target provider for this OAuth exchange",
              "description": "Provider name for integrations. Can be any string value, including custom provider names."
            }
          }
        ],
        "requestBody": {
          "required": true,
          "content": {
            "application/json": {
              "schema": {
                "$ref": "#/components/schemas/Body_postV1Exchange_oauth_code_for_tokens"
              }
            }
          }
        },
        "responses": {
          "200": {
            "description": "Successful Response",
            "content": {
              "application/json": {
                "schema": {
                  "$ref": "#/components/schemas/CredentialsMetaResponse"
                }
              }
            }
          },
          "422": {
            "description": "Validation Error",
            "content": {
              "application/json": {
                "schema": { "$ref": "#/components/schemas/HTTPValidationError" }
              }
            }
          },
          "401": {
            "$ref": "#/components/responses/HTTP401NotAuthenticatedError"
          }
        }
      }
    },
    "/api/integrations/credentials": {
      "get": {
        "tags": ["v1", "integrations"],
        "summary": "List Credentials",
        "operationId": "getV1List credentials",
        "responses": {
          "200": {
            "description": "Successful Response",
            "content": {
              "application/json": {
                "schema": {
                  "items": {
                    "$ref": "#/components/schemas/CredentialsMetaResponse"
                  },
                  "type": "array",
                  "title": "Response Getv1List Credentials"
                }
              }
            }
          },
          "401": {
            "$ref": "#/components/responses/HTTP401NotAuthenticatedError"
          }
        },
        "security": [{ "HTTPBearerJWT": [] }]
      }
    },
    "/api/integrations/{provider}/credentials": {
      "get": {
        "tags": ["v1", "integrations"],
        "summary": "List Credentials By Provider",
        "operationId": "getV1ListCredentialsByProvider",
        "security": [{ "HTTPBearerJWT": [] }],
        "parameters": [
          {
            "name": "provider",
            "in": "path",
            "required": true,
            "schema": {
              "type": "string",
              "title": "The provider to list credentials for",
              "description": "Provider name for integrations. Can be any string value, including custom provider names."
            }
          }
        ],
        "responses": {
          "200": {
            "description": "Successful Response",
            "content": {
              "application/json": {
                "schema": {
                  "type": "array",
                  "items": {
                    "$ref": "#/components/schemas/CredentialsMetaResponse"
                  },
                  "title": "Response Getv1Listcredentialsbyprovider"
                }
              }
            }
          },
          "422": {
            "description": "Validation Error",
            "content": {
              "application/json": {
                "schema": { "$ref": "#/components/schemas/HTTPValidationError" }
              }
            }
          },
          "401": {
            "$ref": "#/components/responses/HTTP401NotAuthenticatedError"
          }
        }
      },
      "post": {
        "tags": ["v1", "integrations"],
        "summary": "Create Credentials",
        "operationId": "postV1Create credentials",
        "security": [{ "HTTPBearerJWT": [] }],
        "parameters": [
          {
            "name": "provider",
            "in": "path",
            "required": true,
            "schema": {
              "type": "string",
              "title": "The provider to create credentials for",
              "description": "Provider name for integrations. Can be any string value, including custom provider names."
            }
          }
        ],
        "requestBody": {
          "required": true,
          "content": {
            "application/json": {
              "schema": {
                "oneOf": [
                  { "$ref": "#/components/schemas/OAuth2Credentials" },
                  { "$ref": "#/components/schemas/APIKeyCredentials" },
                  { "$ref": "#/components/schemas/UserPasswordCredentials" },
                  { "$ref": "#/components/schemas/HostScopedCredentials-Input" }
                ],
                "discriminator": {
                  "propertyName": "type",
                  "mapping": {
                    "oauth2": "#/components/schemas/OAuth2Credentials",
                    "api_key": "#/components/schemas/APIKeyCredentials",
                    "user_password": "#/components/schemas/UserPasswordCredentials",
                    "host_scoped": "#/components/schemas/HostScopedCredentials-Input"
                  }
                },
                "title": "Credentials"
              }
            }
          }
        },
        "responses": {
          "201": {
            "description": "Successful Response",
            "content": {
              "application/json": {
                "schema": {
                  "oneOf": [
                    { "$ref": "#/components/schemas/OAuth2Credentials" },
                    { "$ref": "#/components/schemas/APIKeyCredentials" },
                    { "$ref": "#/components/schemas/UserPasswordCredentials" },
                    {
                      "$ref": "#/components/schemas/HostScopedCredentials-Output"
                    }
                  ],
                  "discriminator": {
                    "propertyName": "type",
                    "mapping": {
                      "oauth2": "#/components/schemas/OAuth2Credentials",
                      "api_key": "#/components/schemas/APIKeyCredentials",
                      "user_password": "#/components/schemas/UserPasswordCredentials",
                      "host_scoped": "#/components/schemas/HostScopedCredentials-Output"
                    }
                  },
                  "title": "Response Postv1Create Credentials"
                }
              }
            }
          },
          "422": {
            "description": "Validation Error",
            "content": {
              "application/json": {
                "schema": { "$ref": "#/components/schemas/HTTPValidationError" }
              }
            }
          },
          "401": {
            "$ref": "#/components/responses/HTTP401NotAuthenticatedError"
          }
        }
      }
    },
    "/api/integrations/{provider}/credentials/{cred_id}": {
      "get": {
        "tags": ["v1", "integrations"],
        "summary": "Get Specific Credential By ID",
        "operationId": "getV1Get specific credential by id",
        "security": [{ "HTTPBearerJWT": [] }],
        "parameters": [
          {
            "name": "provider",
            "in": "path",
            "required": true,
            "schema": {
              "type": "string",
              "title": "The provider to retrieve credentials for",
              "description": "Provider name for integrations. Can be any string value, including custom provider names."
            }
          },
          {
            "name": "cred_id",
            "in": "path",
            "required": true,
            "schema": {
              "type": "string",
              "title": "The ID of the credentials to retrieve"
            }
          }
        ],
        "responses": {
          "200": {
            "description": "Successful Response",
            "content": {
              "application/json": {
                "schema": {
                  "oneOf": [
                    { "$ref": "#/components/schemas/OAuth2Credentials" },
                    { "$ref": "#/components/schemas/APIKeyCredentials" },
                    { "$ref": "#/components/schemas/UserPasswordCredentials" },
                    {
                      "$ref": "#/components/schemas/HostScopedCredentials-Output"
                    }
                  ],
                  "discriminator": {
                    "propertyName": "type",
                    "mapping": {
                      "oauth2": "#/components/schemas/OAuth2Credentials",
                      "api_key": "#/components/schemas/APIKeyCredentials",
                      "user_password": "#/components/schemas/UserPasswordCredentials",
                      "host_scoped": "#/components/schemas/HostScopedCredentials-Output"
                    }
                  },
                  "title": "Response Getv1Get Specific Credential By Id"
                }
              }
            }
          },
          "422": {
            "description": "Validation Error",
            "content": {
              "application/json": {
                "schema": { "$ref": "#/components/schemas/HTTPValidationError" }
              }
            }
          },
          "401": {
            "$ref": "#/components/responses/HTTP401NotAuthenticatedError"
          }
        }
      },
      "delete": {
        "tags": ["v1", "integrations"],
        "summary": "Delete Credentials",
        "operationId": "deleteV1DeleteCredentials",
        "security": [{ "HTTPBearerJWT": [] }],
        "parameters": [
          {
            "name": "provider",
            "in": "path",
            "required": true,
            "schema": {
              "type": "string",
              "title": "The provider to delete credentials for",
              "description": "Provider name for integrations. Can be any string value, including custom provider names."
            }
          },
          {
            "name": "cred_id",
            "in": "path",
            "required": true,
            "schema": {
              "type": "string",
              "title": "The ID of the credentials to delete"
            }
          },
          {
            "name": "force",
            "in": "query",
            "required": false,
            "schema": {
              "type": "boolean",
              "title": "Whether to proceed if any linked webhooks are still in use",
              "default": false
            }
          }
        ],
        "responses": {
          "200": {
            "description": "Successful Response",
            "content": {
              "application/json": {
                "schema": {
                  "anyOf": [
                    {
                      "$ref": "#/components/schemas/CredentialsDeletionResponse"
                    },
                    {
                      "$ref": "#/components/schemas/CredentialsDeletionNeedsConfirmationResponse"
                    }
                  ],
                  "title": "Response Deletev1Deletecredentials"
                }
              }
            }
          },
          "422": {
            "description": "Validation Error",
            "content": {
              "application/json": {
                "schema": { "$ref": "#/components/schemas/HTTPValidationError" }
              }
            }
          },
          "401": {
            "$ref": "#/components/responses/HTTP401NotAuthenticatedError"
          }
        }
      }
    },
    "/api/integrations/{provider}/webhooks/{webhook_id}/ingress": {
      "post": {
        "tags": ["v1", "integrations"],
        "summary": "Webhook Ingress Generic",
        "operationId": "postV1WebhookIngressGeneric",
        "parameters": [
          {
            "name": "provider",
            "in": "path",
            "required": true,
            "schema": {
              "type": "string",
              "title": "Provider where the webhook was registered",
              "description": "Provider name for integrations. Can be any string value, including custom provider names."
            }
          },
          {
            "name": "webhook_id",
            "in": "path",
            "required": true,
            "schema": { "type": "string", "title": "Our ID for the webhook" }
          }
        ],
        "responses": {
          "200": {
            "description": "Successful Response",
            "content": { "application/json": { "schema": {} } }
          },
          "422": {
            "description": "Validation Error",
            "content": {
              "application/json": {
                "schema": { "$ref": "#/components/schemas/HTTPValidationError" }
              }
            }
          }
        }
      }
    },
    "/api/integrations/webhooks/{webhook_id}/ping": {
      "post": {
        "tags": ["v1", "integrations"],
        "summary": "Webhook Ping",
        "operationId": "postV1WebhookPing",
        "security": [{ "HTTPBearerJWT": [] }],
        "parameters": [
          {
            "name": "webhook_id",
            "in": "path",
            "required": true,
            "schema": { "type": "string", "title": "Our ID for the webhook" }
          }
        ],
        "responses": {
          "200": {
            "description": "Successful Response",
            "content": { "application/json": { "schema": {} } }
          },
          "422": {
            "description": "Validation Error",
            "content": {
              "application/json": {
                "schema": { "$ref": "#/components/schemas/HTTPValidationError" }
              }
            }
          },
          "401": {
            "$ref": "#/components/responses/HTTP401NotAuthenticatedError"
          }
        }
      }
    },
    "/api/integrations/ayrshare/sso_url": {
      "get": {
        "tags": ["v1", "integrations"],
        "summary": "Get Ayrshare Sso Url",
        "description": "Generate an SSO URL for Ayrshare social media integration.\n\nReturns:\n    dict: Contains the SSO URL for Ayrshare integration",
        "operationId": "getV1GetAyrshareSsoUrl",
        "responses": {
          "200": {
            "description": "Successful Response",
            "content": {
              "application/json": {
                "schema": { "$ref": "#/components/schemas/AyrshareSSOResponse" }
              }
            }
          },
          "401": {
            "$ref": "#/components/responses/HTTP401NotAuthenticatedError"
          }
        },
        "security": [{ "HTTPBearerJWT": [] }]
      }
    },
    "/api/integrations/providers": {
      "get": {
        "tags": ["v1", "integrations"],
        "summary": "List Providers",
        "description": "Get a list of all available provider names.\n\nReturns both statically defined providers (from ProviderName enum)\nand dynamically registered providers (from SDK decorators).\n\nNote: The complete list of provider names is also available as a constant\nin the generated TypeScript client via PROVIDER_NAMES.",
        "operationId": "getV1ListProviders",
        "responses": {
          "200": {
            "description": "Successful Response",
            "content": {
              "application/json": {
                "schema": {
                  "items": { "type": "string" },
                  "type": "array",
                  "title": "Response Getv1Listproviders"
                }
              }
            }
          }
        }
      }
    },
    "/api/integrations/providers/names": {
      "get": {
        "tags": ["v1", "integrations"],
        "summary": "Get Provider Names",
        "description": "Get all provider names in a structured format.\n\nThis endpoint is specifically designed to expose the provider names\nin the OpenAPI schema so that code generators like Orval can create\nappropriate TypeScript constants.",
        "operationId": "getV1GetProviderNames",
        "responses": {
          "200": {
            "description": "Successful Response",
            "content": {
              "application/json": {
                "schema": {
                  "$ref": "#/components/schemas/ProviderNamesResponse"
                }
              }
            }
          }
        }
      }
    },
    "/api/integrations/providers/constants": {
      "get": {
        "tags": ["v1", "integrations"],
        "summary": "Get Provider Constants",
        "description": "Get provider names as constants.\n\nThis endpoint returns a model with provider names as constants,\nspecifically designed for OpenAPI code generation tools to create\nTypeScript constants.",
        "operationId": "getV1GetProviderConstants",
        "responses": {
          "200": {
            "description": "Successful Response",
            "content": {
              "application/json": {
                "schema": { "$ref": "#/components/schemas/ProviderConstants" }
              }
            }
          }
        }
      }
    },
    "/api/integrations/providers/enum-example": {
      "get": {
        "tags": ["v1", "integrations"],
        "summary": "Get Provider Enum Example",
        "description": "Example endpoint that uses the CompleteProviderNames enum.\n\nThis endpoint exists to ensure that the CompleteProviderNames enum is included\nin the OpenAPI schema, which will cause Orval to generate it as a\nTypeScript enum/constant.",
        "operationId": "getV1GetProviderEnumExample",
        "responses": {
          "200": {
            "description": "Successful Response",
            "content": {
              "application/json": {
                "schema": {
                  "$ref": "#/components/schemas/ProviderEnumResponse"
                }
              }
            }
          }
        }
      }
    },
    "/api/analytics/log_raw_metric": {
      "post": {
        "tags": ["analytics"],
        "summary": "Log Raw Metric",
        "operationId": "postAnalyticsLogRawMetric",
        "requestBody": {
          "content": {
            "application/json": {
              "schema": { "$ref": "#/components/schemas/LogRawMetricRequest" }
            }
          },
          "required": true
        },
        "responses": {
          "200": {
            "description": "Successful Response",
            "content": { "application/json": { "schema": {} } }
          },
          "422": {
            "description": "Validation Error",
            "content": {
              "application/json": {
                "schema": { "$ref": "#/components/schemas/HTTPValidationError" }
              }
            }
          },
          "401": {
            "$ref": "#/components/responses/HTTP401NotAuthenticatedError"
          }
        },
        "security": [{ "HTTPBearerJWT": [] }]
      }
    },
    "/api/analytics/log_raw_analytics": {
      "post": {
        "tags": ["analytics"],
        "summary": "Log Raw Analytics",
        "operationId": "postAnalyticsLogRawAnalytics",
        "requestBody": {
          "content": {
            "application/json": {
              "schema": {
                "$ref": "#/components/schemas/Body_postAnalyticsLogRawAnalytics"
              }
            }
          },
          "required": true
        },
        "responses": {
          "200": {
            "description": "Successful Response",
            "content": { "application/json": { "schema": {} } }
          },
          "422": {
            "description": "Validation Error",
            "content": {
              "application/json": {
                "schema": { "$ref": "#/components/schemas/HTTPValidationError" }
              }
            }
          },
          "401": {
            "$ref": "#/components/responses/HTTP401NotAuthenticatedError"
          }
        },
        "security": [{ "HTTPBearerJWT": [] }]
      }
    },
    "/api/store/profile": {
      "get": {
        "tags": ["v2", "store", "private"],
        "summary": "Get user profile",
        "description": "Get the profile details for the authenticated user.\nCached for 1 hour per user.",
        "operationId": "getV2Get user profile",
        "responses": {
          "200": {
            "description": "Successful Response",
            "content": {
              "application/json": {
                "schema": { "$ref": "#/components/schemas/ProfileDetails" }
              }
            }
          },
          "401": {
            "$ref": "#/components/responses/HTTP401NotAuthenticatedError"
          }
        },
        "security": [{ "HTTPBearerJWT": [] }]
      },
      "post": {
        "tags": ["v2", "store", "private"],
        "summary": "Update user profile",
        "description": "Update the store profile for the authenticated user.\n\nArgs:\n    profile (Profile): The updated profile details\n    user_id (str): ID of the authenticated user\n\nReturns:\n    CreatorDetails: The updated profile\n\nRaises:\n    HTTPException: If there is an error updating the profile",
        "operationId": "postV2Update user profile",
        "requestBody": {
          "content": {
            "application/json": {
              "schema": { "$ref": "#/components/schemas/Profile" }
            }
          },
          "required": true
        },
        "responses": {
          "200": {
            "description": "Successful Response",
            "content": {
              "application/json": {
                "schema": { "$ref": "#/components/schemas/CreatorDetails" }
              }
            }
          },
          "422": {
            "description": "Validation Error",
            "content": {
              "application/json": {
                "schema": { "$ref": "#/components/schemas/HTTPValidationError" }
              }
            }
          },
          "401": {
            "$ref": "#/components/responses/HTTP401NotAuthenticatedError"
          }
        },
        "security": [{ "HTTPBearerJWT": [] }]
      }
    },
    "/api/store/agents": {
      "get": {
        "tags": ["v2", "store", "public"],
        "summary": "List store agents",
        "description": "Get a paginated list of agents from the store with optional filtering and sorting.\n\nArgs:\n    featured (bool, optional): Filter to only show featured agents. Defaults to False.\n    creator (str | None, optional): Filter agents by creator username. Defaults to None.\n    sorted_by (str | None, optional): Sort agents by \"runs\" or \"rating\". Defaults to None.\n    search_query (str | None, optional): Search agents by name, subheading and description. Defaults to None.\n    category (str | None, optional): Filter agents by category. Defaults to None.\n    page (int, optional): Page number for pagination. Defaults to 1.\n    page_size (int, optional): Number of agents per page. Defaults to 20.\n\nReturns:\n    StoreAgentsResponse: Paginated list of agents matching the filters\n\nRaises:\n    HTTPException: If page or page_size are less than 1\n\nUsed for:\n- Home Page Featured Agents\n- Home Page Top Agents\n- Search Results\n- Agent Details - Other Agents By Creator\n- Agent Details - Similar Agents\n- Creator Details - Agents By Creator",
        "operationId": "getV2List store agents",
        "parameters": [
          {
            "name": "featured",
            "in": "query",
            "required": false,
            "schema": {
              "type": "boolean",
              "default": false,
              "title": "Featured"
            }
          },
          {
            "name": "creator",
            "in": "query",
            "required": false,
            "schema": {
              "anyOf": [{ "type": "string" }, { "type": "null" }],
              "title": "Creator"
            }
          },
          {
            "name": "sorted_by",
            "in": "query",
            "required": false,
            "schema": {
              "anyOf": [
                {
                  "enum": ["rating", "runs", "name", "updated_at"],
                  "type": "string"
                },
                { "type": "null" }
              ],
              "title": "Sorted By"
            }
          },
          {
            "name": "search_query",
            "in": "query",
            "required": false,
            "schema": {
              "anyOf": [{ "type": "string" }, { "type": "null" }],
              "title": "Search Query"
            }
          },
          {
            "name": "category",
            "in": "query",
            "required": false,
            "schema": {
              "anyOf": [{ "type": "string" }, { "type": "null" }],
              "title": "Category"
            }
          },
          {
            "name": "page",
            "in": "query",
            "required": false,
            "schema": { "type": "integer", "default": 1, "title": "Page" }
          },
          {
            "name": "page_size",
            "in": "query",
            "required": false,
            "schema": { "type": "integer", "default": 20, "title": "Page Size" }
          }
        ],
        "responses": {
          "200": {
            "description": "Successful Response",
            "content": {
              "application/json": {
                "schema": { "$ref": "#/components/schemas/StoreAgentsResponse" }
              }
            }
          },
          "422": {
            "description": "Validation Error",
            "content": {
              "application/json": {
                "schema": { "$ref": "#/components/schemas/HTTPValidationError" }
              }
            }
          }
        }
      }
    },
    "/api/store/agents/{username}/{agent_name}": {
      "get": {
        "tags": ["v2", "store", "public"],
        "summary": "Get specific agent",
        "description": "This is only used on the AgentDetails Page.\n\nIt returns the store listing agents details.",
        "operationId": "getV2Get specific agent",
        "parameters": [
          {
            "name": "username",
            "in": "path",
            "required": true,
            "schema": { "type": "string", "title": "Username" }
          },
          {
            "name": "agent_name",
            "in": "path",
            "required": true,
            "schema": { "type": "string", "title": "Agent Name" }
          }
        ],
        "responses": {
          "200": {
            "description": "Successful Response",
            "content": {
              "application/json": {
                "schema": { "$ref": "#/components/schemas/StoreAgentDetails" }
              }
            }
          },
          "422": {
            "description": "Validation Error",
            "content": {
              "application/json": {
                "schema": { "$ref": "#/components/schemas/HTTPValidationError" }
              }
            }
          }
        }
      }
    },
    "/api/store/graph/{store_listing_version_id}": {
      "get": {
        "tags": ["v2", "store"],
        "summary": "Get agent graph",
        "description": "Get Agent Graph from Store Listing Version ID.",
        "operationId": "getV2Get agent graph",
        "security": [{ "HTTPBearerJWT": [] }],
        "parameters": [
          {
            "name": "store_listing_version_id",
            "in": "path",
            "required": true,
            "schema": { "type": "string", "title": "Store Listing Version Id" }
          }
        ],
        "responses": {
          "200": {
            "description": "Successful Response",
            "content": { "application/json": { "schema": {} } }
          },
          "422": {
            "description": "Validation Error",
            "content": {
              "application/json": {
                "schema": { "$ref": "#/components/schemas/HTTPValidationError" }
              }
            }
          },
          "401": {
            "$ref": "#/components/responses/HTTP401NotAuthenticatedError"
          }
        }
      }
    },
    "/api/store/agents/{store_listing_version_id}": {
      "get": {
        "tags": ["v2", "store"],
        "summary": "Get agent by version",
        "description": "Get Store Agent Details from Store Listing Version ID.",
        "operationId": "getV2Get agent by version",
        "security": [{ "HTTPBearerJWT": [] }],
        "parameters": [
          {
            "name": "store_listing_version_id",
            "in": "path",
            "required": true,
            "schema": { "type": "string", "title": "Store Listing Version Id" }
          }
        ],
        "responses": {
          "200": {
            "description": "Successful Response",
            "content": {
              "application/json": {
                "schema": { "$ref": "#/components/schemas/StoreAgentDetails" }
              }
            }
          },
          "422": {
            "description": "Validation Error",
            "content": {
              "application/json": {
                "schema": { "$ref": "#/components/schemas/HTTPValidationError" }
              }
            }
          },
          "401": {
            "$ref": "#/components/responses/HTTP401NotAuthenticatedError"
          }
        }
      }
    },
    "/api/store/agents/{username}/{agent_name}/review": {
      "post": {
        "tags": ["v2", "store"],
        "summary": "Create agent review",
        "description": "Create a review for a store agent.\n\nArgs:\n    username: Creator's username\n    agent_name: Name/slug of the agent\n    review: Review details including score and optional comments\n    user_id: ID of authenticated user creating the review\n\nReturns:\n    The created review",
        "operationId": "postV2Create agent review",
        "security": [{ "HTTPBearerJWT": [] }],
        "parameters": [
          {
            "name": "username",
            "in": "path",
            "required": true,
            "schema": { "type": "string", "title": "Username" }
          },
          {
            "name": "agent_name",
            "in": "path",
            "required": true,
            "schema": { "type": "string", "title": "Agent Name" }
          }
        ],
        "requestBody": {
          "required": true,
          "content": {
            "application/json": {
              "schema": { "$ref": "#/components/schemas/StoreReviewCreate" }
            }
          }
        },
        "responses": {
          "200": {
            "description": "Successful Response",
            "content": {
              "application/json": {
                "schema": { "$ref": "#/components/schemas/StoreReview" }
              }
            }
          },
          "422": {
            "description": "Validation Error",
            "content": {
              "application/json": {
                "schema": { "$ref": "#/components/schemas/HTTPValidationError" }
              }
            }
          },
          "401": {
            "$ref": "#/components/responses/HTTP401NotAuthenticatedError"
          }
        }
      }
    },
    "/api/store/creators": {
      "get": {
        "tags": ["v2", "store", "public"],
        "summary": "List store creators",
        "description": "This is needed for:\n- Home Page Featured Creators\n- Search Results Page\n\n---\n\nTo support this functionality we need:\n- featured: bool - to limit the list to just featured agents\n- search_query: str - vector search based on the creators profile description.\n- sorted_by: [agent_rating, agent_runs] -",
        "operationId": "getV2List store creators",
        "parameters": [
          {
            "name": "featured",
            "in": "query",
            "required": false,
            "schema": {
              "type": "boolean",
              "default": false,
              "title": "Featured"
            }
          },
          {
            "name": "search_query",
            "in": "query",
            "required": false,
            "schema": {
              "anyOf": [{ "type": "string" }, { "type": "null" }],
              "title": "Search Query"
            }
          },
          {
            "name": "sorted_by",
            "in": "query",
            "required": false,
            "schema": {
              "anyOf": [
                {
                  "enum": ["agent_rating", "agent_runs", "num_agents"],
                  "type": "string"
                },
                { "type": "null" }
              ],
              "title": "Sorted By"
            }
          },
          {
            "name": "page",
            "in": "query",
            "required": false,
            "schema": { "type": "integer", "default": 1, "title": "Page" }
          },
          {
            "name": "page_size",
            "in": "query",
            "required": false,
            "schema": { "type": "integer", "default": 20, "title": "Page Size" }
          }
        ],
        "responses": {
          "200": {
            "description": "Successful Response",
            "content": {
              "application/json": {
                "schema": { "$ref": "#/components/schemas/CreatorsResponse" }
              }
            }
          },
          "422": {
            "description": "Validation Error",
            "content": {
              "application/json": {
                "schema": { "$ref": "#/components/schemas/HTTPValidationError" }
              }
            }
          }
        }
      }
    },
    "/api/store/creator/{username}": {
      "get": {
        "tags": ["v2", "store", "public"],
        "summary": "Get creator details",
        "description": "Get the details of a creator.\n- Creator Details Page",
        "operationId": "getV2Get creator details",
        "parameters": [
          {
            "name": "username",
            "in": "path",
            "required": true,
            "schema": { "type": "string", "title": "Username" }
          }
        ],
        "responses": {
          "200": {
            "description": "Successful Response",
            "content": {
              "application/json": {
                "schema": { "$ref": "#/components/schemas/CreatorDetails" }
              }
            }
          },
          "422": {
            "description": "Validation Error",
            "content": {
              "application/json": {
                "schema": { "$ref": "#/components/schemas/HTTPValidationError" }
              }
            }
          }
        }
      }
    },
    "/api/store/myagents": {
      "get": {
        "tags": ["v2", "store", "private"],
        "summary": "Get my agents",
        "description": "Get user's own agents.",
        "operationId": "getV2Get my agents",
        "security": [{ "HTTPBearerJWT": [] }],
        "parameters": [
          {
            "name": "page",
            "in": "query",
            "required": false,
            "schema": {
              "type": "integer",
              "minimum": 1,
              "default": 1,
              "title": "Page"
            }
          },
          {
            "name": "page_size",
            "in": "query",
            "required": false,
            "schema": {
              "type": "integer",
              "minimum": 1,
              "default": 20,
              "title": "Page Size"
            }
          }
        ],
        "responses": {
          "200": {
            "description": "Successful Response",
            "content": {
              "application/json": {
                "schema": { "$ref": "#/components/schemas/MyAgentsResponse" }
              }
            }
          },
          "422": {
            "description": "Validation Error",
            "content": {
              "application/json": {
                "schema": { "$ref": "#/components/schemas/HTTPValidationError" }
              }
            }
          },
          "401": {
            "$ref": "#/components/responses/HTTP401NotAuthenticatedError"
          }
        }
      }
    },
    "/api/store/submissions/{submission_id}": {
      "delete": {
        "tags": ["v2", "store", "private"],
        "summary": "Delete store submission",
        "description": "Delete a store listing submission.\n\nArgs:\n    user_id (str): ID of the authenticated user\n    submission_id (str): ID of the submission to be deleted\n\nReturns:\n    bool: True if the submission was successfully deleted, False otherwise",
        "operationId": "deleteV2Delete store submission",
        "security": [{ "HTTPBearerJWT": [] }],
        "parameters": [
          {
            "name": "submission_id",
            "in": "path",
            "required": true,
            "schema": { "type": "string", "title": "Submission Id" }
          }
        ],
        "responses": {
          "200": {
            "description": "Successful Response",
            "content": {
              "application/json": {
                "schema": {
                  "type": "boolean",
                  "title": "Response Deletev2Delete Store Submission"
                }
              }
            }
          },
          "422": {
            "description": "Validation Error",
            "content": {
              "application/json": {
                "schema": { "$ref": "#/components/schemas/HTTPValidationError" }
              }
            }
          },
          "401": {
            "$ref": "#/components/responses/HTTP401NotAuthenticatedError"
          }
        }
      }
    },
    "/api/store/submissions": {
      "get": {
        "tags": ["v2", "store", "private"],
        "summary": "List my submissions",
        "description": "Get a paginated list of store submissions for the authenticated user.\n\nArgs:\n    user_id (str): ID of the authenticated user\n    page (int, optional): Page number for pagination. Defaults to 1.\n    page_size (int, optional): Number of submissions per page. Defaults to 20.\n\nReturns:\n    StoreListingsResponse: Paginated list of store submissions\n\nRaises:\n    HTTPException: If page or page_size are less than 1",
        "operationId": "getV2List my submissions",
        "security": [{ "HTTPBearerJWT": [] }],
        "parameters": [
          {
            "name": "page",
            "in": "query",
            "required": false,
            "schema": { "type": "integer", "default": 1, "title": "Page" }
          },
          {
            "name": "page_size",
            "in": "query",
            "required": false,
            "schema": { "type": "integer", "default": 20, "title": "Page Size" }
          }
        ],
        "responses": {
          "200": {
            "description": "Successful Response",
            "content": {
              "application/json": {
                "schema": {
                  "$ref": "#/components/schemas/StoreSubmissionsResponse"
                }
              }
            }
          },
          "422": {
            "description": "Validation Error",
            "content": {
              "application/json": {
                "schema": { "$ref": "#/components/schemas/HTTPValidationError" }
              }
            }
          },
          "401": {
            "$ref": "#/components/responses/HTTP401NotAuthenticatedError"
          }
        }
      },
      "post": {
        "tags": ["v2", "store", "private"],
        "summary": "Create store submission",
        "description": "Create a new store listing submission.\n\nArgs:\n    submission_request (StoreSubmissionRequest): The submission details\n    user_id (str): ID of the authenticated user submitting the listing\n\nReturns:\n    StoreSubmission: The created store submission\n\nRaises:\n    HTTPException: If there is an error creating the submission",
        "operationId": "postV2Create store submission",
        "security": [{ "HTTPBearerJWT": [] }],
        "requestBody": {
          "required": true,
          "content": {
            "application/json": {
              "schema": {
                "$ref": "#/components/schemas/StoreSubmissionRequest"
              }
            }
          }
        },
        "responses": {
          "200": {
            "description": "Successful Response",
            "content": {
              "application/json": {
                "schema": { "$ref": "#/components/schemas/StoreSubmission" }
              }
            }
          },
          "422": {
            "description": "Validation Error",
            "content": {
              "application/json": {
                "schema": { "$ref": "#/components/schemas/HTTPValidationError" }
              }
            }
          },
          "401": {
            "$ref": "#/components/responses/HTTP401NotAuthenticatedError"
          }
        }
      }
    },
    "/api/store/submissions/{store_listing_version_id}": {
      "put": {
        "tags": ["v2", "store", "private"],
        "summary": "Edit store submission",
        "description": "Edit an existing store listing submission.\n\nArgs:\n    store_listing_version_id (str): ID of the store listing version to edit\n    submission_request (StoreSubmissionRequest): The updated submission details\n    user_id (str): ID of the authenticated user editing the listing\n\nReturns:\n    StoreSubmission: The updated store submission\n\nRaises:\n    HTTPException: If there is an error editing the submission",
        "operationId": "putV2Edit store submission",
        "security": [{ "HTTPBearerJWT": [] }],
        "parameters": [
          {
            "name": "store_listing_version_id",
            "in": "path",
            "required": true,
            "schema": { "type": "string", "title": "Store Listing Version Id" }
          }
        ],
        "requestBody": {
          "required": true,
          "content": {
            "application/json": {
              "schema": {
                "$ref": "#/components/schemas/StoreSubmissionEditRequest"
              }
            }
          }
        },
        "responses": {
          "200": {
            "description": "Successful Response",
            "content": {
              "application/json": {
                "schema": { "$ref": "#/components/schemas/StoreSubmission" }
              }
            }
          },
          "422": {
            "description": "Validation Error",
            "content": {
              "application/json": {
                "schema": { "$ref": "#/components/schemas/HTTPValidationError" }
              }
            }
          },
          "401": {
            "$ref": "#/components/responses/HTTP401NotAuthenticatedError"
          }
        }
      }
    },
    "/api/store/submissions/media": {
      "post": {
        "tags": ["v2", "store", "private"],
        "summary": "Upload submission media",
        "description": "Upload media (images/videos) for a store listing submission.\n\nArgs:\n    file (UploadFile): The media file to upload\n    user_id (str): ID of the authenticated user uploading the media\n\nReturns:\n    str: URL of the uploaded media file\n\nRaises:\n    HTTPException: If there is an error uploading the media",
        "operationId": "postV2Upload submission media",
        "requestBody": {
          "content": {
            "multipart/form-data": {
              "schema": {
                "$ref": "#/components/schemas/Body_postV2Upload_submission_media"
              }
            }
          },
          "required": true
        },
        "responses": {
          "200": {
            "description": "Successful Response",
            "content": { "application/json": { "schema": {} } }
          },
          "422": {
            "description": "Validation Error",
            "content": {
              "application/json": {
                "schema": { "$ref": "#/components/schemas/HTTPValidationError" }
              }
            }
          },
          "401": {
            "$ref": "#/components/responses/HTTP401NotAuthenticatedError"
          }
        },
        "security": [{ "HTTPBearerJWT": [] }]
      }
    },
    "/api/store/submissions/generate_image": {
      "post": {
        "tags": ["v2", "store", "private"],
        "summary": "Generate submission image",
        "description": "Generate an image for a store listing submission.\n\nArgs:\n    agent_id (str): ID of the agent to generate an image for\n    user_id (str): ID of the authenticated user\n\nReturns:\n    JSONResponse: JSON containing the URL of the generated image",
        "operationId": "postV2Generate submission image",
        "security": [{ "HTTPBearerJWT": [] }],
        "parameters": [
          {
            "name": "agent_id",
            "in": "query",
            "required": true,
            "schema": { "type": "string", "title": "Agent Id" }
          }
        ],
        "responses": {
          "200": {
            "description": "Successful Response",
            "content": { "application/json": { "schema": {} } }
          },
          "422": {
            "description": "Validation Error",
            "content": {
              "application/json": {
                "schema": { "$ref": "#/components/schemas/HTTPValidationError" }
              }
            }
          },
          "401": {
            "$ref": "#/components/responses/HTTP401NotAuthenticatedError"
          }
        }
      }
    },
    "/api/store/download/agents/{store_listing_version_id}": {
      "get": {
        "tags": ["v2", "store", "public"],
        "summary": "Download agent file",
        "description": "Download the agent file by streaming its content.\n\nArgs:\n    store_listing_version_id (str): The ID of the agent to download\n\nReturns:\n    StreamingResponse: A streaming response containing the agent's graph data.\n\nRaises:\n    HTTPException: If the agent is not found or an unexpected error occurs.",
        "operationId": "getV2Download agent file",
        "parameters": [
          {
            "name": "store_listing_version_id",
            "in": "path",
            "required": true,
            "schema": {
              "type": "string",
              "description": "The ID of the agent to download",
              "title": "Store Listing Version Id"
            },
            "description": "The ID of the agent to download"
          }
        ],
        "responses": {
          "200": {
            "description": "Successful Response",
            "content": { "application/json": { "schema": {} } }
          },
          "422": {
            "description": "Validation Error",
            "content": {
              "application/json": {
                "schema": { "$ref": "#/components/schemas/HTTPValidationError" }
              }
            }
          }
        }
      }
    },
    "/api/store/metrics/cache": {
      "get": {
        "tags": ["v2", "store", "metrics"],
        "summary": "Get cache metrics in Prometheus format",
        "description": "Get cache metrics in Prometheus text format.\n\nReturns Prometheus-compatible metrics for monitoring cache performance.\nMetrics include size, maxsize, TTL, and hit rate for each cache.\n\nReturns:\n    str: Prometheus-formatted metrics text",
        "operationId": "getV2Get cache metrics in prometheus format",
        "responses": {
          "200": {
            "description": "Successful Response",
            "content": { "text/plain": { "schema": { "type": "string" } } }
          }
        }
      }
    },
    "/api/builder/suggestions": {
      "get": {
        "tags": ["v2"],
        "summary": "Get Builder suggestions",
        "description": "Get all suggestions for the Blocks Menu.",
        "operationId": "getV2Get builder suggestions",
        "responses": {
          "200": {
            "description": "Successful Response",
            "content": {
              "application/json": {
                "schema": { "$ref": "#/components/schemas/SuggestionsResponse" }
              }
            }
          },
          "401": {
            "$ref": "#/components/responses/HTTP401NotAuthenticatedError"
          }
        },
        "security": [{ "HTTPBearerJWT": [] }]
      }
    },
    "/api/builder/categories": {
      "get": {
        "tags": ["v2"],
        "summary": "Get Builder block categories",
        "description": "Get all block categories with a specified number of blocks per category.",
        "operationId": "getV2Get builder block categories",
        "security": [{ "HTTPBearerJWT": [] }],
        "parameters": [
          {
            "name": "blocks_per_category",
            "in": "query",
            "required": false,
            "schema": {
              "type": "integer",
              "default": 3,
              "title": "Blocks Per Category"
            }
          }
        ],
        "responses": {
          "200": {
            "description": "Successful Response",
            "content": {
              "application/json": {
                "schema": {
                  "type": "array",
                  "items": {
                    "$ref": "#/components/schemas/BlockCategoryResponse"
                  },
                  "title": "Response Getv2Get Builder Block Categories"
                }
              }
            }
          },
          "422": {
            "description": "Validation Error",
            "content": {
              "application/json": {
                "schema": { "$ref": "#/components/schemas/HTTPValidationError" }
              }
            }
          },
          "401": {
            "$ref": "#/components/responses/HTTP401NotAuthenticatedError"
          }
        }
      }
    },
    "/api/builder/blocks": {
      "get": {
        "tags": ["v2"],
        "summary": "Get Builder blocks",
        "description": "Get blocks based on either category, type, or provider.",
        "operationId": "getV2Get builder blocks",
        "security": [{ "HTTPBearerJWT": [] }],
        "parameters": [
          {
            "name": "category",
            "in": "query",
            "required": false,
            "schema": {
              "anyOf": [{ "type": "string" }, { "type": "null" }],
              "title": "Category"
            }
          },
          {
            "name": "type",
            "in": "query",
            "required": false,
            "schema": {
              "anyOf": [
                {
                  "enum": ["all", "input", "action", "output"],
                  "type": "string"
                },
                { "type": "null" }
              ],
              "title": "Type"
            }
          },
          {
            "name": "provider",
            "in": "query",
            "required": false,
            "schema": {
              "anyOf": [
                {
                  "type": "string",
                  "description": "Provider name for integrations. Can be any string value, including custom provider names."
                },
                { "type": "null" }
              ],
              "title": "Provider"
            }
          },
          {
            "name": "page",
            "in": "query",
            "required": false,
            "schema": { "type": "integer", "default": 1, "title": "Page" }
          },
          {
            "name": "page_size",
            "in": "query",
            "required": false,
            "schema": { "type": "integer", "default": 50, "title": "Page Size" }
          }
        ],
        "responses": {
          "200": {
            "description": "Successful Response",
            "content": {
              "application/json": {
                "schema": { "$ref": "#/components/schemas/BlockResponse" }
              }
            }
          },
          "422": {
            "description": "Validation Error",
            "content": {
              "application/json": {
                "schema": { "$ref": "#/components/schemas/HTTPValidationError" }
              }
            }
          },
          "401": {
            "$ref": "#/components/responses/HTTP401NotAuthenticatedError"
          }
        }
      }
    },
    "/api/builder/blocks/batch": {
      "get": {
        "tags": ["v2"],
        "summary": "Get specific blocks",
        "description": "Get specific blocks by their IDs.",
        "operationId": "getV2Get specific blocks",
        "security": [{ "HTTPBearerJWT": [] }],
        "parameters": [
          {
            "name": "block_ids",
            "in": "query",
            "required": true,
            "schema": {
              "type": "array",
              "items": { "type": "string" },
              "title": "Block Ids"
            }
          }
        ],
        "responses": {
          "200": {
            "description": "Successful Response",
            "content": {
              "application/json": {
                "schema": {
                  "type": "array",
                  "items": { "$ref": "#/components/schemas/BlockInfo" },
                  "title": "Response Getv2Get Specific Blocks"
                }
              }
            }
          },
          "422": {
            "description": "Validation Error",
            "content": {
              "application/json": {
                "schema": { "$ref": "#/components/schemas/HTTPValidationError" }
              }
            }
          },
          "401": {
            "$ref": "#/components/responses/HTTP401NotAuthenticatedError"
          }
        }
      }
    },
    "/api/builder/providers": {
      "get": {
        "tags": ["v2"],
        "summary": "Get Builder integration providers",
        "description": "Get all integration providers with their block counts.",
        "operationId": "getV2Get builder integration providers",
        "security": [{ "HTTPBearerJWT": [] }],
        "parameters": [
          {
            "name": "page",
            "in": "query",
            "required": false,
            "schema": { "type": "integer", "default": 1, "title": "Page" }
          },
          {
            "name": "page_size",
            "in": "query",
            "required": false,
            "schema": { "type": "integer", "default": 50, "title": "Page Size" }
          }
        ],
        "responses": {
          "200": {
            "description": "Successful Response",
            "content": {
              "application/json": {
                "schema": { "$ref": "#/components/schemas/ProviderResponse" }
              }
            }
          },
          "422": {
            "description": "Validation Error",
            "content": {
              "application/json": {
                "schema": { "$ref": "#/components/schemas/HTTPValidationError" }
              }
            }
          },
          "401": {
            "$ref": "#/components/responses/HTTP401NotAuthenticatedError"
          }
        }
      }
    },
    "/api/builder/search": {
      "get": {
        "tags": ["v2", "store", "private"],
        "summary": "Builder search",
        "description": "Search for blocks (including integrations), marketplace agents, and user library agents.",
        "operationId": "getV2Builder search",
        "security": [{ "HTTPBearerJWT": [] }],
        "parameters": [
          {
            "name": "search_query",
            "in": "query",
            "required": false,
            "schema": {
              "anyOf": [{ "type": "string" }, { "type": "null" }],
              "title": "Search Query"
            }
          },
          {
            "name": "filter",
            "in": "query",
            "required": false,
            "schema": {
              "anyOf": [
                {
                  "type": "array",
                  "items": {
                    "enum": [
                      "blocks",
                      "integrations",
                      "marketplace_agents",
                      "my_agents"
                    ],
                    "type": "string"
                  }
                },
                { "type": "null" }
              ],
              "title": "Filter"
            }
          },
          {
            "name": "search_id",
            "in": "query",
            "required": false,
            "schema": {
              "anyOf": [{ "type": "string" }, { "type": "null" }],
              "title": "Search Id"
            }
          },
          {
            "name": "by_creator",
            "in": "query",
            "required": false,
            "schema": {
              "anyOf": [
                { "type": "array", "items": { "type": "string" } },
                { "type": "null" }
              ],
              "title": "By Creator"
            }
          },
          {
            "name": "page",
            "in": "query",
            "required": false,
            "schema": { "type": "integer", "default": 1, "title": "Page" }
          },
          {
            "name": "page_size",
            "in": "query",
            "required": false,
            "schema": { "type": "integer", "default": 50, "title": "Page Size" }
          }
        ],
        "responses": {
          "200": {
            "description": "Successful Response",
            "content": {
              "application/json": {
                "schema": { "$ref": "#/components/schemas/SearchResponse" }
              }
            }
          },
          "422": {
            "description": "Validation Error",
            "content": {
              "application/json": {
                "schema": { "$ref": "#/components/schemas/HTTPValidationError" }
              }
            }
          },
          "401": {
            "$ref": "#/components/responses/HTTP401NotAuthenticatedError"
          }
        }
      }
    },
    "/api/builder/counts": {
      "get": {
        "tags": ["v2"],
        "summary": "Get Builder item counts",
        "description": "Get item counts for the menu categories in the Blocks Menu.",
        "operationId": "getV2Get builder item counts",
        "responses": {
          "200": {
            "description": "Successful Response",
            "content": {
              "application/json": {
                "schema": { "$ref": "#/components/schemas/CountResponse" }
              }
            }
          },
          "401": {
            "$ref": "#/components/responses/HTTP401NotAuthenticatedError"
          }
        },
        "security": [{ "HTTPBearerJWT": [] }]
      }
    },
    "/api/store/admin/listings": {
      "get": {
        "tags": ["v2", "admin", "store", "admin"],
        "summary": "Get Admin Listings History",
        "description": "Get store listings with their version history for admins.\n\nThis provides a consolidated view of listings with their versions,\nallowing for an expandable UI in the admin dashboard.\n\nArgs:\n    status: Filter by submission status (PENDING, APPROVED, REJECTED)\n    search: Search by name, description, or user email\n    page: Page number for pagination\n    page_size: Number of items per page\n\nReturns:\n    StoreListingsWithVersionsResponse with listings and their versions",
        "operationId": "getV2Get admin listings history",
        "security": [{ "HTTPBearerJWT": [] }],
        "parameters": [
          {
            "name": "status",
            "in": "query",
            "required": false,
            "schema": {
              "anyOf": [
                { "$ref": "#/components/schemas/SubmissionStatus" },
                { "type": "null" }
              ],
              "title": "Status"
            }
          },
          {
            "name": "search",
            "in": "query",
            "required": false,
            "schema": {
              "anyOf": [{ "type": "string" }, { "type": "null" }],
              "title": "Search"
            }
          },
          {
            "name": "page",
            "in": "query",
            "required": false,
            "schema": { "type": "integer", "default": 1, "title": "Page" }
          },
          {
            "name": "page_size",
            "in": "query",
            "required": false,
            "schema": { "type": "integer", "default": 20, "title": "Page Size" }
          }
        ],
        "responses": {
          "200": {
            "description": "Successful Response",
            "content": {
              "application/json": {
                "schema": {
                  "$ref": "#/components/schemas/StoreListingsWithVersionsResponse"
                }
              }
            }
          },
          "422": {
            "description": "Validation Error",
            "content": {
              "application/json": {
                "schema": { "$ref": "#/components/schemas/HTTPValidationError" }
              }
            }
          },
          "401": {
            "$ref": "#/components/responses/HTTP401NotAuthenticatedError"
          }
        }
      }
    },
    "/api/store/admin/submissions/{store_listing_version_id}/review": {
      "post": {
        "tags": ["v2", "admin", "store", "admin"],
        "summary": "Review Store Submission",
        "description": "Review a store listing submission.\n\nArgs:\n    store_listing_version_id: ID of the submission to review\n    request: Review details including approval status and comments\n    user_id: Authenticated admin user performing the review\n\nReturns:\n    StoreSubmission with updated review information",
        "operationId": "postV2Review store submission",
        "security": [{ "HTTPBearerJWT": [] }],
        "parameters": [
          {
            "name": "store_listing_version_id",
            "in": "path",
            "required": true,
            "schema": { "type": "string", "title": "Store Listing Version Id" }
          }
        ],
        "requestBody": {
          "required": true,
          "content": {
            "application/json": {
              "schema": {
                "$ref": "#/components/schemas/ReviewSubmissionRequest"
              }
            }
          }
        },
        "responses": {
          "200": {
            "description": "Successful Response",
            "content": {
              "application/json": {
                "schema": { "$ref": "#/components/schemas/StoreSubmission" }
              }
            }
          },
          "422": {
            "description": "Validation Error",
            "content": {
              "application/json": {
                "schema": { "$ref": "#/components/schemas/HTTPValidationError" }
              }
            }
          },
          "401": {
            "$ref": "#/components/responses/HTTP401NotAuthenticatedError"
          }
        }
      }
    },
    "/api/store/admin/submissions/download/{store_listing_version_id}": {
      "get": {
        "tags": ["v2", "admin", "store", "admin", "store", "admin"],
        "summary": "Admin Download Agent File",
        "description": "Download the agent file by streaming its content.\n\nArgs:\n    store_listing_version_id (str): The ID of the agent to download\n\nReturns:\n    StreamingResponse: A streaming response containing the agent's graph data.\n\nRaises:\n    HTTPException: If the agent is not found or an unexpected error occurs.",
        "operationId": "getV2Admin download agent file",
        "security": [{ "HTTPBearerJWT": [] }],
        "parameters": [
          {
            "name": "store_listing_version_id",
            "in": "path",
            "required": true,
            "schema": {
              "type": "string",
              "description": "The ID of the agent to download",
              "title": "Store Listing Version Id"
            },
            "description": "The ID of the agent to download"
          }
        ],
        "responses": {
          "200": {
            "description": "Successful Response",
            "content": { "application/json": { "schema": {} } }
          },
          "422": {
            "description": "Validation Error",
            "content": {
              "application/json": {
                "schema": { "$ref": "#/components/schemas/HTTPValidationError" }
              }
            }
          },
          "401": {
            "$ref": "#/components/responses/HTTP401NotAuthenticatedError"
          }
        }
      }
    },
    "/api/credits/admin/add_credits": {
      "post": {
        "tags": ["v2", "admin", "credits", "admin"],
        "summary": "Add Credits to User",
        "operationId": "postV2Add credits to user",
        "requestBody": {
          "content": {
            "application/json": {
              "schema": {
                "$ref": "#/components/schemas/Body_postV2Add_credits_to_user"
              }
            }
          },
          "required": true
        },
        "responses": {
          "200": {
            "description": "Successful Response",
            "content": {
              "application/json": {
                "schema": {
                  "$ref": "#/components/schemas/AddUserCreditsResponse"
                }
              }
            }
          },
          "422": {
            "description": "Validation Error",
            "content": {
              "application/json": {
                "schema": { "$ref": "#/components/schemas/HTTPValidationError" }
              }
            }
          },
          "401": {
            "$ref": "#/components/responses/HTTP401NotAuthenticatedError"
          }
        },
        "security": [{ "HTTPBearerJWT": [] }]
      }
    },
    "/api/credits/admin/users_history": {
      "get": {
        "tags": ["v2", "admin", "credits", "admin"],
        "summary": "Get All Users History",
        "operationId": "getV2Get all users history",
        "security": [{ "HTTPBearerJWT": [] }],
        "parameters": [
          {
            "name": "search",
            "in": "query",
            "required": false,
            "schema": {
              "anyOf": [{ "type": "string" }, { "type": "null" }],
              "title": "Search"
            }
          },
          {
            "name": "page",
            "in": "query",
            "required": false,
            "schema": { "type": "integer", "default": 1, "title": "Page" }
          },
          {
            "name": "page_size",
            "in": "query",
            "required": false,
            "schema": { "type": "integer", "default": 20, "title": "Page Size" }
          },
          {
            "name": "transaction_filter",
            "in": "query",
            "required": false,
            "schema": {
              "anyOf": [
                { "$ref": "#/components/schemas/CreditTransactionType" },
                { "type": "null" }
              ],
              "title": "Transaction Filter"
            }
          }
        ],
        "responses": {
          "200": {
            "description": "Successful Response",
            "content": {
              "application/json": {
                "schema": { "$ref": "#/components/schemas/UserHistoryResponse" }
              }
            }
          },
          "422": {
            "description": "Validation Error",
            "content": {
              "application/json": {
                "schema": { "$ref": "#/components/schemas/HTTPValidationError" }
              }
            }
          },
          "401": {
            "$ref": "#/components/responses/HTTP401NotAuthenticatedError"
          }
        }
      }
    },
    "/api/executions/admin/execution_analytics/config": {
      "get": {
        "tags": ["v2", "admin", "admin", "execution_analytics"],
        "summary": "Get Execution Analytics Configuration",
        "description": "Get the configuration for execution analytics including:\n- Available AI models with metadata\n- Default system and user prompts\n- Recommended model selection",
        "operationId": "getV2Get execution analytics configuration",
        "responses": {
          "200": {
            "description": "Successful Response",
            "content": {
              "application/json": {
                "schema": {
                  "$ref": "#/components/schemas/ExecutionAnalyticsConfig"
                }
              }
            }
          },
          "401": {
            "$ref": "#/components/responses/HTTP401NotAuthenticatedError"
          }
        },
        "security": [{ "HTTPBearerJWT": [] }]
      }
    },
    "/api/executions/admin/execution_analytics": {
      "post": {
        "tags": ["v2", "admin", "admin", "execution_analytics"],
        "summary": "Generate Execution Analytics",
        "description": "Generate activity summaries and correctness scores for graph executions.\n\nThis endpoint:\n1. Fetches all completed executions matching the criteria\n2. Identifies executions missing activity_status or correctness_score\n3. Generates missing data using AI in batches\n4. Updates the database with new stats\n5. Returns a detailed report of the analytics operation",
        "operationId": "postV2Generate execution analytics",
        "requestBody": {
          "content": {
            "application/json": {
              "schema": {
                "$ref": "#/components/schemas/ExecutionAnalyticsRequest"
              }
            }
          },
          "required": true
        },
        "responses": {
          "200": {
            "description": "Successful Response",
            "content": {
              "application/json": {
                "schema": {
                  "$ref": "#/components/schemas/ExecutionAnalyticsResponse"
                }
              }
            }
          },
          "422": {
            "description": "Validation Error",
            "content": {
              "application/json": {
                "schema": { "$ref": "#/components/schemas/HTTPValidationError" }
              }
            }
          },
          "401": {
            "$ref": "#/components/responses/HTTP401NotAuthenticatedError"
          }
        },
        "security": [{ "HTTPBearerJWT": [] }]
      }
    },
    "/api/executions/admin/execution_accuracy_trends": {
      "get": {
        "tags": ["v2", "admin", "admin", "execution_analytics"],
        "summary": "Get Execution Accuracy Trends and Alerts",
        "description": "Get execution accuracy trends with moving averages and alert detection.\nSimple single-query approach.",
        "operationId": "getV2Get execution accuracy trends and alerts",
        "security": [{ "HTTPBearerJWT": [] }],
        "parameters": [
          {
            "name": "graph_id",
            "in": "query",
            "required": true,
            "schema": { "type": "string", "title": "Graph Id" }
          },
          {
            "name": "user_id",
            "in": "query",
            "required": false,
            "schema": {
              "anyOf": [{ "type": "string" }, { "type": "null" }],
              "title": "User Id"
            }
          },
          {
            "name": "days_back",
            "in": "query",
            "required": false,
            "schema": { "type": "integer", "default": 30, "title": "Days Back" }
          },
          {
            "name": "drop_threshold",
            "in": "query",
            "required": false,
            "schema": {
              "type": "number",
              "default": 10.0,
              "title": "Drop Threshold"
            }
          },
          {
            "name": "include_historical",
            "in": "query",
            "required": false,
            "schema": {
              "type": "boolean",
              "default": false,
              "title": "Include Historical"
            }
          }
        ],
        "responses": {
          "200": {
            "description": "Successful Response",
            "content": {
              "application/json": {
                "schema": {
                  "$ref": "#/components/schemas/AccuracyTrendsResponse"
                }
              }
            }
          },
          "422": {
            "description": "Validation Error",
            "content": {
              "application/json": {
                "schema": { "$ref": "#/components/schemas/HTTPValidationError" }
              }
            }
          },
          "401": {
            "$ref": "#/components/responses/HTTP401NotAuthenticatedError"
          }
        }
      }
    },
    "/api/review/pending": {
      "get": {
        "tags": ["v2", "executions", "review", "v2", "executions", "review"],
        "summary": "Get Pending Reviews",
        "description": "Get all pending reviews for the current user.\n\nRetrieves all reviews with status \"WAITING\" that belong to the authenticated user.\nResults are ordered by creation time (newest first).\n\nArgs:\n    user_id: Authenticated user ID from security dependency\n\nReturns:\n    List of pending review objects with status converted to typed literals\n\nRaises:\n    HTTPException: If authentication fails or database error occurs\n\nNote:\n    Reviews with invalid status values are logged as warnings but excluded\n    from results rather than failing the entire request.",
        "operationId": "getV2Get pending reviews",
        "security": [{ "HTTPBearerJWT": [] }],
        "parameters": [
          {
            "name": "page",
            "in": "query",
            "required": false,
            "schema": {
              "type": "integer",
              "minimum": 1,
              "description": "Page number (1-indexed)",
              "default": 1,
              "title": "Page"
            },
            "description": "Page number (1-indexed)"
          },
          {
            "name": "page_size",
            "in": "query",
            "required": false,
            "schema": {
              "type": "integer",
              "maximum": 100,
              "minimum": 1,
              "description": "Number of reviews per page",
              "default": 25,
              "title": "Page Size"
            },
            "description": "Number of reviews per page"
          }
        ],
        "responses": {
          "200": {
            "description": "List of pending reviews",
            "content": {
              "application/json": {
                "schema": {
                  "type": "array",
                  "items": {
                    "$ref": "#/components/schemas/PendingHumanReviewModel"
                  },
                  "title": "Response Getv2Get Pending Reviews"
                }
              }
            }
          },
          "500": {
            "description": "Server error",
            "content": { "application/json": {} }
          },
          "422": {
            "description": "Validation Error",
            "content": {
              "application/json": {
                "schema": { "$ref": "#/components/schemas/HTTPValidationError" }
              }
            }
          },
          "401": {
            "$ref": "#/components/responses/HTTP401NotAuthenticatedError"
          }
        }
      }
    },
    "/api/review/execution/{graph_exec_id}": {
      "get": {
        "tags": ["v2", "executions", "review", "v2", "executions", "review"],
        "summary": "Get Pending Reviews for Execution",
        "description": "Get all pending reviews for a specific graph execution.\n\nRetrieves all reviews with status \"WAITING\" for the specified graph execution\nthat belong to the authenticated user. Results are ordered by creation time\n(oldest first) to preserve review order within the execution.\n\nArgs:\n    graph_exec_id: ID of the graph execution to get reviews for\n    user_id: Authenticated user ID from security dependency\n\nReturns:\n    List of pending review objects for the specified execution\n\nRaises:\n    HTTPException:\n        - 403: If user doesn't own the graph execution\n        - 500: If authentication fails or database error occurs\n\nNote:\n    Only returns reviews owned by the authenticated user for security.\n    Reviews with invalid status are excluded with warning logs.",
        "operationId": "getV2Get pending reviews for execution",
        "security": [{ "HTTPBearerJWT": [] }],
        "parameters": [
          {
            "name": "graph_exec_id",
            "in": "path",
            "required": true,
            "schema": { "type": "string", "title": "Graph Exec Id" }
          }
        ],
        "responses": {
          "200": {
            "description": "List of pending reviews for the execution",
            "content": {
              "application/json": {
                "schema": {
                  "type": "array",
                  "items": {
                    "$ref": "#/components/schemas/PendingHumanReviewModel"
                  },
                  "title": "Response Getv2Get Pending Reviews For Execution"
                }
              }
            }
          },
          "400": { "description": "Invalid graph execution ID" },
          "403": { "description": "Access denied to graph execution" },
          "500": {
            "description": "Server error",
            "content": { "application/json": {} }
          },
          "422": {
            "description": "Validation Error",
            "content": {
              "application/json": {
                "schema": { "$ref": "#/components/schemas/HTTPValidationError" }
              }
            }
          },
          "401": {
            "$ref": "#/components/responses/HTTP401NotAuthenticatedError"
          }
        }
      }
    },
    "/api/review/action": {
      "post": {
        "tags": ["v2", "executions", "review", "v2", "executions", "review"],
        "summary": "Process Review Action",
        "description": "Process reviews with approve or reject actions.",
        "operationId": "postV2ProcessReviewAction",
        "requestBody": {
          "content": {
            "application/json": {
              "schema": { "$ref": "#/components/schemas/ReviewRequest" }
            }
          },
          "required": true
        },
        "responses": {
          "200": {
            "description": "Successful Response",
            "content": {
              "application/json": {
                "schema": { "$ref": "#/components/schemas/ReviewResponse" }
              }
            }
          },
          "422": {
            "description": "Validation Error",
            "content": {
              "application/json": {
                "schema": { "$ref": "#/components/schemas/HTTPValidationError" }
              }
            }
          },
          "401": {
            "$ref": "#/components/responses/HTTP401NotAuthenticatedError"
          }
        },
        "security": [{ "HTTPBearerJWT": [] }]
      }
    },
    "/api/library/presets": {
      "get": {
        "tags": ["v2", "presets"],
        "summary": "List presets",
        "description": "Retrieve a paginated list of presets for the current user.",
        "operationId": "getV2List presets",
        "security": [{ "HTTPBearerJWT": [] }],
        "parameters": [
          {
            "name": "page",
            "in": "query",
            "required": false,
            "schema": {
              "type": "integer",
              "minimum": 1,
              "default": 1,
              "title": "Page"
            }
          },
          {
            "name": "page_size",
            "in": "query",
            "required": false,
            "schema": {
              "type": "integer",
              "minimum": 1,
              "default": 10,
              "title": "Page Size"
            }
          },
          {
            "name": "graph_id",
            "in": "query",
            "required": true,
            "schema": {
              "anyOf": [{ "type": "string" }, { "type": "null" }],
              "description": "Allows to filter presets by a specific agent graph",
              "title": "Graph Id"
            },
            "description": "Allows to filter presets by a specific agent graph"
          }
        ],
        "responses": {
          "200": {
            "description": "Successful Response",
            "content": {
              "application/json": {
                "schema": {
                  "$ref": "#/components/schemas/LibraryAgentPresetResponse"
                }
              }
            }
          },
          "422": {
            "description": "Validation Error",
            "content": {
              "application/json": {
                "schema": { "$ref": "#/components/schemas/HTTPValidationError" }
              }
            }
          },
          "401": {
            "$ref": "#/components/responses/HTTP401NotAuthenticatedError"
          }
        }
      },
      "post": {
        "tags": ["v2", "presets"],
        "summary": "Create a new preset",
        "description": "Create a new preset for the current user.",
        "operationId": "postV2Create a new preset",
        "security": [{ "HTTPBearerJWT": [] }],
        "requestBody": {
          "required": true,
          "content": {
            "application/json": {
              "schema": {
                "anyOf": [
                  {
                    "$ref": "#/components/schemas/LibraryAgentPresetCreatable"
                  },
                  {
                    "$ref": "#/components/schemas/LibraryAgentPresetCreatableFromGraphExecution"
                  }
                ],
                "title": "Preset"
              }
            }
          }
        },
        "responses": {
          "200": {
            "description": "Successful Response",
            "content": {
              "application/json": {
                "schema": { "$ref": "#/components/schemas/LibraryAgentPreset" }
              }
            }
          },
          "422": {
            "description": "Validation Error",
            "content": {
              "application/json": {
                "schema": { "$ref": "#/components/schemas/HTTPValidationError" }
              }
            }
          },
          "401": {
            "$ref": "#/components/responses/HTTP401NotAuthenticatedError"
          }
        }
      }
    },
    "/api/library/presets/{preset_id}": {
      "get": {
        "tags": ["v2", "presets"],
        "summary": "Get a specific preset",
        "description": "Retrieve details for a specific preset by its ID.",
        "operationId": "getV2Get a specific preset",
        "security": [{ "HTTPBearerJWT": [] }],
        "parameters": [
          {
            "name": "preset_id",
            "in": "path",
            "required": true,
            "schema": { "type": "string", "title": "Preset Id" }
          }
        ],
        "responses": {
          "200": {
            "description": "Successful Response",
            "content": {
              "application/json": {
                "schema": { "$ref": "#/components/schemas/LibraryAgentPreset" }
              }
            }
          },
          "422": {
            "description": "Validation Error",
            "content": {
              "application/json": {
                "schema": { "$ref": "#/components/schemas/HTTPValidationError" }
              }
            }
          },
          "401": {
            "$ref": "#/components/responses/HTTP401NotAuthenticatedError"
          }
        }
      },
      "patch": {
        "tags": ["v2", "presets"],
        "summary": "Update an existing preset",
        "description": "Update an existing preset by its ID.",
        "operationId": "patchV2Update an existing preset",
        "security": [{ "HTTPBearerJWT": [] }],
        "parameters": [
          {
            "name": "preset_id",
            "in": "path",
            "required": true,
            "schema": { "type": "string", "title": "Preset Id" }
          }
        ],
        "requestBody": {
          "required": true,
          "content": {
            "application/json": {
              "schema": {
                "$ref": "#/components/schemas/LibraryAgentPresetUpdatable"
              }
            }
          }
        },
        "responses": {
          "200": {
            "description": "Successful Response",
            "content": {
              "application/json": {
                "schema": { "$ref": "#/components/schemas/LibraryAgentPreset" }
              }
            }
          },
          "422": {
            "description": "Validation Error",
            "content": {
              "application/json": {
                "schema": { "$ref": "#/components/schemas/HTTPValidationError" }
              }
            }
          },
          "401": {
            "$ref": "#/components/responses/HTTP401NotAuthenticatedError"
          }
        }
      },
      "delete": {
        "tags": ["v2", "presets"],
        "summary": "Delete a preset",
        "description": "Delete an existing preset by its ID.",
        "operationId": "deleteV2Delete a preset",
        "security": [{ "HTTPBearerJWT": [] }],
        "parameters": [
          {
            "name": "preset_id",
            "in": "path",
            "required": true,
            "schema": { "type": "string", "title": "Preset Id" }
          }
        ],
        "responses": {
          "204": { "description": "Successful Response" },
          "422": {
            "description": "Validation Error",
            "content": {
              "application/json": {
                "schema": { "$ref": "#/components/schemas/HTTPValidationError" }
              }
            }
          },
          "401": {
            "$ref": "#/components/responses/HTTP401NotAuthenticatedError"
          }
        }
      }
    },
    "/api/library/presets/setup-trigger": {
      "post": {
        "tags": ["v2", "presets"],
        "summary": "Setup Trigger",
        "description": "Sets up a webhook-triggered `LibraryAgentPreset` for a `LibraryAgent`.\nReturns the correspondingly created `LibraryAgentPreset` with `webhook_id` set.",
        "operationId": "postV2SetupTrigger",
        "requestBody": {
          "content": {
            "application/json": {
              "schema": {
                "$ref": "#/components/schemas/TriggeredPresetSetupRequest"
              }
            }
          },
          "required": true
        },
        "responses": {
          "200": {
            "description": "Successful Response",
            "content": {
              "application/json": {
                "schema": { "$ref": "#/components/schemas/LibraryAgentPreset" }
              }
            }
          },
          "422": {
            "description": "Validation Error",
            "content": {
              "application/json": {
                "schema": { "$ref": "#/components/schemas/HTTPValidationError" }
              }
            }
          },
          "401": {
            "$ref": "#/components/responses/HTTP401NotAuthenticatedError"
          }
        },
        "security": [{ "HTTPBearerJWT": [] }]
      }
    },
    "/api/library/presets/{preset_id}/execute": {
      "post": {
        "tags": ["v2", "presets", "presets"],
        "summary": "Execute a preset",
        "description": "Execute a preset with the given graph and node input for the current user.",
        "operationId": "postV2Execute a preset",
        "security": [{ "HTTPBearerJWT": [] }],
        "parameters": [
          {
            "name": "preset_id",
            "in": "path",
            "required": true,
            "schema": { "type": "string", "title": "Preset Id" }
          }
        ],
        "requestBody": {
          "content": {
            "application/json": {
              "schema": {
                "$ref": "#/components/schemas/Body_postV2Execute_a_preset"
              }
            }
          }
        },
        "responses": {
          "200": {
            "description": "Successful Response",
            "content": {
              "application/json": {
                "schema": { "$ref": "#/components/schemas/GraphExecutionMeta" }
              }
            }
          },
          "422": {
            "description": "Validation Error",
            "content": {
              "application/json": {
                "schema": { "$ref": "#/components/schemas/HTTPValidationError" }
              }
            }
          },
          "401": {
            "$ref": "#/components/responses/HTTP401NotAuthenticatedError"
          }
        }
      }
    },
    "/api/library/agents": {
      "get": {
        "tags": ["v2", "library", "private"],
        "summary": "List Library Agents",
        "description": "Get all agents in the user's library (both created and saved).\n\nArgs:\n    user_id: ID of the authenticated user.\n    search_term: Optional search term to filter agents by name/description.\n    filter_by: List of filters to apply (favorites, created by user).\n    sort_by: List of sorting criteria (created date, updated date).\n    page: Page number to retrieve.\n    page_size: Number of agents per page.\n\nReturns:\n    A LibraryAgentResponse containing agents and pagination metadata.\n\nRaises:\n    HTTPException: If a server/database error occurs.",
        "operationId": "getV2List library agents",
        "security": [{ "HTTPBearerJWT": [] }],
        "parameters": [
          {
            "name": "search_term",
            "in": "query",
            "required": false,
            "schema": {
              "anyOf": [{ "type": "string" }, { "type": "null" }],
              "description": "Search term to filter agents",
              "title": "Search Term"
            },
            "description": "Search term to filter agents"
          },
          {
            "name": "sort_by",
            "in": "query",
            "required": false,
            "schema": {
              "$ref": "#/components/schemas/LibraryAgentSort",
              "description": "Criteria to sort results by",
              "default": "updatedAt"
            },
            "description": "Criteria to sort results by"
          },
          {
            "name": "page",
            "in": "query",
            "required": false,
            "schema": {
              "type": "integer",
              "minimum": 1,
              "description": "Page number to retrieve (must be >= 1)",
              "default": 1,
              "title": "Page"
            },
            "description": "Page number to retrieve (must be >= 1)"
          },
          {
            "name": "page_size",
            "in": "query",
            "required": false,
            "schema": {
              "type": "integer",
              "minimum": 1,
              "description": "Number of agents per page (must be >= 1)",
              "default": 15,
              "title": "Page Size"
            },
            "description": "Number of agents per page (must be >= 1)"
          }
        ],
        "responses": {
          "200": {
            "description": "List of library agents",
            "content": {
              "application/json": {
                "schema": {
                  "$ref": "#/components/schemas/LibraryAgentResponse"
                }
              }
            }
          },
          "500": {
            "description": "Server error",
            "content": { "application/json": {} }
          },
          "422": {
            "description": "Validation Error",
            "content": {
              "application/json": {
                "schema": { "$ref": "#/components/schemas/HTTPValidationError" }
              }
            }
          },
          "401": {
            "$ref": "#/components/responses/HTTP401NotAuthenticatedError"
          }
        }
      },
      "post": {
        "tags": ["v2", "library", "private"],
        "summary": "Add Marketplace Agent",
        "description": "Add an agent from the marketplace to the user's library.\n\nArgs:\n    store_listing_version_id: ID of the store listing version to add.\n    user_id: ID of the authenticated user.\n\nReturns:\n    library_model.LibraryAgent: Agent added to the library\n\nRaises:\n    HTTPException(404): If the listing version is not found.\n    HTTPException(500): If a server/database error occurs.",
        "operationId": "postV2Add marketplace agent",
        "security": [{ "HTTPBearerJWT": [] }],
        "requestBody": {
          "required": true,
          "content": {
            "application/json": {
              "schema": {
                "$ref": "#/components/schemas/Body_postV2Add_marketplace_agent"
              }
            }
          }
        },
        "responses": {
          "201": {
            "description": "Agent added successfully",
            "content": {
              "application/json": {
                "schema": { "$ref": "#/components/schemas/LibraryAgent" }
              }
            }
          },
          "404": { "description": "Store listing version not found" },
          "500": { "description": "Server error" },
          "422": {
            "description": "Validation Error",
            "content": {
              "application/json": {
                "schema": { "$ref": "#/components/schemas/HTTPValidationError" }
              }
            }
          },
          "401": {
            "$ref": "#/components/responses/HTTP401NotAuthenticatedError"
          }
        }
      }
    },
    "/api/library/agents/favorites": {
      "get": {
        "tags": ["v2", "library", "private"],
        "summary": "List Favorite Library Agents",
        "description": "Get all favorite agents in the user's library.\n\nArgs:\n    user_id: ID of the authenticated user.\n    page: Page number to retrieve.\n    page_size: Number of agents per page.\n\nReturns:\n    A LibraryAgentResponse containing favorite agents and pagination metadata.\n\nRaises:\n    HTTPException: If a server/database error occurs.",
        "operationId": "getV2List favorite library agents",
        "security": [{ "HTTPBearerJWT": [] }],
        "parameters": [
          {
            "name": "page",
            "in": "query",
            "required": false,
            "schema": {
              "type": "integer",
              "minimum": 1,
              "description": "Page number to retrieve (must be >= 1)",
              "default": 1,
              "title": "Page"
            },
            "description": "Page number to retrieve (must be >= 1)"
          },
          {
            "name": "page_size",
            "in": "query",
            "required": false,
            "schema": {
              "type": "integer",
              "minimum": 1,
              "description": "Number of agents per page (must be >= 1)",
              "default": 15,
              "title": "Page Size"
            },
            "description": "Number of agents per page (must be >= 1)"
          }
        ],
        "responses": {
          "200": {
            "description": "Successful Response",
            "content": {
              "application/json": {
                "schema": {
                  "$ref": "#/components/schemas/LibraryAgentResponse"
                }
              }
            }
          },
          "500": {
            "description": "Server error",
            "content": { "application/json": {} }
          },
          "422": {
            "description": "Validation Error",
            "content": {
              "application/json": {
                "schema": { "$ref": "#/components/schemas/HTTPValidationError" }
              }
            }
          },
          "401": {
            "$ref": "#/components/responses/HTTP401NotAuthenticatedError"
          }
        }
      }
    },
    "/api/library/agents/{library_agent_id}": {
      "get": {
        "tags": ["v2", "library", "private"],
        "summary": "Get Library Agent",
        "operationId": "getV2Get library agent",
        "security": [{ "HTTPBearerJWT": [] }],
        "parameters": [
          {
            "name": "library_agent_id",
            "in": "path",
            "required": true,
            "schema": { "type": "string", "title": "Library Agent Id" }
          }
        ],
        "responses": {
          "200": {
            "description": "Successful Response",
            "content": {
              "application/json": {
                "schema": { "$ref": "#/components/schemas/LibraryAgent" }
              }
            }
          },
          "422": {
            "description": "Validation Error",
            "content": {
              "application/json": {
                "schema": { "$ref": "#/components/schemas/HTTPValidationError" }
              }
            }
          },
          "401": {
            "$ref": "#/components/responses/HTTP401NotAuthenticatedError"
          }
        }
      },
      "patch": {
        "tags": ["v2", "library", "private"],
        "summary": "Update Library Agent",
        "description": "Update the library agent with the given fields.\n\nArgs:\n    library_agent_id: ID of the library agent to update.\n    payload: Fields to update (auto_update_version, is_favorite, etc.).\n    user_id: ID of the authenticated user.\n\nRaises:\n    HTTPException(500): If a server/database error occurs.",
        "operationId": "patchV2Update library agent",
        "security": [{ "HTTPBearerJWT": [] }],
        "parameters": [
          {
            "name": "library_agent_id",
            "in": "path",
            "required": true,
            "schema": { "type": "string", "title": "Library Agent Id" }
          }
        ],
        "requestBody": {
          "required": true,
          "content": {
            "application/json": {
              "schema": {
                "$ref": "#/components/schemas/LibraryAgentUpdateRequest"
              }
            }
          }
        },
        "responses": {
          "200": {
            "description": "Agent updated successfully",
            "content": {
              "application/json": {
                "schema": { "$ref": "#/components/schemas/LibraryAgent" }
              }
            }
          },
          "500": { "description": "Server error" },
          "422": {
            "description": "Validation Error",
            "content": {
              "application/json": {
                "schema": { "$ref": "#/components/schemas/HTTPValidationError" }
              }
            }
          },
          "401": {
            "$ref": "#/components/responses/HTTP401NotAuthenticatedError"
          }
        }
      },
      "delete": {
        "tags": ["v2", "library", "private"],
        "summary": "Delete Library Agent",
        "description": "Soft-delete the specified library agent.\n\nArgs:\n    library_agent_id: ID of the library agent to delete.\n    user_id: ID of the authenticated user.\n\nReturns:\n    204 No Content if successful.\n\nRaises:\n    HTTPException(404): If the agent does not exist.\n    HTTPException(500): If a server/database error occurs.",
        "operationId": "deleteV2Delete library agent",
        "security": [{ "HTTPBearerJWT": [] }],
        "parameters": [
          {
            "name": "library_agent_id",
            "in": "path",
            "required": true,
            "schema": { "type": "string", "title": "Library Agent Id" }
          }
        ],
        "responses": {
          "200": {
            "description": "Successful Response",
            "content": { "application/json": { "schema": {} } }
          },
          "204": { "description": "Agent deleted successfully" },
          "404": { "description": "Agent not found" },
          "500": { "description": "Server error" },
          "422": {
            "description": "Validation Error",
            "content": {
              "application/json": {
                "schema": { "$ref": "#/components/schemas/HTTPValidationError" }
              }
            }
          },
          "401": {
            "$ref": "#/components/responses/HTTP401NotAuthenticatedError"
          }
        }
      }
    },
    "/api/library/agents/by-graph/{graph_id}": {
      "get": {
        "tags": ["v2", "library", "private"],
        "summary": "Get Library Agent By Graph Id",
        "operationId": "getV2GetLibraryAgentByGraphId",
        "security": [{ "HTTPBearerJWT": [] }],
        "parameters": [
          {
            "name": "graph_id",
            "in": "path",
            "required": true,
            "schema": { "type": "string", "title": "Graph Id" }
          },
          {
            "name": "version",
            "in": "query",
            "required": false,
            "schema": {
              "anyOf": [{ "type": "integer" }, { "type": "null" }],
              "title": "Version"
            }
          }
        ],
        "responses": {
          "200": {
            "description": "Successful Response",
            "content": {
              "application/json": {
                "schema": { "$ref": "#/components/schemas/LibraryAgent" }
              }
            }
          },
          "422": {
            "description": "Validation Error",
            "content": {
              "application/json": {
                "schema": { "$ref": "#/components/schemas/HTTPValidationError" }
              }
            }
          },
          "401": {
            "$ref": "#/components/responses/HTTP401NotAuthenticatedError"
          }
        }
      }
    },
    "/api/library/agents/marketplace/{store_listing_version_id}": {
      "get": {
        "tags": ["v2", "library", "private", "store", "library"],
        "summary": "Get Agent By Store ID",
        "description": "Get Library Agent from Store Listing Version ID.",
        "operationId": "getV2Get agent by store id",
        "security": [{ "HTTPBearerJWT": [] }],
        "parameters": [
          {
            "name": "store_listing_version_id",
            "in": "path",
            "required": true,
            "schema": { "type": "string", "title": "Store Listing Version Id" }
          }
        ],
        "responses": {
          "200": {
            "description": "Library agent found",
            "content": {
              "application/json": {
                "schema": {
                  "anyOf": [
                    { "$ref": "#/components/schemas/LibraryAgent" },
                    { "type": "null" }
                  ],
                  "title": "Response Getv2Get Agent By Store Id"
                }
              }
            }
          },
          "404": { "description": "Agent not found" },
          "422": {
            "description": "Validation Error",
            "content": {
              "application/json": {
                "schema": { "$ref": "#/components/schemas/HTTPValidationError" }
              }
            }
          },
          "401": {
            "$ref": "#/components/responses/HTTP401NotAuthenticatedError"
          }
        }
      }
    },
    "/api/library/agents/{library_agent_id}/fork": {
      "post": {
        "tags": ["v2", "library", "private"],
        "summary": "Fork Library Agent",
        "operationId": "postV2Fork library agent",
        "security": [{ "HTTPBearerJWT": [] }],
        "parameters": [
          {
            "name": "library_agent_id",
            "in": "path",
            "required": true,
            "schema": { "type": "string", "title": "Library Agent Id" }
          }
        ],
        "responses": {
          "200": {
            "description": "Successful Response",
            "content": {
              "application/json": {
                "schema": { "$ref": "#/components/schemas/LibraryAgent" }
              }
            }
          },
          "422": {
            "description": "Validation Error",
            "content": {
              "application/json": {
                "schema": { "$ref": "#/components/schemas/HTTPValidationError" }
              }
            }
          },
          "401": {
            "$ref": "#/components/responses/HTTP401NotAuthenticatedError"
          }
        }
      }
    },
    "/api/otto/ask": {
      "post": {
        "tags": ["v2", "otto"],
        "summary": "Proxy Otto Chat Request",
        "description": "Proxy requests to Otto API while adding necessary security headers and logging.\nRequires an authenticated user.",
        "operationId": "postV2Proxy otto chat request",
        "requestBody": {
          "content": {
            "application/json": {
              "schema": { "$ref": "#/components/schemas/ChatRequest" }
            }
          },
          "required": true
        },
        "responses": {
          "200": {
            "description": "Successful Response",
            "content": {
              "application/json": {
                "schema": { "$ref": "#/components/schemas/ApiResponse" }
              }
            }
          },
          "422": {
            "description": "Validation Error",
            "content": {
              "application/json": {
                "schema": { "$ref": "#/components/schemas/HTTPValidationError" }
              }
            }
          },
          "401": {
            "$ref": "#/components/responses/HTTP401NotAuthenticatedError"
          }
        },
        "security": [{ "HTTPBearerJWT": [] }]
      }
    },
    "/api/email/unsubscribe": {
      "post": {
        "tags": ["v1", "email"],
        "summary": "One Click Email Unsubscribe",
        "operationId": "postV1One click email unsubscribe",
        "parameters": [
          {
            "name": "token",
            "in": "query",
            "required": true,
            "schema": { "type": "string", "title": "Token" }
          }
        ],
        "responses": {
          "200": {
            "description": "Successful Response",
            "content": { "application/json": { "schema": {} } }
          },
          "422": {
            "description": "Validation Error",
            "content": {
              "application/json": {
                "schema": { "$ref": "#/components/schemas/HTTPValidationError" }
              }
            }
          }
        }
      }
    },
    "/api/email/": {
      "post": {
        "tags": ["v1", "email"],
        "summary": "Handle Postmark Email Webhooks",
        "operationId": "postV1Handle postmark email webhooks",
        "requestBody": {
          "content": {
            "application/json": {
              "schema": {
                "oneOf": [
                  { "$ref": "#/components/schemas/PostmarkDeliveryWebhook" },
                  { "$ref": "#/components/schemas/PostmarkBounceWebhook" },
                  {
                    "$ref": "#/components/schemas/PostmarkSpamComplaintWebhook"
                  },
                  { "$ref": "#/components/schemas/PostmarkOpenWebhook" },
                  { "$ref": "#/components/schemas/PostmarkClickWebhook" },
                  {
                    "$ref": "#/components/schemas/PostmarkSubscriptionChangeWebhook"
                  }
                ],
                "title": "Webhook",
                "discriminator": {
                  "propertyName": "RecordType",
                  "mapping": {
                    "Delivery": "#/components/schemas/PostmarkDeliveryWebhook",
                    "Bounce": "#/components/schemas/PostmarkBounceWebhook",
                    "SpamComplaint": "#/components/schemas/PostmarkSpamComplaintWebhook",
                    "Open": "#/components/schemas/PostmarkOpenWebhook",
                    "Click": "#/components/schemas/PostmarkClickWebhook",
                    "SubscriptionChange": "#/components/schemas/PostmarkSubscriptionChangeWebhook"
                  }
                }
              }
            }
          },
          "required": true
        },
        "responses": {
          "200": {
            "description": "Successful Response",
            "content": { "application/json": { "schema": {} } }
          },
          "422": {
            "description": "Validation Error",
            "content": {
              "application/json": {
                "schema": { "$ref": "#/components/schemas/HTTPValidationError" }
              }
            }
          }
        },
        "security": [{ "APIKeyAuthenticator-X-Postmark-Webhook-Token": [] }]
      }
    },
    "/api/chat/sessions": {
      "post": {
        "tags": ["v2", "chat", "chat"],
        "summary": "Create Session",
        "description": "Create a new chat session.\n\nInitiates a new chat session for either an authenticated or anonymous user.\n\nArgs:\n    user_id: The optional authenticated user ID parsed from the JWT. If missing, creates an anonymous session.\n\nReturns:\n    CreateSessionResponse: Details of the created session.",
        "operationId": "postV2CreateSession",
        "responses": {
          "200": {
            "description": "Successful Response",
            "content": {
              "application/json": {
                "schema": {
                  "$ref": "#/components/schemas/CreateSessionResponse"
                }
              }
            }
          },
          "401": {
            "$ref": "#/components/responses/HTTP401NotAuthenticatedError"
          }
        },
        "security": [{ "HTTPBearerJWT": [] }]
      }
    },
    "/api/chat/sessions/{session_id}": {
      "get": {
        "tags": ["v2", "chat", "chat"],
        "summary": "Get Session",
        "description": "Retrieve the details of a specific chat session.\n\nLooks up a chat session by ID for the given user (if authenticated) and returns all session data including messages.\n\nArgs:\n    session_id: The unique identifier for the desired chat session.\n    user_id: The optional authenticated user ID, or None for anonymous access.\n\nReturns:\n    SessionDetailResponse: Details for the requested session; raises NotFoundError if not found.",
        "operationId": "getV2GetSession",
        "security": [{ "HTTPBearerJWT": [] }],
        "parameters": [
          {
            "name": "session_id",
            "in": "path",
            "required": true,
            "schema": { "type": "string", "title": "Session Id" }
          }
        ],
        "responses": {
          "200": {
            "description": "Successful Response",
            "content": {
              "application/json": {
                "schema": {
                  "$ref": "#/components/schemas/SessionDetailResponse"
                }
              }
            }
          },
          "422": {
            "description": "Validation Error",
            "content": {
              "application/json": {
                "schema": { "$ref": "#/components/schemas/HTTPValidationError" }
              }
            }
          },
          "401": {
            "$ref": "#/components/responses/HTTP401NotAuthenticatedError"
          }
        }
      }
    },
    "/api/chat/sessions/{session_id}/stream": {
      "get": {
        "tags": ["v2", "chat", "chat"],
        "summary": "Stream Chat",
        "description": "Stream chat responses for a session.\n\nStreams the AI/completion responses in real time over Server-Sent Events (SSE), including:\n  - Text fragments as they are generated\n  - Tool call UI elements (if invoked)\n  - Tool execution results\n\nArgs:\n    session_id: The chat session identifier to associate with the streamed messages.\n    message: The user's new message to process.\n    user_id: Optional authenticated user ID.\n    is_user_message: Whether the message is a user message.\nReturns:\n    StreamingResponse: SSE-formatted response chunks.",
        "operationId": "getV2StreamChat",
        "security": [{ "HTTPBearerJWT": [] }],
        "parameters": [
          {
            "name": "session_id",
            "in": "path",
            "required": true,
            "schema": { "type": "string", "title": "Session Id" }
          },
          {
            "name": "message",
            "in": "query",
            "required": true,
            "schema": {
              "type": "string",
              "minLength": 1,
              "maxLength": 10000,
              "title": "Message"
            }
          },
          {
            "name": "is_user_message",
            "in": "query",
            "required": false,
            "schema": {
              "type": "boolean",
              "default": true,
              "title": "Is User Message"
            }
          }
        ],
        "responses": {
          "200": {
            "description": "Successful Response",
            "content": { "application/json": { "schema": {} } }
          },
          "422": {
            "description": "Validation Error",
            "content": {
              "application/json": {
                "schema": { "$ref": "#/components/schemas/HTTPValidationError" }
              }
            }
          },
          "401": {
            "$ref": "#/components/responses/HTTP401NotAuthenticatedError"
          }
        }
      }
    },
    "/api/chat/sessions/{session_id}/assign-user": {
      "patch": {
        "tags": ["v2", "chat", "chat"],
        "summary": "Session Assign User",
        "description": "Assign an authenticated user to a chat session.\n\nUsed (typically post-login) to claim an existing anonymous session as the current authenticated user.\n\nArgs:\n    session_id: The identifier for the (previously anonymous) session.\n    user_id: The authenticated user's ID to associate with the session.\n\nReturns:\n    dict: Status of the assignment.",
        "operationId": "patchV2SessionAssignUser",
        "security": [{ "HTTPBearerJWT": [] }],
        "parameters": [
          {
            "name": "session_id",
            "in": "path",
            "required": true,
            "schema": { "type": "string", "title": "Session Id" }
          }
        ],
        "responses": {
          "200": {
            "description": "Successful Response",
            "content": {
              "application/json": {
                "schema": {
                  "type": "object",
                  "additionalProperties": true,
                  "title": "Response Patchv2Sessionassignuser"
                }
              }
            }
          },
          "422": {
            "description": "Validation Error",
            "content": {
              "application/json": {
                "schema": { "$ref": "#/components/schemas/HTTPValidationError" }
              }
            }
          },
          "401": {
            "$ref": "#/components/responses/HTTP401NotAuthenticatedError"
          }
        }
      }
    },
    "/api/chat/health": {
      "get": {
        "tags": ["v2", "chat", "chat"],
        "summary": "Health Check",
        "description": "Health check endpoint for the chat service.\n\nPerforms a full cycle test of session creation, assignment, and retrieval. Should always return healthy\nif the service and data layer are operational.\n\nReturns:\n    dict: A status dictionary indicating health, service name, and API version.",
        "operationId": "getV2HealthCheck",
        "responses": {
          "200": {
            "description": "Successful Response",
            "content": {
              "application/json": {
                "schema": {
                  "additionalProperties": true,
                  "type": "object",
                  "title": "Response Getv2Healthcheck"
                }
              }
            }
          }
        }
      }
    },
    "/api/oauth/app/{client_id}": {
      "get": {
        "tags": ["oauth"],
        "summary": "Get Oauth App Info",
        "description": "Get public information about an OAuth application.\n\nThis endpoint is used by the consent screen to display application details\nto the user before they authorize access.\n\nReturns:\n- name: Application name\n- description: Application description (if provided)\n- scopes: List of scopes the application is allowed to request",
        "operationId": "getOauthGetOauthAppInfo",
        "security": [{ "HTTPBearerJWT": [] }],
        "parameters": [
          {
            "name": "client_id",
            "in": "path",
            "required": true,
            "schema": { "type": "string", "title": "Client Id" }
          }
        ],
        "responses": {
          "200": {
            "description": "Successful Response",
            "content": {
              "application/json": {
                "schema": {
                  "$ref": "#/components/schemas/OAuthApplicationPublicInfo"
                }
              }
            }
          },
          "404": { "description": "Application not found or disabled" },
          "422": {
            "description": "Validation Error",
            "content": {
              "application/json": {
                "schema": { "$ref": "#/components/schemas/HTTPValidationError" }
              }
            }
          },
          "401": {
            "$ref": "#/components/responses/HTTP401NotAuthenticatedError"
          }
        }
      }
    },
    "/api/oauth/authorize": {
      "post": {
        "tags": ["oauth"],
        "summary": "Authorize",
        "description": "OAuth 2.0 Authorization Endpoint\n\nUser must be logged in (authenticated with Supabase JWT).\nThis endpoint creates an authorization code and returns a redirect URL.\n\nPKCE (Proof Key for Code Exchange) is REQUIRED for all authorization requests.\n\nThe frontend consent screen should call this endpoint after the user approves,\nthen redirect the user to the returned `redirect_url`.\n\nRequest Body:\n- client_id: The OAuth application's client ID\n- redirect_uri: Where to redirect after authorization (must match registered URI)\n- scopes: List of permissions (e.g., \"EXECUTE_GRAPH READ_GRAPH\")\n- state: Anti-CSRF token provided by client (will be returned in redirect)\n- response_type: Must be \"code\" (for authorization code flow)\n- code_challenge: PKCE code challenge (required)\n- code_challenge_method: \"S256\" (recommended) or \"plain\"\n\nReturns:\n- redirect_url: The URL to redirect the user to (includes authorization code)\n\nError cases return a redirect_url with error parameters, or raise HTTPException\nfor critical errors (like invalid redirect_uri).",
        "operationId": "postOauthAuthorize",
        "requestBody": {
          "content": {
            "application/json": {
              "schema": { "$ref": "#/components/schemas/AuthorizeRequest" }
            }
          },
          "required": true
        },
        "responses": {
          "200": {
            "description": "Successful Response",
            "content": {
              "application/json": {
                "schema": { "$ref": "#/components/schemas/AuthorizeResponse" }
              }
            }
          },
          "422": {
            "description": "Validation Error",
            "content": {
              "application/json": {
                "schema": { "$ref": "#/components/schemas/HTTPValidationError" }
              }
            }
          },
          "401": {
            "$ref": "#/components/responses/HTTP401NotAuthenticatedError"
          }
        },
        "security": [{ "HTTPBearerJWT": [] }]
      }
    },
    "/api/oauth/token": {
      "post": {
        "tags": ["oauth"],
        "summary": "Token",
        "description": "OAuth 2.0 Token Endpoint\n\nExchanges authorization code or refresh token for access token.\n\nGrant Types:\n1. authorization_code: Exchange authorization code for tokens\n   - Required: grant_type, code, redirect_uri, client_id, client_secret\n   - Optional: code_verifier (required if PKCE was used)\n\n2. refresh_token: Exchange refresh token for new access token\n   - Required: grant_type, refresh_token, client_id, client_secret\n\nReturns:\n- access_token: Bearer token for API access (1 hour TTL)\n- token_type: \"Bearer\"\n- expires_in: Seconds until access token expires\n- refresh_token: Token for refreshing access (30 days TTL)\n- scopes: List of scopes",
        "operationId": "postOauthToken",
        "requestBody": {
          "content": {
            "application/json": {
              "schema": {
                "anyOf": [
                  { "$ref": "#/components/schemas/TokenRequestByCode" },
                  { "$ref": "#/components/schemas/TokenRequestByRefreshToken" }
                ],
                "title": "Request"
              }
            }
          },
          "required": true
        },
        "responses": {
          "200": {
            "description": "Successful Response",
            "content": {
              "application/json": {
                "schema": { "$ref": "#/components/schemas/TokenResponse" }
              }
            }
          },
          "422": {
            "description": "Validation Error",
            "content": {
              "application/json": {
                "schema": { "$ref": "#/components/schemas/HTTPValidationError" }
              }
            }
          }
        }
      }
    },
    "/api/oauth/introspect": {
      "post": {
        "tags": ["oauth"],
        "summary": "Introspect",
        "description": "OAuth 2.0 Token Introspection Endpoint (RFC 7662)\n\nAllows clients to check if a token is valid and get its metadata.\n\nReturns:\n- active: Whether the token is currently active\n- scopes: List of authorized scopes (if active)\n- client_id: The client the token was issued to (if active)\n- user_id: The user the token represents (if active)\n- exp: Expiration timestamp (if active)\n- token_type: \"access_token\" or \"refresh_token\" (if active)",
        "operationId": "postOauthIntrospect",
        "requestBody": {
          "content": {
            "application/json": {
              "schema": {
                "$ref": "#/components/schemas/Body_postOauthIntrospect"
              }
            }
          },
          "required": true
        },
        "responses": {
          "200": {
            "description": "Successful Response",
            "content": {
              "application/json": {
                "schema": {
                  "$ref": "#/components/schemas/TokenIntrospectionResult"
                }
              }
            }
          },
          "422": {
            "description": "Validation Error",
            "content": {
              "application/json": {
                "schema": { "$ref": "#/components/schemas/HTTPValidationError" }
              }
            }
          }
        }
      }
    },
    "/api/oauth/revoke": {
      "post": {
        "tags": ["oauth"],
        "summary": "Revoke",
        "description": "OAuth 2.0 Token Revocation Endpoint (RFC 7009)\n\nAllows clients to revoke an access or refresh token.\n\nNote: Revoking a refresh token does NOT revoke associated access tokens.\nRevoking an access token does NOT revoke the associated refresh token.",
        "operationId": "postOauthRevoke",
        "requestBody": {
          "content": {
            "application/json": {
              "schema": { "$ref": "#/components/schemas/Body_postOauthRevoke" }
            }
          },
          "required": true
        },
        "responses": {
          "200": {
            "description": "Successful Response",
            "content": { "application/json": { "schema": {} } }
          },
          "422": {
            "description": "Validation Error",
            "content": {
              "application/json": {
                "schema": { "$ref": "#/components/schemas/HTTPValidationError" }
              }
            }
          }
        }
      }
    },
    "/api/oauth/apps/mine": {
      "get": {
        "tags": ["oauth"],
        "summary": "List My Oauth Apps",
        "description": "List all OAuth applications owned by the current user.\n\nReturns a list of OAuth applications with their details including:\n- id, name, description, logo_url\n- client_id (public identifier)\n- redirect_uris, grant_types, scopes\n- is_active status\n- created_at, updated_at timestamps\n\nNote: client_secret is never returned for security reasons.",
        "operationId": "getOauthListMyOauthApps",
        "responses": {
          "200": {
            "description": "Successful Response",
            "content": {
              "application/json": {
                "schema": {
                  "items": {
                    "$ref": "#/components/schemas/OAuthApplicationInfo"
                  },
                  "type": "array",
                  "title": "Response Getoauthlistmyoauthapps"
                }
              }
            }
          },
          "401": {
            "$ref": "#/components/responses/HTTP401NotAuthenticatedError"
          }
        },
        "security": [{ "HTTPBearerJWT": [] }]
      }
    },
    "/api/oauth/apps/{app_id}/status": {
      "patch": {
        "tags": ["oauth"],
        "summary": "Update App Status",
        "description": "Enable or disable an OAuth application.\n\nOnly the application owner can update the status.\nWhen disabled, the application cannot be used for new authorizations\nand existing access tokens will fail validation.\n\nReturns the updated application info.",
        "operationId": "patchOauthUpdateAppStatus",
        "security": [{ "HTTPBearerJWT": [] }],
        "parameters": [
          {
            "name": "app_id",
            "in": "path",
            "required": true,
            "schema": { "type": "string", "title": "App Id" }
          }
        ],
        "requestBody": {
          "required": true,
          "content": {
            "application/json": {
              "schema": {
                "$ref": "#/components/schemas/Body_patchOauthUpdateAppStatus"
              }
            }
          }
        },
        "responses": {
          "200": {
            "description": "Successful Response",
            "content": {
              "application/json": {
                "schema": {
                  "$ref": "#/components/schemas/OAuthApplicationInfo"
                }
              }
            }
          },
          "422": {
            "description": "Validation Error",
            "content": {
              "application/json": {
                "schema": { "$ref": "#/components/schemas/HTTPValidationError" }
              }
            }
          },
          "401": {
            "$ref": "#/components/responses/HTTP401NotAuthenticatedError"
          }
        }
      }
    },
    "/api/oauth/apps/{app_id}/logo": {
      "patch": {
        "tags": ["oauth"],
        "summary": "Update App Logo",
        "description": "Update the logo URL for an OAuth application.\n\nOnly the application owner can update the logo.\nThe logo should be uploaded first using the media upload endpoint,\nthen this endpoint is called with the resulting URL.\n\nLogo requirements:\n- Must be square (1:1 aspect ratio)\n- Minimum 512x512 pixels\n- Maximum 2048x2048 pixels\n\nReturns the updated application info.",
        "operationId": "patchOauthUpdateAppLogo",
        "security": [{ "HTTPBearerJWT": [] }],
        "parameters": [
          {
            "name": "app_id",
            "in": "path",
            "required": true,
            "schema": { "type": "string", "title": "App Id" }
          }
        ],
        "requestBody": {
          "required": true,
          "content": {
            "application/json": {
              "schema": { "$ref": "#/components/schemas/UpdateAppLogoRequest" }
            }
          }
        },
        "responses": {
          "200": {
            "description": "Successful Response",
            "content": {
              "application/json": {
                "schema": {
                  "$ref": "#/components/schemas/OAuthApplicationInfo"
                }
              }
            }
          },
          "422": {
            "description": "Validation Error",
            "content": {
              "application/json": {
                "schema": { "$ref": "#/components/schemas/HTTPValidationError" }
              }
            }
          },
          "401": {
            "$ref": "#/components/responses/HTTP401NotAuthenticatedError"
          }
        }
      }
    },
    "/api/oauth/apps/{app_id}/logo/upload": {
      "post": {
        "tags": ["oauth"],
        "summary": "Upload App Logo",
        "description": "Upload a logo image for an OAuth application.\n\nRequirements:\n- Image must be square (1:1 aspect ratio)\n- Minimum 512x512 pixels\n- Maximum 2048x2048 pixels\n- Allowed formats: JPEG, PNG, WebP\n- Maximum file size: 3MB\n\nThe image is uploaded to cloud storage and the app's logoUrl is updated.\nReturns the updated application info.",
        "operationId": "postOauthUploadAppLogo",
        "security": [{ "HTTPBearerJWT": [] }],
        "parameters": [
          {
            "name": "app_id",
            "in": "path",
            "required": true,
            "schema": { "type": "string", "title": "App Id" }
          }
        ],
        "requestBody": {
          "required": true,
          "content": {
            "multipart/form-data": {
              "schema": {
                "$ref": "#/components/schemas/Body_postOauthUploadAppLogo"
              }
            }
          }
        },
        "responses": {
          "200": {
            "description": "Successful Response",
            "content": {
              "application/json": {
                "schema": {
                  "$ref": "#/components/schemas/OAuthApplicationInfo"
                }
              }
            }
          },
          "422": {
            "description": "Validation Error",
            "content": {
              "application/json": {
                "schema": { "$ref": "#/components/schemas/HTTPValidationError" }
              }
            }
          },
          "401": {
            "$ref": "#/components/responses/HTTP401NotAuthenticatedError"
          }
        }
      }
    },
    "/health": {
      "get": {
        "tags": ["health"],
        "summary": "Health",
        "operationId": "getHealthHealth",
        "responses": {
          "200": {
            "description": "Successful Response",
            "content": { "application/json": { "schema": {} } }
          }
        }
      }
    }
  },
  "components": {
    "schemas": {
      "APIKeyCredentials": {
        "properties": {
          "id": { "type": "string", "title": "Id" },
          "provider": { "type": "string", "title": "Provider" },
          "title": {
            "anyOf": [{ "type": "string" }, { "type": "null" }],
            "title": "Title"
          },
          "type": {
            "type": "string",
            "const": "api_key",
            "title": "Type",
            "default": "api_key"
          },
          "api_key": {
            "type": "string",
            "format": "password",
            "title": "Api Key",
            "writeOnly": true
          },
          "expires_at": {
            "anyOf": [{ "type": "integer" }, { "type": "null" }],
            "title": "Expires At",
            "description": "Unix timestamp (seconds) indicating when the API key expires (if at all)"
          }
        },
        "type": "object",
        "required": ["provider", "api_key"],
        "title": "APIKeyCredentials"
      },
      "APIKeyInfo": {
        "properties": {
          "user_id": { "type": "string", "title": "User Id" },
          "scopes": {
            "items": { "$ref": "#/components/schemas/APIKeyPermission" },
            "type": "array",
            "title": "Scopes"
          },
          "type": {
            "type": "string",
            "const": "api_key",
            "title": "Type",
            "default": "api_key"
          },
          "created_at": {
            "type": "string",
            "format": "date-time",
            "title": "Created At"
          },
          "expires_at": {
            "anyOf": [
              { "type": "string", "format": "date-time" },
              { "type": "null" }
            ],
            "title": "Expires At"
          },
          "last_used_at": {
            "anyOf": [
              { "type": "string", "format": "date-time" },
              { "type": "null" }
            ],
            "title": "Last Used At"
          },
          "revoked_at": {
            "anyOf": [
              { "type": "string", "format": "date-time" },
              { "type": "null" }
            ],
            "title": "Revoked At"
          },
          "id": { "type": "string", "title": "Id" },
          "name": { "type": "string", "title": "Name" },
          "head": {
            "type": "string",
            "title": "Head",
            "description": "The first 8 characters of the key"
          },
          "tail": {
            "type": "string",
            "title": "Tail",
            "description": "The last 8 characters of the key"
          },
          "status": { "$ref": "#/components/schemas/APIKeyStatus" },
          "description": {
            "anyOf": [{ "type": "string" }, { "type": "null" }],
            "title": "Description"
          }
        },
        "type": "object",
        "required": [
          "user_id",
          "scopes",
          "created_at",
          "id",
          "name",
          "head",
          "tail",
          "status"
        ],
        "title": "APIKeyInfo"
      },
      "APIKeyPermission": {
        "type": "string",
        "enum": [
          "IDENTITY",
          "EXECUTE_GRAPH",
          "READ_GRAPH",
          "EXECUTE_BLOCK",
          "READ_BLOCK",
          "READ_STORE",
          "USE_TOOLS",
          "MANAGE_INTEGRATIONS",
          "READ_INTEGRATIONS",
          "DELETE_INTEGRATIONS"
        ],
        "title": "APIKeyPermission"
      },
      "APIKeyStatus": {
        "type": "string",
        "enum": ["ACTIVE", "REVOKED", "SUSPENDED"],
        "title": "APIKeyStatus"
      },
      "AccuracyAlertData": {
        "properties": {
          "graph_id": { "type": "string", "title": "Graph Id" },
          "user_id": {
            "anyOf": [{ "type": "string" }, { "type": "null" }],
            "title": "User Id"
          },
          "drop_percent": { "type": "number", "title": "Drop Percent" },
          "three_day_avg": { "type": "number", "title": "Three Day Avg" },
          "seven_day_avg": { "type": "number", "title": "Seven Day Avg" },
          "detected_at": {
            "type": "string",
            "format": "date-time",
            "title": "Detected At"
          }
        },
        "type": "object",
        "required": [
          "graph_id",
          "user_id",
          "drop_percent",
          "three_day_avg",
          "seven_day_avg",
          "detected_at"
        ],
        "title": "AccuracyAlertData",
        "description": "Alert data when accuracy drops significantly."
      },
      "AccuracyLatestData": {
        "properties": {
          "date": { "type": "string", "format": "date-time", "title": "Date" },
          "daily_score": {
            "anyOf": [{ "type": "number" }, { "type": "null" }],
            "title": "Daily Score"
          },
          "three_day_avg": {
            "anyOf": [{ "type": "number" }, { "type": "null" }],
            "title": "Three Day Avg"
          },
          "seven_day_avg": {
            "anyOf": [{ "type": "number" }, { "type": "null" }],
            "title": "Seven Day Avg"
          },
          "fourteen_day_avg": {
            "anyOf": [{ "type": "number" }, { "type": "null" }],
            "title": "Fourteen Day Avg"
          }
        },
        "type": "object",
        "required": [
          "date",
          "daily_score",
          "three_day_avg",
          "seven_day_avg",
          "fourteen_day_avg"
        ],
        "title": "AccuracyLatestData",
        "description": "Latest execution accuracy data point."
      },
      "AccuracyTrendsResponse": {
        "properties": {
          "latest_data": { "$ref": "#/components/schemas/AccuracyLatestData" },
          "alert": {
            "anyOf": [
              { "$ref": "#/components/schemas/AccuracyAlertData" },
              { "type": "null" }
            ]
          },
          "historical_data": {
            "anyOf": [
              {
                "items": { "$ref": "#/components/schemas/AccuracyLatestData" },
                "type": "array"
              },
              { "type": "null" }
            ],
            "title": "Historical Data"
          }
        },
        "type": "object",
        "required": ["latest_data", "alert"],
        "title": "AccuracyTrendsResponse",
        "description": "Response model for accuracy trends and alerts."
      },
      "AddUserCreditsResponse": {
        "properties": {
          "new_balance": { "type": "integer", "title": "New Balance" },
          "transaction_key": { "type": "string", "title": "Transaction Key" }
        },
        "type": "object",
        "required": ["new_balance", "transaction_key"],
        "title": "AddUserCreditsResponse"
      },
      "AgentExecutionStatus": {
        "type": "string",
        "enum": [
          "INCOMPLETE",
          "QUEUED",
          "RUNNING",
          "COMPLETED",
          "TERMINATED",
          "FAILED",
          "REVIEW"
        ],
        "title": "AgentExecutionStatus"
      },
      "ApiResponse": {
        "properties": {
          "answer": { "type": "string", "title": "Answer" },
          "documents": {
            "items": { "$ref": "#/components/schemas/Document" },
            "type": "array",
            "title": "Documents"
          },
          "success": { "type": "boolean", "title": "Success" }
        },
        "type": "object",
        "required": ["answer", "documents", "success"],
        "title": "ApiResponse"
      },
      "AuthorizeRequest": {
        "properties": {
          "client_id": {
            "type": "string",
            "title": "Client Id",
            "description": "Client identifier"
          },
          "redirect_uri": {
            "type": "string",
            "title": "Redirect Uri",
            "description": "Redirect URI"
          },
          "scopes": {
            "items": { "type": "string" },
            "type": "array",
            "title": "Scopes",
            "description": "List of scopes"
          },
          "state": {
            "type": "string",
            "title": "State",
            "description": "Anti-CSRF token from client"
          },
          "response_type": {
            "type": "string",
            "title": "Response Type",
            "description": "Must be 'code' for authorization code flow",
            "default": "code"
          },
          "code_challenge": {
            "type": "string",
            "title": "Code Challenge",
            "description": "PKCE code challenge (required)"
          },
          "code_challenge_method": {
            "type": "string",
            "enum": ["S256", "plain"],
            "title": "Code Challenge Method",
            "description": "PKCE code challenge method (S256 recommended)",
            "default": "S256"
          }
        },
        "type": "object",
        "required": [
          "client_id",
          "redirect_uri",
          "scopes",
          "state",
          "code_challenge"
        ],
        "title": "AuthorizeRequest",
        "description": "OAuth 2.0 authorization request"
      },
      "AuthorizeResponse": {
        "properties": {
          "redirect_url": {
            "type": "string",
            "title": "Redirect Url",
            "description": "URL to redirect the user to"
          }
        },
        "type": "object",
        "required": ["redirect_url"],
        "title": "AuthorizeResponse",
        "description": "OAuth 2.0 authorization response with redirect URL"
      },
      "AutoTopUpConfig": {
        "properties": {
          "amount": { "type": "integer", "title": "Amount" },
          "threshold": { "type": "integer", "title": "Threshold" }
        },
        "type": "object",
        "required": ["amount", "threshold"],
        "title": "AutoTopUpConfig"
      },
      "AyrshareSSOResponse": {
        "properties": {
          "sso_url": {
            "type": "string",
            "title": "Sso Url",
            "description": "The SSO URL for Ayrshare integration"
          },
          "expires_at": {
            "type": "string",
            "format": "date-time",
            "title": "Expires At",
            "description": "ISO timestamp when the URL expires"
          }
        },
        "type": "object",
        "required": ["sso_url", "expires_at"],
        "title": "AyrshareSSOResponse"
      },
      "BaseGraph-Input": {
        "properties": {
          "id": { "type": "string", "title": "Id" },
          "version": { "type": "integer", "title": "Version", "default": 1 },
          "is_active": {
            "type": "boolean",
            "title": "Is Active",
            "default": true
          },
          "name": { "type": "string", "title": "Name" },
          "description": { "type": "string", "title": "Description" },
          "instructions": {
            "anyOf": [{ "type": "string" }, { "type": "null" }],
            "title": "Instructions"
          },
          "recommended_schedule_cron": {
            "anyOf": [{ "type": "string" }, { "type": "null" }],
            "title": "Recommended Schedule Cron"
          },
          "nodes": {
            "items": { "$ref": "#/components/schemas/Node" },
            "type": "array",
            "title": "Nodes",
            "default": []
          },
          "links": {
            "items": { "$ref": "#/components/schemas/Link" },
            "type": "array",
            "title": "Links",
            "default": []
          },
          "forked_from_id": {
            "anyOf": [{ "type": "string" }, { "type": "null" }],
            "title": "Forked From Id"
          },
          "forked_from_version": {
            "anyOf": [{ "type": "integer" }, { "type": "null" }],
            "title": "Forked From Version"
          }
        },
        "type": "object",
        "required": ["name", "description"],
        "title": "BaseGraph"
      },
      "BaseGraph-Output": {
        "properties": {
          "id": { "type": "string", "title": "Id" },
          "version": { "type": "integer", "title": "Version", "default": 1 },
          "is_active": {
            "type": "boolean",
            "title": "Is Active",
            "default": true
          },
          "name": { "type": "string", "title": "Name" },
          "description": { "type": "string", "title": "Description" },
          "instructions": {
            "anyOf": [{ "type": "string" }, { "type": "null" }],
            "title": "Instructions"
          },
          "recommended_schedule_cron": {
            "anyOf": [{ "type": "string" }, { "type": "null" }],
            "title": "Recommended Schedule Cron"
          },
          "nodes": {
            "items": { "$ref": "#/components/schemas/Node" },
            "type": "array",
            "title": "Nodes",
            "default": []
          },
          "links": {
            "items": { "$ref": "#/components/schemas/Link" },
            "type": "array",
            "title": "Links",
            "default": []
          },
          "forked_from_id": {
            "anyOf": [{ "type": "string" }, { "type": "null" }],
            "title": "Forked From Id"
          },
          "forked_from_version": {
            "anyOf": [{ "type": "integer" }, { "type": "null" }],
            "title": "Forked From Version"
          },
          "input_schema": {
            "additionalProperties": true,
            "type": "object",
            "title": "Input Schema",
            "readOnly": true
          },
          "output_schema": {
            "additionalProperties": true,
            "type": "object",
            "title": "Output Schema",
            "readOnly": true
          },
          "has_external_trigger": {
            "type": "boolean",
            "title": "Has External Trigger",
            "readOnly": true
          },
          "has_human_in_the_loop": {
            "type": "boolean",
            "title": "Has Human In The Loop",
            "readOnly": true
          },
          "trigger_setup_info": {
            "anyOf": [
              { "$ref": "#/components/schemas/GraphTriggerInfo" },
              { "type": "null" }
            ],
            "readOnly": true
          }
        },
        "type": "object",
        "required": [
          "name",
          "description",
          "input_schema",
          "output_schema",
          "has_external_trigger",
          "has_human_in_the_loop",
          "trigger_setup_info"
        ],
        "title": "BaseGraph"
      },
      "BlockCategoryResponse": {
        "properties": {
          "name": { "type": "string", "title": "Name" },
          "total_blocks": { "type": "integer", "title": "Total Blocks" },
          "blocks": {
            "items": { "$ref": "#/components/schemas/BlockInfo" },
            "type": "array",
            "title": "Blocks"
          }
        },
        "type": "object",
        "required": ["name", "total_blocks", "blocks"],
        "title": "BlockCategoryResponse"
      },
      "BlockCost": {
        "properties": {
          "cost_amount": { "type": "integer", "title": "Cost Amount" },
          "cost_filter": {
            "additionalProperties": true,
            "type": "object",
            "title": "Cost Filter"
          },
          "cost_type": { "$ref": "#/components/schemas/BlockCostType" }
        },
        "type": "object",
        "required": ["cost_amount", "cost_filter", "cost_type"],
        "title": "BlockCost"
      },
      "BlockCostType": {
        "type": "string",
        "enum": ["run", "byte", "second"],
        "title": "BlockCostType"
      },
      "BlockInfo": {
        "properties": {
          "id": { "type": "string", "title": "Id" },
          "name": { "type": "string", "title": "Name" },
          "inputSchema": {
            "additionalProperties": true,
            "type": "object",
            "title": "Inputschema"
          },
          "outputSchema": {
            "additionalProperties": true,
            "type": "object",
            "title": "Outputschema"
          },
          "costs": {
            "items": { "$ref": "#/components/schemas/BlockCost" },
            "type": "array",
            "title": "Costs"
          },
          "description": { "type": "string", "title": "Description" },
          "categories": {
            "items": {
              "additionalProperties": { "type": "string" },
              "type": "object"
            },
            "type": "array",
            "title": "Categories"
          },
          "contributors": {
            "items": { "additionalProperties": true, "type": "object" },
            "type": "array",
            "title": "Contributors"
          },
          "staticOutput": { "type": "boolean", "title": "Staticoutput" },
          "uiType": { "type": "string", "title": "Uitype" }
        },
        "type": "object",
        "required": [
          "id",
          "name",
          "inputSchema",
          "outputSchema",
          "costs",
          "description",
          "categories",
          "contributors",
          "staticOutput",
          "uiType"
        ],
        "title": "BlockInfo"
      },
      "BlockResponse": {
        "properties": {
          "blocks": {
            "items": { "$ref": "#/components/schemas/BlockInfo" },
            "type": "array",
            "title": "Blocks"
          },
          "pagination": { "$ref": "#/components/schemas/Pagination" }
        },
        "type": "object",
        "required": ["blocks", "pagination"],
        "title": "BlockResponse"
      },
<<<<<<< HEAD
      "Body_postAnalyticsLogRawAnalytics": {
        "properties": {
          "type": { "type": "string", "title": "Type" },
          "data": {
            "additionalProperties": true,
            "type": "object",
            "title": "Data",
            "description": "The data to log"
          },
          "data_index": {
            "type": "string",
            "title": "Data Index",
            "description": "Indexable field for any count based analytical measures like page order clicking, tutorial step completion, etc."
          }
        },
        "type": "object",
        "required": ["type", "data", "data_index"],
        "title": "Body_postAnalyticsLogRawAnalytics"
=======
      "Body_patchOauthUpdateAppStatus": {
        "properties": {
          "is_active": {
            "type": "boolean",
            "title": "Is Active",
            "description": "Whether the app should be active"
          }
        },
        "type": "object",
        "required": ["is_active"],
        "title": "Body_patchOauthUpdateAppStatus"
>>>>>>> 2e67ee9a
      },
      "Body_postOauthIntrospect": {
        "properties": {
          "token": {
            "type": "string",
            "title": "Token",
            "description": "Token to introspect"
          },
          "token_type_hint": {
            "anyOf": [
              { "type": "string", "enum": ["access_token", "refresh_token"] },
              { "type": "null" }
            ],
            "title": "Token Type Hint",
            "description": "Hint about token type ('access_token' or 'refresh_token')"
          },
          "client_id": {
            "type": "string",
            "title": "Client Id",
            "description": "Client identifier"
          },
          "client_secret": {
            "type": "string",
            "title": "Client Secret",
            "description": "Client secret"
          }
        },
        "type": "object",
        "required": ["token", "client_id", "client_secret"],
        "title": "Body_postOauthIntrospect"
      },
      "Body_postOauthRevoke": {
        "properties": {
          "token": {
            "type": "string",
            "title": "Token",
            "description": "Token to revoke"
          },
          "token_type_hint": {
            "anyOf": [
              { "type": "string", "enum": ["access_token", "refresh_token"] },
              { "type": "null" }
            ],
            "title": "Token Type Hint",
            "description": "Hint about token type ('access_token' or 'refresh_token')"
          },
          "client_id": {
            "type": "string",
            "title": "Client Id",
            "description": "Client identifier"
          },
          "client_secret": {
            "type": "string",
            "title": "Client Secret",
            "description": "Client secret"
          }
        },
        "type": "object",
        "required": ["token", "client_id", "client_secret"],
        "title": "Body_postOauthRevoke"
      },
      "Body_postOauthUploadAppLogo": {
        "properties": {
          "file": { "type": "string", "format": "binary", "title": "File" }
        },
        "type": "object",
        "required": ["file"],
        "title": "Body_postOauthUploadAppLogo"
      },
      "Body_postV1Exchange_oauth_code_for_tokens": {
        "properties": {
          "code": {
            "type": "string",
            "title": "Authorization code acquired by user login"
          },
          "state_token": { "type": "string", "title": "Anti-CSRF nonce" }
        },
        "type": "object",
        "required": ["code", "state_token"],
        "title": "Body_postV1Exchange oauth code for tokens"
      },
      "Body_postV1Execute_graph_agent": {
        "properties": {
          "inputs": {
            "additionalProperties": true,
            "type": "object",
            "title": "Inputs"
          },
          "credentials_inputs": {
            "additionalProperties": {
              "$ref": "#/components/schemas/CredentialsMetaInput"
            },
            "type": "object",
            "title": "Credentials Inputs"
          },
          "source": {
            "anyOf": [
              {
                "type": "string",
                "enum": ["builder", "library", "onboarding"]
              },
              { "type": "null" }
            ],
            "title": "Source"
          }
        },
        "type": "object",
        "title": "Body_postV1Execute graph agent"
      },
      "Body_postV1Upload_file_to_cloud_storage": {
        "properties": {
          "file": { "type": "string", "format": "binary", "title": "File" }
        },
        "type": "object",
        "required": ["file"],
        "title": "Body_postV1Upload file to cloud storage"
      },
      "Body_postV2Add_credits_to_user": {
        "properties": {
          "user_id": { "type": "string", "title": "User Id" },
          "amount": { "type": "integer", "title": "Amount" },
          "comments": { "type": "string", "title": "Comments" }
        },
        "type": "object",
        "required": ["user_id", "amount", "comments"],
        "title": "Body_postV2Add credits to user"
      },
      "Body_postV2Add_marketplace_agent": {
        "properties": {
          "store_listing_version_id": {
            "type": "string",
            "title": "Store Listing Version Id"
          },
          "source": {
            "type": "string",
            "enum": ["onboarding", "marketplace"],
            "title": "Source",
            "default": "marketplace"
          }
        },
        "type": "object",
        "required": ["store_listing_version_id"],
        "title": "Body_postV2Add marketplace agent"
      },
      "Body_postV2Execute_a_preset": {
        "properties": {
          "inputs": {
            "additionalProperties": true,
            "type": "object",
            "title": "Inputs"
          },
          "credential_inputs": {
            "additionalProperties": {
              "$ref": "#/components/schemas/CredentialsMetaInput"
            },
            "type": "object",
            "title": "Credential Inputs"
          }
        },
        "type": "object",
        "title": "Body_postV2Execute a preset"
      },
      "Body_postV2Upload_submission_media": {
        "properties": {
          "file": { "type": "string", "format": "binary", "title": "File" }
        },
        "type": "object",
        "required": ["file"],
        "title": "Body_postV2Upload submission media"
      },
      "ChatRequest": {
        "properties": {
          "query": { "type": "string", "title": "Query" },
          "conversation_history": {
            "items": { "$ref": "#/components/schemas/Message" },
            "type": "array",
            "title": "Conversation History"
          },
          "message_id": { "type": "string", "title": "Message Id" },
          "include_graph_data": {
            "type": "boolean",
            "title": "Include Graph Data",
            "default": false
          },
          "graph_id": {
            "anyOf": [{ "type": "string" }, { "type": "null" }],
            "title": "Graph Id"
          }
        },
        "type": "object",
        "required": ["query", "conversation_history", "message_id"],
        "title": "ChatRequest"
      },
      "CountResponse": {
        "properties": {
          "all_blocks": { "type": "integer", "title": "All Blocks" },
          "input_blocks": { "type": "integer", "title": "Input Blocks" },
          "action_blocks": { "type": "integer", "title": "Action Blocks" },
          "output_blocks": { "type": "integer", "title": "Output Blocks" },
          "integrations": { "type": "integer", "title": "Integrations" },
          "marketplace_agents": {
            "type": "integer",
            "title": "Marketplace Agents"
          },
          "my_agents": { "type": "integer", "title": "My Agents" }
        },
        "type": "object",
        "required": [
          "all_blocks",
          "input_blocks",
          "action_blocks",
          "output_blocks",
          "integrations",
          "marketplace_agents",
          "my_agents"
        ],
        "title": "CountResponse"
      },
      "CreateAPIKeyRequest": {
        "properties": {
          "name": { "type": "string", "title": "Name" },
          "permissions": {
            "items": { "$ref": "#/components/schemas/APIKeyPermission" },
            "type": "array",
            "title": "Permissions"
          },
          "description": {
            "anyOf": [{ "type": "string" }, { "type": "null" }],
            "title": "Description"
          }
        },
        "type": "object",
        "required": ["name", "permissions"],
        "title": "CreateAPIKeyRequest"
      },
      "CreateAPIKeyResponse": {
        "properties": {
          "api_key": { "$ref": "#/components/schemas/APIKeyInfo" },
          "plain_text_key": { "type": "string", "title": "Plain Text Key" }
        },
        "type": "object",
        "required": ["api_key", "plain_text_key"],
        "title": "CreateAPIKeyResponse"
      },
      "CreateGraph": {
        "properties": {
          "graph": { "$ref": "#/components/schemas/Graph" },
          "source": {
            "anyOf": [
              { "type": "string", "enum": ["builder", "upload"] },
              { "type": "null" }
            ],
            "title": "Source"
          }
        },
        "type": "object",
        "required": ["graph"],
        "title": "CreateGraph"
      },
      "CreateSessionResponse": {
        "properties": {
          "id": { "type": "string", "title": "Id" },
          "created_at": { "type": "string", "title": "Created At" },
          "user_id": {
            "anyOf": [{ "type": "string" }, { "type": "null" }],
            "title": "User Id"
          }
        },
        "type": "object",
        "required": ["id", "created_at", "user_id"],
        "title": "CreateSessionResponse",
        "description": "Response model containing information on a newly created chat session."
      },
      "Creator": {
        "properties": {
          "name": { "type": "string", "title": "Name" },
          "username": { "type": "string", "title": "Username" },
          "description": { "type": "string", "title": "Description" },
          "avatar_url": { "type": "string", "title": "Avatar Url" },
          "num_agents": { "type": "integer", "title": "Num Agents" },
          "agent_rating": { "type": "number", "title": "Agent Rating" },
          "agent_runs": { "type": "integer", "title": "Agent Runs" },
          "is_featured": { "type": "boolean", "title": "Is Featured" }
        },
        "type": "object",
        "required": [
          "name",
          "username",
          "description",
          "avatar_url",
          "num_agents",
          "agent_rating",
          "agent_runs",
          "is_featured"
        ],
        "title": "Creator"
      },
      "CreatorDetails": {
        "properties": {
          "name": { "type": "string", "title": "Name" },
          "username": { "type": "string", "title": "Username" },
          "description": { "type": "string", "title": "Description" },
          "links": {
            "items": { "type": "string" },
            "type": "array",
            "title": "Links"
          },
          "avatar_url": { "type": "string", "title": "Avatar Url" },
          "agent_rating": { "type": "number", "title": "Agent Rating" },
          "agent_runs": { "type": "integer", "title": "Agent Runs" },
          "top_categories": {
            "items": { "type": "string" },
            "type": "array",
            "title": "Top Categories"
          }
        },
        "type": "object",
        "required": [
          "name",
          "username",
          "description",
          "links",
          "avatar_url",
          "agent_rating",
          "agent_runs",
          "top_categories"
        ],
        "title": "CreatorDetails"
      },
      "CreatorsResponse": {
        "properties": {
          "creators": {
            "items": { "$ref": "#/components/schemas/Creator" },
            "type": "array",
            "title": "Creators"
          },
          "pagination": { "$ref": "#/components/schemas/Pagination" }
        },
        "type": "object",
        "required": ["creators", "pagination"],
        "title": "CreatorsResponse"
      },
      "CredentialsDeletionNeedsConfirmationResponse": {
        "properties": {
          "deleted": {
            "type": "boolean",
            "const": false,
            "title": "Deleted",
            "default": false
          },
          "need_confirmation": {
            "type": "boolean",
            "const": true,
            "title": "Need Confirmation",
            "default": true
          },
          "message": { "type": "string", "title": "Message" }
        },
        "type": "object",
        "required": ["message"],
        "title": "CredentialsDeletionNeedsConfirmationResponse"
      },
      "CredentialsDeletionResponse": {
        "properties": {
          "deleted": {
            "type": "boolean",
            "const": true,
            "title": "Deleted",
            "default": true
          },
          "revoked": {
            "anyOf": [{ "type": "boolean" }, { "type": "null" }],
            "title": "Revoked",
            "description": "Indicates whether the credentials were also revoked by their provider. `None`/`null` if not applicable, e.g. when deleting non-revocable credentials such as API keys."
          }
        },
        "type": "object",
        "required": ["revoked"],
        "title": "CredentialsDeletionResponse"
      },
      "CredentialsMetaInput": {
        "properties": {
          "id": { "type": "string", "title": "Id" },
          "title": {
            "anyOf": [{ "type": "string" }, { "type": "null" }],
            "title": "Title"
          },
          "provider": {
            "type": "string",
            "title": "Provider",
            "description": "Provider name for integrations. Can be any string value, including custom provider names."
          },
          "type": {
            "type": "string",
            "enum": ["api_key", "oauth2", "user_password", "host_scoped"],
            "title": "Type"
          }
        },
        "type": "object",
        "required": ["id", "provider", "type"],
        "title": "CredentialsMetaInput",
        "credentials_provider": [],
        "credentials_types": []
      },
      "CredentialsMetaResponse": {
        "properties": {
          "id": { "type": "string", "title": "Id" },
          "provider": { "type": "string", "title": "Provider" },
          "type": {
            "type": "string",
            "enum": ["api_key", "oauth2", "user_password", "host_scoped"],
            "title": "Type"
          },
          "title": {
            "anyOf": [{ "type": "string" }, { "type": "null" }],
            "title": "Title"
          },
          "scopes": {
            "anyOf": [
              { "items": { "type": "string" }, "type": "array" },
              { "type": "null" }
            ],
            "title": "Scopes"
          },
          "username": {
            "anyOf": [{ "type": "string" }, { "type": "null" }],
            "title": "Username"
          },
          "host": {
            "anyOf": [{ "type": "string" }, { "type": "null" }],
            "title": "Host",
            "description": "Host pattern for host-scoped credentials"
          }
        },
        "type": "object",
        "required": ["id", "provider", "type", "title", "scopes", "username"],
        "title": "CredentialsMetaResponse"
      },
      "CreditTransactionType": {
        "type": "string",
        "enum": ["TOP_UP", "USAGE", "GRANT", "REFUND", "CARD_CHECK"],
        "title": "CreditTransactionType"
      },
      "DeleteGraphResponse": {
        "properties": {
          "version_counts": { "type": "integer", "title": "Version Counts" }
        },
        "type": "object",
        "required": ["version_counts"],
        "title": "DeleteGraphResponse"
      },
      "Document": {
        "properties": {
          "url": { "type": "string", "title": "Url" },
          "relevance_score": { "type": "number", "title": "Relevance Score" }
        },
        "type": "object",
        "required": ["url", "relevance_score"],
        "title": "Document"
      },
      "ExecutionAnalyticsConfig": {
        "properties": {
          "available_models": {
            "items": { "$ref": "#/components/schemas/ModelInfo" },
            "type": "array",
            "title": "Available Models"
          },
          "default_system_prompt": {
            "type": "string",
            "title": "Default System Prompt"
          },
          "default_user_prompt": {
            "type": "string",
            "title": "Default User Prompt"
          },
          "recommended_model": {
            "type": "string",
            "title": "Recommended Model"
          }
        },
        "type": "object",
        "required": [
          "available_models",
          "default_system_prompt",
          "default_user_prompt",
          "recommended_model"
        ],
        "title": "ExecutionAnalyticsConfig"
      },
      "ExecutionAnalyticsRequest": {
        "properties": {
          "graph_id": {
            "type": "string",
            "title": "Graph Id",
            "description": "Graph ID to analyze"
          },
          "graph_version": {
            "anyOf": [{ "type": "integer" }, { "type": "null" }],
            "title": "Graph Version",
            "description": "Optional graph version"
          },
          "user_id": {
            "anyOf": [{ "type": "string" }, { "type": "null" }],
            "title": "User Id",
            "description": "Optional user ID filter"
          },
          "created_after": {
            "anyOf": [
              { "type": "string", "format": "date-time" },
              { "type": "null" }
            ],
            "title": "Created After",
            "description": "Optional created date lower bound"
          },
          "model_name": {
            "type": "string",
            "title": "Model Name",
            "description": "Model to use for generation",
            "default": "gpt-4o-mini"
          },
          "batch_size": {
            "type": "integer",
            "maximum": 25.0,
            "minimum": 1.0,
            "title": "Batch Size",
            "description": "Batch size for concurrent processing",
            "default": 10
          },
          "system_prompt": {
            "anyOf": [{ "type": "string" }, { "type": "null" }],
            "title": "System Prompt",
            "description": "Custom system prompt (default: built-in prompt)"
          },
          "user_prompt": {
            "anyOf": [{ "type": "string" }, { "type": "null" }],
            "title": "User Prompt",
            "description": "Custom user prompt with {{GRAPH_NAME}} and {{EXECUTION_DATA}} placeholders (default: built-in prompt)"
          },
          "skip_existing": {
            "type": "boolean",
            "title": "Skip Existing",
            "description": "Whether to skip executions that already have activity status and correctness score",
            "default": true
          }
        },
        "type": "object",
        "required": ["graph_id"],
        "title": "ExecutionAnalyticsRequest"
      },
      "ExecutionAnalyticsResponse": {
        "properties": {
          "total_executions": {
            "type": "integer",
            "title": "Total Executions"
          },
          "processed_executions": {
            "type": "integer",
            "title": "Processed Executions"
          },
          "successful_analytics": {
            "type": "integer",
            "title": "Successful Analytics"
          },
          "failed_analytics": {
            "type": "integer",
            "title": "Failed Analytics"
          },
          "skipped_executions": {
            "type": "integer",
            "title": "Skipped Executions"
          },
          "results": {
            "items": {
              "$ref": "#/components/schemas/ExecutionAnalyticsResult"
            },
            "type": "array",
            "title": "Results"
          }
        },
        "type": "object",
        "required": [
          "total_executions",
          "processed_executions",
          "successful_analytics",
          "failed_analytics",
          "skipped_executions",
          "results"
        ],
        "title": "ExecutionAnalyticsResponse"
      },
      "ExecutionAnalyticsResult": {
        "properties": {
          "agent_id": { "type": "string", "title": "Agent Id" },
          "version_id": { "type": "integer", "title": "Version Id" },
          "user_id": { "type": "string", "title": "User Id" },
          "exec_id": { "type": "string", "title": "Exec Id" },
          "summary_text": {
            "anyOf": [{ "type": "string" }, { "type": "null" }],
            "title": "Summary Text"
          },
          "score": {
            "anyOf": [{ "type": "number" }, { "type": "null" }],
            "title": "Score"
          },
          "status": { "type": "string", "title": "Status" },
          "error_message": {
            "anyOf": [{ "type": "string" }, { "type": "null" }],
            "title": "Error Message"
          }
        },
        "type": "object",
        "required": [
          "agent_id",
          "version_id",
          "user_id",
          "exec_id",
          "summary_text",
          "score",
          "status"
        ],
        "title": "ExecutionAnalyticsResult"
      },
      "Graph": {
        "properties": {
          "id": { "type": "string", "title": "Id" },
          "version": { "type": "integer", "title": "Version", "default": 1 },
          "is_active": {
            "type": "boolean",
            "title": "Is Active",
            "default": true
          },
          "name": { "type": "string", "title": "Name" },
          "description": { "type": "string", "title": "Description" },
          "instructions": {
            "anyOf": [{ "type": "string" }, { "type": "null" }],
            "title": "Instructions"
          },
          "recommended_schedule_cron": {
            "anyOf": [{ "type": "string" }, { "type": "null" }],
            "title": "Recommended Schedule Cron"
          },
          "nodes": {
            "items": { "$ref": "#/components/schemas/Node" },
            "type": "array",
            "title": "Nodes",
            "default": []
          },
          "links": {
            "items": { "$ref": "#/components/schemas/Link" },
            "type": "array",
            "title": "Links",
            "default": []
          },
          "forked_from_id": {
            "anyOf": [{ "type": "string" }, { "type": "null" }],
            "title": "Forked From Id"
          },
          "forked_from_version": {
            "anyOf": [{ "type": "integer" }, { "type": "null" }],
            "title": "Forked From Version"
          },
          "sub_graphs": {
            "items": { "$ref": "#/components/schemas/BaseGraph-Input" },
            "type": "array",
            "title": "Sub Graphs",
            "default": []
          }
        },
        "type": "object",
        "required": ["name", "description"],
        "title": "Graph"
      },
      "GraphExecution": {
        "properties": {
          "id": { "type": "string", "title": "Id" },
          "user_id": { "type": "string", "title": "User Id" },
          "graph_id": { "type": "string", "title": "Graph Id" },
          "graph_version": { "type": "integer", "title": "Graph Version" },
          "inputs": {
            "additionalProperties": true,
            "type": "object",
            "title": "Inputs"
          },
          "credential_inputs": {
            "anyOf": [
              {
                "additionalProperties": {
                  "$ref": "#/components/schemas/CredentialsMetaInput"
                },
                "type": "object"
              },
              { "type": "null" }
            ],
            "title": "Credential Inputs"
          },
          "nodes_input_masks": {
            "anyOf": [
              {
                "additionalProperties": {
                  "additionalProperties": true,
                  "type": "object"
                },
                "type": "object"
              },
              { "type": "null" }
            ],
            "title": "Nodes Input Masks"
          },
          "preset_id": {
            "anyOf": [{ "type": "string" }, { "type": "null" }],
            "title": "Preset Id"
          },
          "status": { "$ref": "#/components/schemas/AgentExecutionStatus" },
          "started_at": {
            "type": "string",
            "format": "date-time",
            "title": "Started At"
          },
          "ended_at": {
            "type": "string",
            "format": "date-time",
            "title": "Ended At"
          },
          "is_shared": {
            "type": "boolean",
            "title": "Is Shared",
            "default": false
          },
          "share_token": {
            "anyOf": [{ "type": "string" }, { "type": "null" }],
            "title": "Share Token"
          },
          "stats": {
            "anyOf": [
              { "$ref": "#/components/schemas/Stats" },
              { "type": "null" }
            ]
          },
          "outputs": {
            "additionalProperties": { "items": {}, "type": "array" },
            "type": "object",
            "title": "Outputs"
          }
        },
        "type": "object",
        "required": [
          "id",
          "user_id",
          "graph_id",
          "graph_version",
          "inputs",
          "credential_inputs",
          "nodes_input_masks",
          "preset_id",
          "status",
          "started_at",
          "ended_at",
          "stats",
          "outputs"
        ],
        "title": "GraphExecution"
      },
      "GraphExecutionJobInfo": {
        "properties": {
          "schedule_id": {
            "anyOf": [{ "type": "string" }, { "type": "null" }],
            "title": "Schedule Id"
          },
          "user_id": { "type": "string", "title": "User Id" },
          "graph_id": { "type": "string", "title": "Graph Id" },
          "graph_version": { "type": "integer", "title": "Graph Version" },
          "agent_name": {
            "anyOf": [{ "type": "string" }, { "type": "null" }],
            "title": "Agent Name"
          },
          "cron": { "type": "string", "title": "Cron" },
          "input_data": {
            "additionalProperties": true,
            "type": "object",
            "title": "Input Data"
          },
          "input_credentials": {
            "additionalProperties": {
              "$ref": "#/components/schemas/CredentialsMetaInput"
            },
            "type": "object",
            "title": "Input Credentials"
          },
          "id": { "type": "string", "title": "Id" },
          "name": { "type": "string", "title": "Name" },
          "next_run_time": { "type": "string", "title": "Next Run Time" },
          "timezone": {
            "type": "string",
            "title": "Timezone",
            "description": "Timezone used for scheduling",
            "default": "UTC"
          }
        },
        "type": "object",
        "required": [
          "user_id",
          "graph_id",
          "graph_version",
          "cron",
          "input_data",
          "id",
          "name",
          "next_run_time"
        ],
        "title": "GraphExecutionJobInfo"
      },
      "GraphExecutionMeta": {
        "properties": {
          "id": { "type": "string", "title": "Id" },
          "user_id": { "type": "string", "title": "User Id" },
          "graph_id": { "type": "string", "title": "Graph Id" },
          "graph_version": { "type": "integer", "title": "Graph Version" },
          "inputs": {
            "anyOf": [
              { "additionalProperties": true, "type": "object" },
              { "type": "null" }
            ],
            "title": "Inputs"
          },
          "credential_inputs": {
            "anyOf": [
              {
                "additionalProperties": {
                  "$ref": "#/components/schemas/CredentialsMetaInput"
                },
                "type": "object"
              },
              { "type": "null" }
            ],
            "title": "Credential Inputs"
          },
          "nodes_input_masks": {
            "anyOf": [
              {
                "additionalProperties": {
                  "additionalProperties": true,
                  "type": "object"
                },
                "type": "object"
              },
              { "type": "null" }
            ],
            "title": "Nodes Input Masks"
          },
          "preset_id": {
            "anyOf": [{ "type": "string" }, { "type": "null" }],
            "title": "Preset Id"
          },
          "status": { "$ref": "#/components/schemas/AgentExecutionStatus" },
          "started_at": {
            "type": "string",
            "format": "date-time",
            "title": "Started At"
          },
          "ended_at": {
            "type": "string",
            "format": "date-time",
            "title": "Ended At"
          },
          "is_shared": {
            "type": "boolean",
            "title": "Is Shared",
            "default": false
          },
          "share_token": {
            "anyOf": [{ "type": "string" }, { "type": "null" }],
            "title": "Share Token"
          },
          "stats": {
            "anyOf": [
              { "$ref": "#/components/schemas/Stats" },
              { "type": "null" }
            ]
          }
        },
        "type": "object",
        "required": [
          "id",
          "user_id",
          "graph_id",
          "graph_version",
          "inputs",
          "credential_inputs",
          "nodes_input_masks",
          "preset_id",
          "status",
          "started_at",
          "ended_at",
          "stats"
        ],
        "title": "GraphExecutionMeta"
      },
      "GraphExecutionWithNodes": {
        "properties": {
          "id": { "type": "string", "title": "Id" },
          "user_id": { "type": "string", "title": "User Id" },
          "graph_id": { "type": "string", "title": "Graph Id" },
          "graph_version": { "type": "integer", "title": "Graph Version" },
          "inputs": {
            "additionalProperties": true,
            "type": "object",
            "title": "Inputs"
          },
          "credential_inputs": {
            "anyOf": [
              {
                "additionalProperties": {
                  "$ref": "#/components/schemas/CredentialsMetaInput"
                },
                "type": "object"
              },
              { "type": "null" }
            ],
            "title": "Credential Inputs"
          },
          "nodes_input_masks": {
            "anyOf": [
              {
                "additionalProperties": {
                  "additionalProperties": true,
                  "type": "object"
                },
                "type": "object"
              },
              { "type": "null" }
            ],
            "title": "Nodes Input Masks"
          },
          "preset_id": {
            "anyOf": [{ "type": "string" }, { "type": "null" }],
            "title": "Preset Id"
          },
          "status": { "$ref": "#/components/schemas/AgentExecutionStatus" },
          "started_at": {
            "type": "string",
            "format": "date-time",
            "title": "Started At"
          },
          "ended_at": {
            "type": "string",
            "format": "date-time",
            "title": "Ended At"
          },
          "is_shared": {
            "type": "boolean",
            "title": "Is Shared",
            "default": false
          },
          "share_token": {
            "anyOf": [{ "type": "string" }, { "type": "null" }],
            "title": "Share Token"
          },
          "stats": {
            "anyOf": [
              { "$ref": "#/components/schemas/Stats" },
              { "type": "null" }
            ]
          },
          "outputs": {
            "additionalProperties": { "items": {}, "type": "array" },
            "type": "object",
            "title": "Outputs"
          },
          "node_executions": {
            "items": { "$ref": "#/components/schemas/NodeExecutionResult" },
            "type": "array",
            "title": "Node Executions"
          }
        },
        "type": "object",
        "required": [
          "id",
          "user_id",
          "graph_id",
          "graph_version",
          "inputs",
          "credential_inputs",
          "nodes_input_masks",
          "preset_id",
          "status",
          "started_at",
          "ended_at",
          "stats",
          "outputs",
          "node_executions"
        ],
        "title": "GraphExecutionWithNodes"
      },
      "GraphExecutionsPaginated": {
        "properties": {
          "executions": {
            "items": { "$ref": "#/components/schemas/GraphExecutionMeta" },
            "type": "array",
            "title": "Executions"
          },
          "pagination": { "$ref": "#/components/schemas/Pagination" }
        },
        "type": "object",
        "required": ["executions", "pagination"],
        "title": "GraphExecutionsPaginated",
        "description": "Response schema for paginated graph executions."
      },
      "GraphMeta": {
        "properties": {
          "id": { "type": "string", "title": "Id" },
          "version": { "type": "integer", "title": "Version", "default": 1 },
          "is_active": {
            "type": "boolean",
            "title": "Is Active",
            "default": true
          },
          "name": { "type": "string", "title": "Name" },
          "description": { "type": "string", "title": "Description" },
          "instructions": {
            "anyOf": [{ "type": "string" }, { "type": "null" }],
            "title": "Instructions"
          },
          "recommended_schedule_cron": {
            "anyOf": [{ "type": "string" }, { "type": "null" }],
            "title": "Recommended Schedule Cron"
          },
          "forked_from_id": {
            "anyOf": [{ "type": "string" }, { "type": "null" }],
            "title": "Forked From Id"
          },
          "forked_from_version": {
            "anyOf": [{ "type": "integer" }, { "type": "null" }],
            "title": "Forked From Version"
          },
          "sub_graphs": {
            "items": { "$ref": "#/components/schemas/BaseGraph-Output" },
            "type": "array",
            "title": "Sub Graphs",
            "default": []
          },
          "user_id": { "type": "string", "title": "User Id" },
          "input_schema": {
            "additionalProperties": true,
            "type": "object",
            "title": "Input Schema",
            "readOnly": true
          },
          "output_schema": {
            "additionalProperties": true,
            "type": "object",
            "title": "Output Schema",
            "readOnly": true
          },
          "has_external_trigger": {
            "type": "boolean",
            "title": "Has External Trigger",
            "readOnly": true
          },
          "has_human_in_the_loop": {
            "type": "boolean",
            "title": "Has Human In The Loop",
            "readOnly": true
          },
          "trigger_setup_info": {
            "anyOf": [
              { "$ref": "#/components/schemas/GraphTriggerInfo" },
              { "type": "null" }
            ],
            "readOnly": true
          },
          "credentials_input_schema": {
            "additionalProperties": true,
            "type": "object",
            "title": "Credentials Input Schema",
            "readOnly": true
          }
        },
        "type": "object",
        "required": [
          "name",
          "description",
          "user_id",
          "input_schema",
          "output_schema",
          "has_external_trigger",
          "has_human_in_the_loop",
          "trigger_setup_info",
          "credentials_input_schema"
        ],
        "title": "GraphMeta"
      },
      "GraphModel": {
        "properties": {
          "id": { "type": "string", "title": "Id" },
          "version": { "type": "integer", "title": "Version", "default": 1 },
          "is_active": {
            "type": "boolean",
            "title": "Is Active",
            "default": true
          },
          "name": { "type": "string", "title": "Name" },
          "description": { "type": "string", "title": "Description" },
          "instructions": {
            "anyOf": [{ "type": "string" }, { "type": "null" }],
            "title": "Instructions"
          },
          "recommended_schedule_cron": {
            "anyOf": [{ "type": "string" }, { "type": "null" }],
            "title": "Recommended Schedule Cron"
          },
          "nodes": {
            "items": { "$ref": "#/components/schemas/NodeModel" },
            "type": "array",
            "title": "Nodes",
            "default": []
          },
          "links": {
            "items": { "$ref": "#/components/schemas/Link" },
            "type": "array",
            "title": "Links",
            "default": []
          },
          "forked_from_id": {
            "anyOf": [{ "type": "string" }, { "type": "null" }],
            "title": "Forked From Id"
          },
          "forked_from_version": {
            "anyOf": [{ "type": "integer" }, { "type": "null" }],
            "title": "Forked From Version"
          },
          "sub_graphs": {
            "items": { "$ref": "#/components/schemas/BaseGraph-Output" },
            "type": "array",
            "title": "Sub Graphs",
            "default": []
          },
          "user_id": { "type": "string", "title": "User Id" },
          "created_at": {
            "type": "string",
            "format": "date-time",
            "title": "Created At"
          },
          "input_schema": {
            "additionalProperties": true,
            "type": "object",
            "title": "Input Schema",
            "readOnly": true
          },
          "output_schema": {
            "additionalProperties": true,
            "type": "object",
            "title": "Output Schema",
            "readOnly": true
          },
          "has_external_trigger": {
            "type": "boolean",
            "title": "Has External Trigger",
            "readOnly": true
          },
          "has_human_in_the_loop": {
            "type": "boolean",
            "title": "Has Human In The Loop",
            "readOnly": true
          },
          "trigger_setup_info": {
            "anyOf": [
              { "$ref": "#/components/schemas/GraphTriggerInfo" },
              { "type": "null" }
            ],
            "readOnly": true
          },
          "credentials_input_schema": {
            "additionalProperties": true,
            "type": "object",
            "title": "Credentials Input Schema",
            "readOnly": true
          }
        },
        "type": "object",
        "required": [
          "name",
          "description",
          "user_id",
          "created_at",
          "input_schema",
          "output_schema",
          "has_external_trigger",
          "has_human_in_the_loop",
          "trigger_setup_info",
          "credentials_input_schema"
        ],
        "title": "GraphModel"
      },
      "GraphSettings": {
        "properties": {
          "human_in_the_loop_safe_mode": {
            "anyOf": [{ "type": "boolean" }, { "type": "null" }],
            "title": "Human In The Loop Safe Mode"
          }
        },
        "type": "object",
        "title": "GraphSettings"
      },
      "GraphTriggerInfo": {
        "properties": {
          "provider": {
            "type": "string",
            "title": "Provider",
            "description": "Provider name for integrations. Can be any string value, including custom provider names."
          },
          "config_schema": {
            "additionalProperties": true,
            "type": "object",
            "title": "Config Schema",
            "description": "Input schema for the trigger block"
          },
          "credentials_input_name": {
            "anyOf": [{ "type": "string" }, { "type": "null" }],
            "title": "Credentials Input Name"
          }
        },
        "type": "object",
        "required": ["provider", "config_schema", "credentials_input_name"],
        "title": "GraphTriggerInfo"
      },
      "HTTPValidationError": {
        "properties": {
          "detail": {
            "items": { "$ref": "#/components/schemas/ValidationError" },
            "type": "array",
            "title": "Detail"
          }
        },
        "type": "object",
        "title": "HTTPValidationError"
      },
      "HostScopedCredentials-Input": {
        "properties": {
          "id": { "type": "string", "title": "Id" },
          "provider": { "type": "string", "title": "Provider" },
          "title": {
            "anyOf": [{ "type": "string" }, { "type": "null" }],
            "title": "Title"
          },
          "type": {
            "type": "string",
            "const": "host_scoped",
            "title": "Type",
            "default": "host_scoped"
          },
          "host": {
            "type": "string",
            "title": "Host",
            "description": "The host/URI pattern to match against request URLs"
          },
          "headers": {
            "additionalProperties": {
              "type": "string",
              "format": "password",
              "writeOnly": true
            },
            "type": "object",
            "title": "Headers",
            "description": "Key-value header map to add to matching requests"
          }
        },
        "type": "object",
        "required": ["provider", "host"],
        "title": "HostScopedCredentials"
      },
      "HostScopedCredentials-Output": {
        "properties": {
          "id": { "type": "string", "title": "Id" },
          "provider": { "type": "string", "title": "Provider" },
          "title": {
            "anyOf": [{ "type": "string" }, { "type": "null" }],
            "title": "Title"
          },
          "type": {
            "type": "string",
            "const": "host_scoped",
            "title": "Type",
            "default": "host_scoped"
          },
          "host": {
            "type": "string",
            "title": "Host",
            "description": "The host/URI pattern to match against request URLs"
          },
          "headers": {
            "additionalProperties": { "type": "string" },
            "type": "object",
            "title": "Headers",
            "description": "Key-value header map to add to matching requests"
          }
        },
        "type": "object",
        "required": ["provider", "host"],
        "title": "HostScopedCredentials"
      },
      "LibraryAgent": {
        "properties": {
          "id": { "type": "string", "title": "Id" },
          "graph_id": { "type": "string", "title": "Graph Id" },
          "graph_version": { "type": "integer", "title": "Graph Version" },
          "image_url": {
            "anyOf": [{ "type": "string" }, { "type": "null" }],
            "title": "Image Url"
          },
          "creator_name": { "type": "string", "title": "Creator Name" },
          "creator_image_url": {
            "type": "string",
            "title": "Creator Image Url"
          },
          "status": { "$ref": "#/components/schemas/LibraryAgentStatus" },
          "created_at": {
            "type": "string",
            "format": "date-time",
            "title": "Created At"
          },
          "updated_at": {
            "type": "string",
            "format": "date-time",
            "title": "Updated At"
          },
          "name": { "type": "string", "title": "Name" },
          "description": { "type": "string", "title": "Description" },
          "instructions": {
            "anyOf": [{ "type": "string" }, { "type": "null" }],
            "title": "Instructions"
          },
          "input_schema": {
            "additionalProperties": true,
            "type": "object",
            "title": "Input Schema"
          },
          "output_schema": {
            "additionalProperties": true,
            "type": "object",
            "title": "Output Schema"
          },
          "credentials_input_schema": {
            "anyOf": [
              { "additionalProperties": true, "type": "object" },
              { "type": "null" }
            ],
            "title": "Credentials Input Schema",
            "description": "Input schema for credentials required by the agent"
          },
          "has_external_trigger": {
            "type": "boolean",
            "title": "Has External Trigger",
            "description": "Whether the agent has an external trigger (e.g. webhook) node"
          },
          "trigger_setup_info": {
            "anyOf": [
              { "$ref": "#/components/schemas/GraphTriggerInfo" },
              { "type": "null" }
            ]
          },
          "new_output": { "type": "boolean", "title": "New Output" },
          "can_access_graph": {
            "type": "boolean",
            "title": "Can Access Graph"
          },
          "is_latest_version": {
            "type": "boolean",
            "title": "Is Latest Version"
          },
          "is_favorite": { "type": "boolean", "title": "Is Favorite" },
          "recommended_schedule_cron": {
            "anyOf": [{ "type": "string" }, { "type": "null" }],
            "title": "Recommended Schedule Cron"
          },
          "settings": { "$ref": "#/components/schemas/GraphSettings" },
          "marketplace_listing": {
            "anyOf": [
              { "$ref": "#/components/schemas/MarketplaceListing" },
              { "type": "null" }
            ]
          }
        },
        "type": "object",
        "required": [
          "id",
          "graph_id",
          "graph_version",
          "image_url",
          "creator_name",
          "creator_image_url",
          "status",
          "created_at",
          "updated_at",
          "name",
          "description",
          "input_schema",
          "output_schema",
          "credentials_input_schema",
          "has_external_trigger",
          "new_output",
          "can_access_graph",
          "is_latest_version",
          "is_favorite"
        ],
        "title": "LibraryAgent",
        "description": "Represents an agent in the library, including metadata for display and\nuser interaction within the system."
      },
      "LibraryAgentPreset": {
        "properties": {
          "graph_id": { "type": "string", "title": "Graph Id" },
          "graph_version": { "type": "integer", "title": "Graph Version" },
          "inputs": {
            "additionalProperties": true,
            "type": "object",
            "title": "Inputs"
          },
          "credentials": {
            "additionalProperties": {
              "$ref": "#/components/schemas/CredentialsMetaInput"
            },
            "type": "object",
            "title": "Credentials"
          },
          "name": { "type": "string", "title": "Name" },
          "description": { "type": "string", "title": "Description" },
          "is_active": {
            "type": "boolean",
            "title": "Is Active",
            "default": true
          },
          "webhook_id": {
            "anyOf": [{ "type": "string" }, { "type": "null" }],
            "title": "Webhook Id"
          },
          "id": { "type": "string", "title": "Id" },
          "user_id": { "type": "string", "title": "User Id" },
          "created_at": {
            "type": "string",
            "format": "date-time",
            "title": "Created At"
          },
          "updated_at": {
            "type": "string",
            "format": "date-time",
            "title": "Updated At"
          },
          "webhook": {
            "anyOf": [
              { "$ref": "#/components/schemas/Webhook" },
              { "type": "null" }
            ]
          }
        },
        "type": "object",
        "required": [
          "graph_id",
          "graph_version",
          "inputs",
          "credentials",
          "name",
          "description",
          "id",
          "user_id",
          "created_at",
          "updated_at",
          "webhook"
        ],
        "title": "LibraryAgentPreset",
        "description": "Represents a preset configuration for a library agent."
      },
      "LibraryAgentPresetCreatable": {
        "properties": {
          "graph_id": { "type": "string", "title": "Graph Id" },
          "graph_version": { "type": "integer", "title": "Graph Version" },
          "inputs": {
            "additionalProperties": true,
            "type": "object",
            "title": "Inputs"
          },
          "credentials": {
            "additionalProperties": {
              "$ref": "#/components/schemas/CredentialsMetaInput"
            },
            "type": "object",
            "title": "Credentials"
          },
          "name": { "type": "string", "title": "Name" },
          "description": { "type": "string", "title": "Description" },
          "is_active": {
            "type": "boolean",
            "title": "Is Active",
            "default": true
          },
          "webhook_id": {
            "anyOf": [{ "type": "string" }, { "type": "null" }],
            "title": "Webhook Id"
          }
        },
        "type": "object",
        "required": [
          "graph_id",
          "graph_version",
          "inputs",
          "credentials",
          "name",
          "description"
        ],
        "title": "LibraryAgentPresetCreatable",
        "description": "Request model used when creating a new preset for a library agent."
      },
      "LibraryAgentPresetCreatableFromGraphExecution": {
        "properties": {
          "graph_execution_id": {
            "type": "string",
            "title": "Graph Execution Id"
          },
          "name": { "type": "string", "title": "Name" },
          "description": { "type": "string", "title": "Description" },
          "is_active": {
            "type": "boolean",
            "title": "Is Active",
            "default": true
          }
        },
        "type": "object",
        "required": ["graph_execution_id", "name", "description"],
        "title": "LibraryAgentPresetCreatableFromGraphExecution",
        "description": "Request model used when creating a new preset for a library agent."
      },
      "LibraryAgentPresetResponse": {
        "properties": {
          "presets": {
            "items": { "$ref": "#/components/schemas/LibraryAgentPreset" },
            "type": "array",
            "title": "Presets"
          },
          "pagination": { "$ref": "#/components/schemas/Pagination" }
        },
        "type": "object",
        "required": ["presets", "pagination"],
        "title": "LibraryAgentPresetResponse",
        "description": "Response schema for a list of agent presets and pagination info."
      },
      "LibraryAgentPresetUpdatable": {
        "properties": {
          "inputs": {
            "anyOf": [
              { "additionalProperties": true, "type": "object" },
              { "type": "null" }
            ],
            "title": "Inputs"
          },
          "credentials": {
            "anyOf": [
              {
                "additionalProperties": {
                  "$ref": "#/components/schemas/CredentialsMetaInput"
                },
                "type": "object"
              },
              { "type": "null" }
            ],
            "title": "Credentials"
          },
          "name": {
            "anyOf": [{ "type": "string" }, { "type": "null" }],
            "title": "Name"
          },
          "description": {
            "anyOf": [{ "type": "string" }, { "type": "null" }],
            "title": "Description"
          },
          "is_active": {
            "anyOf": [{ "type": "boolean" }, { "type": "null" }],
            "title": "Is Active"
          }
        },
        "type": "object",
        "title": "LibraryAgentPresetUpdatable",
        "description": "Request model used when updating a preset for a library agent."
      },
      "LibraryAgentResponse": {
        "properties": {
          "agents": {
            "items": { "$ref": "#/components/schemas/LibraryAgent" },
            "type": "array",
            "title": "Agents"
          },
          "pagination": { "$ref": "#/components/schemas/Pagination" }
        },
        "type": "object",
        "required": ["agents", "pagination"],
        "title": "LibraryAgentResponse",
        "description": "Response schema for a list of library agents and pagination info."
      },
      "LibraryAgentSort": {
        "type": "string",
        "enum": ["createdAt", "updatedAt"],
        "title": "LibraryAgentSort",
        "description": "Possible sort options for sorting library agents."
      },
      "LibraryAgentStatus": {
        "type": "string",
        "enum": ["COMPLETED", "HEALTHY", "WAITING", "ERROR"],
        "title": "LibraryAgentStatus"
      },
      "LibraryAgentUpdateRequest": {
        "properties": {
          "auto_update_version": {
            "anyOf": [{ "type": "boolean" }, { "type": "null" }],
            "title": "Auto Update Version",
            "description": "Auto-update the agent version"
          },
          "is_favorite": {
            "anyOf": [{ "type": "boolean" }, { "type": "null" }],
            "title": "Is Favorite",
            "description": "Mark the agent as a favorite"
          },
          "is_archived": {
            "anyOf": [{ "type": "boolean" }, { "type": "null" }],
            "title": "Is Archived",
            "description": "Archive the agent"
          },
          "settings": {
            "anyOf": [
              { "$ref": "#/components/schemas/GraphSettings" },
              { "type": "null" }
            ],
            "description": "User-specific settings for this library agent"
          }
        },
        "type": "object",
        "title": "LibraryAgentUpdateRequest",
        "description": "Schema for updating a library agent via PUT.\n\nIncludes flags for auto-updating version, marking as favorite,\narchiving, or deleting."
      },
      "Link": {
        "properties": {
          "id": { "type": "string", "title": "Id" },
          "source_id": { "type": "string", "title": "Source Id" },
          "sink_id": { "type": "string", "title": "Sink Id" },
          "source_name": { "type": "string", "title": "Source Name" },
          "sink_name": { "type": "string", "title": "Sink Name" },
          "is_static": {
            "type": "boolean",
            "title": "Is Static",
            "default": false
          }
        },
        "type": "object",
        "required": ["source_id", "sink_id", "source_name", "sink_name"],
        "title": "Link"
      },
      "LogRawMetricRequest": {
        "properties": {
          "metric_name": {
            "type": "string",
            "minLength": 1,
            "title": "Metric Name"
          },
          "metric_value": { "type": "number", "title": "Metric Value" },
          "data_string": {
            "type": "string",
            "minLength": 1,
            "title": "Data String"
          }
        },
        "type": "object",
        "required": ["metric_name", "metric_value", "data_string"],
        "title": "LogRawMetricRequest"
      },
      "LoginResponse": {
        "properties": {
          "login_url": { "type": "string", "title": "Login Url" },
          "state_token": { "type": "string", "title": "State Token" }
        },
        "type": "object",
        "required": ["login_url", "state_token"],
        "title": "LoginResponse"
      },
      "MarketplaceListing": {
        "properties": {
          "id": { "type": "string", "title": "Id" },
          "name": { "type": "string", "title": "Name" },
          "slug": { "type": "string", "title": "Slug" },
          "creator": {
            "$ref": "#/components/schemas/MarketplaceListingCreator"
          }
        },
        "type": "object",
        "required": ["id", "name", "slug", "creator"],
        "title": "MarketplaceListing",
        "description": "Marketplace listing information for a library agent."
      },
      "MarketplaceListingCreator": {
        "properties": {
          "name": { "type": "string", "title": "Name" },
          "id": { "type": "string", "title": "Id" },
          "slug": { "type": "string", "title": "Slug" }
        },
        "type": "object",
        "required": ["name", "id", "slug"],
        "title": "MarketplaceListingCreator",
        "description": "Creator information for a marketplace listing."
      },
      "Message": {
        "properties": {
          "query": { "type": "string", "title": "Query" },
          "response": { "type": "string", "title": "Response" }
        },
        "type": "object",
        "required": ["query", "response"],
        "title": "Message"
      },
      "ModelInfo": {
        "properties": {
          "value": { "type": "string", "title": "Value" },
          "label": { "type": "string", "title": "Label" },
          "provider": { "type": "string", "title": "Provider" }
        },
        "type": "object",
        "required": ["value", "label", "provider"],
        "title": "ModelInfo"
      },
      "MyAgent": {
        "properties": {
          "agent_id": { "type": "string", "title": "Agent Id" },
          "agent_version": { "type": "integer", "title": "Agent Version" },
          "agent_name": { "type": "string", "title": "Agent Name" },
          "agent_image": {
            "anyOf": [{ "type": "string" }, { "type": "null" }],
            "title": "Agent Image"
          },
          "description": { "type": "string", "title": "Description" },
          "last_edited": {
            "type": "string",
            "format": "date-time",
            "title": "Last Edited"
          },
          "recommended_schedule_cron": {
            "anyOf": [{ "type": "string" }, { "type": "null" }],
            "title": "Recommended Schedule Cron"
          }
        },
        "type": "object",
        "required": [
          "agent_id",
          "agent_version",
          "agent_name",
          "description",
          "last_edited"
        ],
        "title": "MyAgent"
      },
      "MyAgentsResponse": {
        "properties": {
          "agents": {
            "items": { "$ref": "#/components/schemas/MyAgent" },
            "type": "array",
            "title": "Agents"
          },
          "pagination": { "$ref": "#/components/schemas/Pagination" }
        },
        "type": "object",
        "required": ["agents", "pagination"],
        "title": "MyAgentsResponse"
      },
      "Node": {
        "properties": {
          "id": { "type": "string", "title": "Id" },
          "block_id": { "type": "string", "title": "Block Id" },
          "input_default": {
            "additionalProperties": true,
            "type": "object",
            "title": "Input Default",
            "default": {}
          },
          "metadata": {
            "additionalProperties": true,
            "type": "object",
            "title": "Metadata",
            "default": {}
          },
          "input_links": {
            "items": { "$ref": "#/components/schemas/Link" },
            "type": "array",
            "title": "Input Links",
            "default": []
          },
          "output_links": {
            "items": { "$ref": "#/components/schemas/Link" },
            "type": "array",
            "title": "Output Links",
            "default": []
          }
        },
        "type": "object",
        "required": ["block_id"],
        "title": "Node"
      },
      "NodeExecutionResult": {
        "properties": {
          "user_id": { "type": "string", "title": "User Id" },
          "graph_id": { "type": "string", "title": "Graph Id" },
          "graph_version": { "type": "integer", "title": "Graph Version" },
          "graph_exec_id": { "type": "string", "title": "Graph Exec Id" },
          "node_exec_id": { "type": "string", "title": "Node Exec Id" },
          "node_id": { "type": "string", "title": "Node Id" },
          "block_id": { "type": "string", "title": "Block Id" },
          "status": { "$ref": "#/components/schemas/AgentExecutionStatus" },
          "input_data": {
            "additionalProperties": true,
            "type": "object",
            "title": "Input Data"
          },
          "output_data": {
            "additionalProperties": { "items": {}, "type": "array" },
            "type": "object",
            "title": "Output Data"
          },
          "add_time": {
            "type": "string",
            "format": "date-time",
            "title": "Add Time"
          },
          "queue_time": {
            "anyOf": [
              { "type": "string", "format": "date-time" },
              { "type": "null" }
            ],
            "title": "Queue Time"
          },
          "start_time": {
            "anyOf": [
              { "type": "string", "format": "date-time" },
              { "type": "null" }
            ],
            "title": "Start Time"
          },
          "end_time": {
            "anyOf": [
              { "type": "string", "format": "date-time" },
              { "type": "null" }
            ],
            "title": "End Time"
          }
        },
        "type": "object",
        "required": [
          "user_id",
          "graph_id",
          "graph_version",
          "graph_exec_id",
          "node_exec_id",
          "node_id",
          "block_id",
          "status",
          "input_data",
          "output_data",
          "add_time",
          "queue_time",
          "start_time",
          "end_time"
        ],
        "title": "NodeExecutionResult"
      },
      "NodeModel": {
        "properties": {
          "id": { "type": "string", "title": "Id" },
          "block_id": { "type": "string", "title": "Block Id" },
          "input_default": {
            "additionalProperties": true,
            "type": "object",
            "title": "Input Default",
            "default": {}
          },
          "metadata": {
            "additionalProperties": true,
            "type": "object",
            "title": "Metadata",
            "default": {}
          },
          "input_links": {
            "items": { "$ref": "#/components/schemas/Link" },
            "type": "array",
            "title": "Input Links",
            "default": []
          },
          "output_links": {
            "items": { "$ref": "#/components/schemas/Link" },
            "type": "array",
            "title": "Output Links",
            "default": []
          },
          "graph_id": { "type": "string", "title": "Graph Id" },
          "graph_version": { "type": "integer", "title": "Graph Version" },
          "webhook_id": {
            "anyOf": [{ "type": "string" }, { "type": "null" }],
            "title": "Webhook Id"
          },
          "webhook": {
            "anyOf": [
              { "$ref": "#/components/schemas/Webhook" },
              { "type": "null" }
            ]
          }
        },
        "type": "object",
        "required": ["block_id", "graph_id", "graph_version"],
        "title": "NodeModel"
      },
      "NotificationPreference": {
        "properties": {
          "user_id": { "type": "string", "title": "User Id" },
          "email": { "type": "string", "format": "email", "title": "Email" },
          "preferences": {
            "additionalProperties": { "type": "boolean" },
            "propertyNames": {
              "$ref": "#/components/schemas/NotificationType"
            },
            "type": "object",
            "title": "Preferences",
            "description": "Which notifications the user wants"
          },
          "daily_limit": {
            "type": "integer",
            "title": "Daily Limit",
            "default": 10
          },
          "emails_sent_today": {
            "type": "integer",
            "title": "Emails Sent Today",
            "default": 0
          },
          "last_reset_date": {
            "type": "string",
            "format": "date-time",
            "title": "Last Reset Date"
          }
        },
        "type": "object",
        "required": ["user_id", "email"],
        "title": "NotificationPreference"
      },
      "NotificationPreferenceDTO": {
        "properties": {
          "email": {
            "type": "string",
            "format": "email",
            "title": "Email",
            "description": "User's email address"
          },
          "preferences": {
            "additionalProperties": { "type": "boolean" },
            "propertyNames": {
              "$ref": "#/components/schemas/NotificationType"
            },
            "type": "object",
            "title": "Preferences",
            "description": "Which notifications the user wants"
          },
          "daily_limit": {
            "type": "integer",
            "title": "Daily Limit",
            "description": "Max emails per day"
          }
        },
        "type": "object",
        "required": ["email", "preferences", "daily_limit"],
        "title": "NotificationPreferenceDTO"
      },
      "NotificationType": {
        "type": "string",
        "enum": [
          "AGENT_RUN",
          "ZERO_BALANCE",
          "LOW_BALANCE",
          "BLOCK_EXECUTION_FAILED",
          "CONTINUOUS_AGENT_ERROR",
          "DAILY_SUMMARY",
          "WEEKLY_SUMMARY",
          "MONTHLY_SUMMARY",
          "REFUND_REQUEST",
          "REFUND_PROCESSED",
          "AGENT_APPROVED",
          "AGENT_REJECTED"
        ],
        "title": "NotificationType"
      },
      "OAuth2Credentials": {
        "properties": {
          "id": { "type": "string", "title": "Id" },
          "provider": { "type": "string", "title": "Provider" },
          "title": {
            "anyOf": [{ "type": "string" }, { "type": "null" }],
            "title": "Title"
          },
          "type": {
            "type": "string",
            "const": "oauth2",
            "title": "Type",
            "default": "oauth2"
          },
          "username": {
            "anyOf": [{ "type": "string" }, { "type": "null" }],
            "title": "Username"
          },
          "access_token": {
            "type": "string",
            "format": "password",
            "title": "Access Token",
            "writeOnly": true
          },
          "access_token_expires_at": {
            "anyOf": [{ "type": "integer" }, { "type": "null" }],
            "title": "Access Token Expires At"
          },
          "refresh_token": {
            "anyOf": [
              { "type": "string", "format": "password", "writeOnly": true },
              { "type": "null" }
            ],
            "title": "Refresh Token"
          },
          "refresh_token_expires_at": {
            "anyOf": [{ "type": "integer" }, { "type": "null" }],
            "title": "Refresh Token Expires At"
          },
          "scopes": {
            "items": { "type": "string" },
            "type": "array",
            "title": "Scopes"
          },
          "metadata": {
            "additionalProperties": true,
            "type": "object",
            "title": "Metadata"
          }
        },
        "type": "object",
        "required": ["provider", "access_token", "scopes"],
        "title": "OAuth2Credentials"
      },
      "OAuthApplicationInfo": {
        "properties": {
          "id": { "type": "string", "title": "Id" },
          "name": { "type": "string", "title": "Name" },
          "description": {
            "anyOf": [{ "type": "string" }, { "type": "null" }],
            "title": "Description"
          },
          "logo_url": {
            "anyOf": [{ "type": "string" }, { "type": "null" }],
            "title": "Logo Url"
          },
          "client_id": { "type": "string", "title": "Client Id" },
          "redirect_uris": {
            "items": { "type": "string" },
            "type": "array",
            "title": "Redirect Uris"
          },
          "grant_types": {
            "items": { "type": "string" },
            "type": "array",
            "title": "Grant Types"
          },
          "scopes": {
            "items": { "$ref": "#/components/schemas/APIKeyPermission" },
            "type": "array",
            "title": "Scopes"
          },
          "owner_id": { "type": "string", "title": "Owner Id" },
          "is_active": { "type": "boolean", "title": "Is Active" },
          "created_at": {
            "type": "string",
            "format": "date-time",
            "title": "Created At"
          },
          "updated_at": {
            "type": "string",
            "format": "date-time",
            "title": "Updated At"
          }
        },
        "type": "object",
        "required": [
          "id",
          "name",
          "client_id",
          "redirect_uris",
          "grant_types",
          "scopes",
          "owner_id",
          "is_active",
          "created_at",
          "updated_at"
        ],
        "title": "OAuthApplicationInfo",
        "description": "OAuth application information (without client secret hash)"
      },
      "OAuthApplicationPublicInfo": {
        "properties": {
          "name": { "type": "string", "title": "Name" },
          "description": {
            "anyOf": [{ "type": "string" }, { "type": "null" }],
            "title": "Description"
          },
          "logo_url": {
            "anyOf": [{ "type": "string" }, { "type": "null" }],
            "title": "Logo Url"
          },
          "scopes": {
            "items": { "type": "string" },
            "type": "array",
            "title": "Scopes"
          }
        },
        "type": "object",
        "required": ["name", "scopes"],
        "title": "OAuthApplicationPublicInfo",
        "description": "Public information about an OAuth application (for consent screen)"
      },
      "OnboardingStep": {
        "type": "string",
        "enum": [
          "WELCOME",
          "USAGE_REASON",
          "INTEGRATIONS",
          "AGENT_CHOICE",
          "AGENT_NEW_RUN",
          "AGENT_INPUT",
          "CONGRATS",
          "GET_RESULTS",
          "MARKETPLACE_VISIT",
          "MARKETPLACE_ADD_AGENT",
          "MARKETPLACE_RUN_AGENT",
          "BUILDER_SAVE_AGENT",
          "RE_RUN_AGENT",
          "SCHEDULE_AGENT",
          "RUN_AGENTS",
          "RUN_3_DAYS",
          "TRIGGER_WEBHOOK",
          "RUN_14_DAYS",
          "RUN_AGENTS_100",
          "BUILDER_OPEN",
          "BUILDER_RUN_AGENT"
        ],
        "title": "OnboardingStep"
      },
      "Pagination": {
        "properties": {
          "total_items": {
            "type": "integer",
            "title": "Total Items",
            "description": "Total number of items.",
            "examples": [42]
          },
          "total_pages": {
            "type": "integer",
            "title": "Total Pages",
            "description": "Total number of pages.",
            "examples": [2]
          },
          "current_page": {
            "type": "integer",
            "title": "Current Page",
            "description": "Current_page page number.",
            "examples": [1]
          },
          "page_size": {
            "type": "integer",
            "title": "Page Size",
            "description": "Number of items per page.",
            "examples": [25]
          }
        },
        "type": "object",
        "required": ["total_items", "total_pages", "current_page", "page_size"],
        "title": "Pagination"
      },
      "PendingHumanReviewModel": {
        "properties": {
          "node_exec_id": {
            "type": "string",
            "title": "Node Exec Id",
            "description": "Node execution ID (primary key)"
          },
          "user_id": {
            "type": "string",
            "title": "User Id",
            "description": "User ID associated with the review"
          },
          "graph_exec_id": {
            "type": "string",
            "title": "Graph Exec Id",
            "description": "Graph execution ID"
          },
          "graph_id": {
            "type": "string",
            "title": "Graph Id",
            "description": "Graph ID"
          },
          "graph_version": {
            "type": "integer",
            "title": "Graph Version",
            "description": "Graph version"
          },
          "payload": {
            "anyOf": [
              { "additionalProperties": true, "type": "object" },
              { "items": {}, "type": "array" },
              { "type": "string" },
              { "type": "integer" },
              { "type": "number" },
              { "type": "boolean" },
              { "type": "null" }
            ],
            "title": "Payload",
            "description": "The actual data payload awaiting review"
          },
          "instructions": {
            "anyOf": [{ "type": "string" }, { "type": "null" }],
            "title": "Instructions",
            "description": "Instructions or message for the reviewer"
          },
          "editable": {
            "type": "boolean",
            "title": "Editable",
            "description": "Whether the reviewer can edit the data"
          },
          "status": {
            "$ref": "#/components/schemas/ReviewStatus",
            "description": "Review status"
          },
          "review_message": {
            "anyOf": [{ "type": "string" }, { "type": "null" }],
            "title": "Review Message",
            "description": "Optional message from the reviewer"
          },
          "was_edited": {
            "anyOf": [{ "type": "boolean" }, { "type": "null" }],
            "title": "Was Edited",
            "description": "Whether the data was modified during review"
          },
          "processed": {
            "type": "boolean",
            "title": "Processed",
            "description": "Whether the review result has been processed by the execution engine",
            "default": false
          },
          "created_at": {
            "type": "string",
            "format": "date-time",
            "title": "Created At",
            "description": "When the review was created"
          },
          "updated_at": {
            "anyOf": [
              { "type": "string", "format": "date-time" },
              { "type": "null" }
            ],
            "title": "Updated At",
            "description": "When the review was last updated"
          },
          "reviewed_at": {
            "anyOf": [
              { "type": "string", "format": "date-time" },
              { "type": "null" }
            ],
            "title": "Reviewed At",
            "description": "When the review was completed"
          }
        },
        "type": "object",
        "required": [
          "node_exec_id",
          "user_id",
          "graph_exec_id",
          "graph_id",
          "graph_version",
          "payload",
          "editable",
          "status",
          "created_at"
        ],
        "title": "PendingHumanReviewModel",
        "description": "Response model for pending human review data.\n\nRepresents a human review request that is awaiting user action.\nContains all necessary information for a user to review and approve\nor reject data from a Human-in-the-Loop block execution.\n\nAttributes:\n    id: Unique identifier for the review record\n    user_id: ID of the user who must perform the review\n    node_exec_id: ID of the node execution that created this review\n    graph_exec_id: ID of the graph execution containing the node\n    graph_id: ID of the graph template being executed\n    graph_version: Version number of the graph template\n    payload: The actual data payload awaiting review\n    instructions: Instructions or message for the reviewer\n    editable: Whether the reviewer can edit the data\n    status: Current review status (WAITING, APPROVED, or REJECTED)\n    review_message: Optional message from the reviewer\n    created_at: Timestamp when review was created\n    updated_at: Timestamp when review was last modified\n    reviewed_at: Timestamp when review was completed (if applicable)"
      },
      "PostmarkBounceEnum": {
        "type": "integer",
        "enum": [
          1, 2, 16, 32, 64, 128, 256, 512, 1024, 2048, 4096, 8192, 16384,
          100000, 100001, 100002, 100003, 100006, 100007, 100008, 100009, 100010
        ],
        "title": "PostmarkBounceEnum"
      },
      "PostmarkBounceWebhook": {
        "properties": {
          "RecordType": {
            "type": "string",
            "const": "Bounce",
            "title": "Recordtype",
            "default": "Bounce"
          },
          "ID": { "type": "integer", "title": "Id" },
          "Type": { "type": "string", "title": "Type" },
          "TypeCode": { "$ref": "#/components/schemas/PostmarkBounceEnum" },
          "Tag": { "type": "string", "title": "Tag" },
          "MessageID": { "type": "string", "title": "Messageid" },
          "Details": { "type": "string", "title": "Details" },
          "Email": { "type": "string", "title": "Email" },
          "From": { "type": "string", "title": "From" },
          "BouncedAt": { "type": "string", "title": "Bouncedat" },
          "Inactive": { "type": "boolean", "title": "Inactive" },
          "DumpAvailable": { "type": "boolean", "title": "Dumpavailable" },
          "CanActivate": { "type": "boolean", "title": "Canactivate" },
          "Subject": { "type": "string", "title": "Subject" },
          "ServerID": { "type": "integer", "title": "Serverid" },
          "MessageStream": { "type": "string", "title": "Messagestream" },
          "Content": { "type": "string", "title": "Content" },
          "Name": { "type": "string", "title": "Name" },
          "Description": { "type": "string", "title": "Description" },
          "Metadata": {
            "additionalProperties": { "type": "string" },
            "type": "object",
            "title": "Metadata"
          }
        },
        "type": "object",
        "required": [
          "ID",
          "Type",
          "TypeCode",
          "Tag",
          "MessageID",
          "Details",
          "Email",
          "From",
          "BouncedAt",
          "Inactive",
          "DumpAvailable",
          "CanActivate",
          "Subject",
          "ServerID",
          "MessageStream",
          "Content",
          "Name",
          "Description",
          "Metadata"
        ],
        "title": "PostmarkBounceWebhook"
      },
      "PostmarkClickWebhook": {
        "properties": {
          "RecordType": {
            "type": "string",
            "const": "Click",
            "title": "Recordtype",
            "default": "Click"
          },
          "MessageStream": { "type": "string", "title": "Messagestream" },
          "Metadata": {
            "additionalProperties": { "type": "string" },
            "type": "object",
            "title": "Metadata"
          },
          "Recipient": { "type": "string", "title": "Recipient" },
          "MessageID": { "type": "string", "title": "Messageid" },
          "ReceivedAt": { "type": "string", "title": "Receivedat" },
          "Platform": { "type": "string", "title": "Platform" },
          "ClickLocation": { "type": "string", "title": "Clicklocation" },
          "OriginalLink": { "type": "string", "title": "Originallink" },
          "Tag": { "type": "string", "title": "Tag" },
          "UserAgent": { "type": "string", "title": "Useragent" },
          "OS": {
            "additionalProperties": { "type": "string" },
            "type": "object",
            "title": "Os"
          },
          "Client": {
            "additionalProperties": { "type": "string" },
            "type": "object",
            "title": "Client"
          },
          "Geo": {
            "additionalProperties": { "type": "string" },
            "type": "object",
            "title": "Geo"
          }
        },
        "type": "object",
        "required": [
          "MessageStream",
          "Metadata",
          "Recipient",
          "MessageID",
          "ReceivedAt",
          "Platform",
          "ClickLocation",
          "OriginalLink",
          "Tag",
          "UserAgent",
          "OS",
          "Client",
          "Geo"
        ],
        "title": "PostmarkClickWebhook"
      },
      "PostmarkDeliveryWebhook": {
        "properties": {
          "RecordType": {
            "type": "string",
            "const": "Delivery",
            "title": "Recordtype",
            "default": "Delivery"
          },
          "ServerID": { "type": "integer", "title": "Serverid" },
          "MessageStream": { "type": "string", "title": "Messagestream" },
          "MessageID": { "type": "string", "title": "Messageid" },
          "Recipient": { "type": "string", "title": "Recipient" },
          "Tag": { "type": "string", "title": "Tag" },
          "DeliveredAt": { "type": "string", "title": "Deliveredat" },
          "Details": { "type": "string", "title": "Details" },
          "Metadata": {
            "additionalProperties": { "type": "string" },
            "type": "object",
            "title": "Metadata"
          }
        },
        "type": "object",
        "required": [
          "ServerID",
          "MessageStream",
          "MessageID",
          "Recipient",
          "Tag",
          "DeliveredAt",
          "Details",
          "Metadata"
        ],
        "title": "PostmarkDeliveryWebhook"
      },
      "PostmarkOpenWebhook": {
        "properties": {
          "RecordType": {
            "type": "string",
            "const": "Open",
            "title": "Recordtype",
            "default": "Open"
          },
          "MessageStream": { "type": "string", "title": "Messagestream" },
          "Metadata": {
            "additionalProperties": { "type": "string" },
            "type": "object",
            "title": "Metadata"
          },
          "FirstOpen": { "type": "boolean", "title": "Firstopen" },
          "Recipient": { "type": "string", "title": "Recipient" },
          "MessageID": { "type": "string", "title": "Messageid" },
          "ReceivedAt": { "type": "string", "title": "Receivedat" },
          "Platform": { "type": "string", "title": "Platform" },
          "ReadSeconds": { "type": "integer", "title": "Readseconds" },
          "Tag": { "type": "string", "title": "Tag" },
          "UserAgent": { "type": "string", "title": "Useragent" },
          "OS": {
            "additionalProperties": { "type": "string" },
            "type": "object",
            "title": "Os"
          },
          "Client": {
            "additionalProperties": { "type": "string" },
            "type": "object",
            "title": "Client"
          },
          "Geo": {
            "additionalProperties": { "type": "string" },
            "type": "object",
            "title": "Geo"
          }
        },
        "type": "object",
        "required": [
          "MessageStream",
          "Metadata",
          "FirstOpen",
          "Recipient",
          "MessageID",
          "ReceivedAt",
          "Platform",
          "ReadSeconds",
          "Tag",
          "UserAgent",
          "OS",
          "Client",
          "Geo"
        ],
        "title": "PostmarkOpenWebhook"
      },
      "PostmarkSpamComplaintWebhook": {
        "properties": {
          "RecordType": {
            "type": "string",
            "const": "SpamComplaint",
            "title": "Recordtype",
            "default": "SpamComplaint"
          },
          "ID": { "type": "integer", "title": "Id" },
          "Type": { "type": "string", "title": "Type" },
          "TypeCode": { "type": "integer", "title": "Typecode" },
          "Tag": { "type": "string", "title": "Tag" },
          "MessageID": { "type": "string", "title": "Messageid" },
          "Details": { "type": "string", "title": "Details" },
          "Email": { "type": "string", "title": "Email" },
          "From": { "type": "string", "title": "From" },
          "BouncedAt": { "type": "string", "title": "Bouncedat" },
          "Inactive": { "type": "boolean", "title": "Inactive" },
          "DumpAvailable": { "type": "boolean", "title": "Dumpavailable" },
          "CanActivate": { "type": "boolean", "title": "Canactivate" },
          "Subject": { "type": "string", "title": "Subject" },
          "ServerID": { "type": "integer", "title": "Serverid" },
          "MessageStream": { "type": "string", "title": "Messagestream" },
          "Content": { "type": "string", "title": "Content" },
          "Name": { "type": "string", "title": "Name" },
          "Description": { "type": "string", "title": "Description" },
          "Metadata": {
            "additionalProperties": { "type": "string" },
            "type": "object",
            "title": "Metadata"
          }
        },
        "type": "object",
        "required": [
          "ID",
          "Type",
          "TypeCode",
          "Tag",
          "MessageID",
          "Details",
          "Email",
          "From",
          "BouncedAt",
          "Inactive",
          "DumpAvailable",
          "CanActivate",
          "Subject",
          "ServerID",
          "MessageStream",
          "Content",
          "Name",
          "Description",
          "Metadata"
        ],
        "title": "PostmarkSpamComplaintWebhook"
      },
      "PostmarkSubscriptionChangeWebhook": {
        "properties": {
          "RecordType": {
            "type": "string",
            "const": "SubscriptionChange",
            "title": "Recordtype",
            "default": "SubscriptionChange"
          },
          "MessageID": { "type": "string", "title": "Messageid" },
          "ServerID": { "type": "integer", "title": "Serverid" },
          "MessageStream": { "type": "string", "title": "Messagestream" },
          "ChangedAt": { "type": "string", "title": "Changedat" },
          "Recipient": { "type": "string", "title": "Recipient" },
          "Origin": { "type": "string", "title": "Origin" },
          "SuppressSending": { "type": "boolean", "title": "Suppresssending" },
          "SuppressionReason": {
            "type": "string",
            "title": "Suppressionreason"
          },
          "Tag": { "type": "string", "title": "Tag" },
          "Metadata": {
            "additionalProperties": { "type": "string" },
            "type": "object",
            "title": "Metadata"
          }
        },
        "type": "object",
        "required": [
          "MessageID",
          "ServerID",
          "MessageStream",
          "ChangedAt",
          "Recipient",
          "Origin",
          "SuppressSending",
          "SuppressionReason",
          "Tag",
          "Metadata"
        ],
        "title": "PostmarkSubscriptionChangeWebhook"
      },
      "Profile": {
        "properties": {
          "name": { "type": "string", "title": "Name" },
          "username": { "type": "string", "title": "Username" },
          "description": { "type": "string", "title": "Description" },
          "links": {
            "items": { "type": "string" },
            "type": "array",
            "title": "Links"
          },
          "avatar_url": { "type": "string", "title": "Avatar Url" },
          "is_featured": {
            "type": "boolean",
            "title": "Is Featured",
            "default": false
          }
        },
        "type": "object",
        "required": ["name", "username", "description", "links", "avatar_url"],
        "title": "Profile"
      },
      "ProfileDetails": {
        "properties": {
          "name": { "type": "string", "title": "Name" },
          "username": { "type": "string", "title": "Username" },
          "description": { "type": "string", "title": "Description" },
          "links": {
            "items": { "type": "string" },
            "type": "array",
            "title": "Links"
          },
          "avatar_url": {
            "anyOf": [{ "type": "string" }, { "type": "null" }],
            "title": "Avatar Url"
          }
        },
        "type": "object",
        "required": ["name", "username", "description", "links"],
        "title": "ProfileDetails"
      },
      "Provider": {
        "properties": {
          "name": {
            "type": "string",
            "title": "Name",
            "description": "Provider name for integrations. Can be any string value, including custom provider names."
          },
          "description": { "type": "string", "title": "Description" },
          "integration_count": {
            "type": "integer",
            "title": "Integration Count"
          }
        },
        "type": "object",
        "required": ["name", "description", "integration_count"],
        "title": "Provider"
      },
      "ProviderConstants": {
        "properties": {
          "PROVIDER_NAMES": {
            "additionalProperties": { "type": "string" },
            "type": "object",
            "title": "Provider Names",
            "description": "All available provider names as a constant mapping",
            "examples": [
              {
                "ANTHROPIC": "anthropic",
                "EXA": "exa",
                "EXAMPLE_SERVICE": "example-service",
                "GEM": "gem",
                "OPENAI": "openai"
              }
            ]
          }
        },
        "type": "object",
        "title": "ProviderConstants",
        "description": "Model that exposes all provider names as a constant in the OpenAPI schema.\nThis is designed to be converted by Orval into a TypeScript constant."
      },
      "ProviderEnumResponse": {
        "properties": {
          "provider": {
            "type": "string",
            "title": "Provider",
            "description": "A provider name from the complete list of providers"
          }
        },
        "type": "object",
        "required": ["provider"],
        "title": "ProviderEnumResponse",
        "description": "Response containing a provider from the enum."
      },
      "ProviderNamesResponse": {
        "properties": {
          "providers": {
            "items": { "type": "string" },
            "type": "array",
            "title": "Providers",
            "description": "List of all available provider names"
          }
        },
        "type": "object",
        "title": "ProviderNamesResponse",
        "description": "Response containing list of all provider names."
      },
      "ProviderResponse": {
        "properties": {
          "providers": {
            "items": { "$ref": "#/components/schemas/Provider" },
            "type": "array",
            "title": "Providers"
          },
          "pagination": { "$ref": "#/components/schemas/Pagination" }
        },
        "type": "object",
        "required": ["providers", "pagination"],
        "title": "ProviderResponse"
      },
      "RefundRequest": {
        "properties": {
          "id": { "type": "string", "title": "Id" },
          "user_id": { "type": "string", "title": "User Id" },
          "transaction_key": { "type": "string", "title": "Transaction Key" },
          "amount": { "type": "integer", "title": "Amount" },
          "reason": { "type": "string", "title": "Reason" },
          "result": {
            "anyOf": [{ "type": "string" }, { "type": "null" }],
            "title": "Result"
          },
          "status": { "type": "string", "title": "Status" },
          "created_at": {
            "type": "string",
            "format": "date-time",
            "title": "Created At"
          },
          "updated_at": {
            "type": "string",
            "format": "date-time",
            "title": "Updated At"
          }
        },
        "type": "object",
        "required": [
          "id",
          "user_id",
          "transaction_key",
          "amount",
          "reason",
          "status",
          "created_at",
          "updated_at"
        ],
        "title": "RefundRequest"
      },
      "RequestTopUp": {
        "properties": {
          "credit_amount": { "type": "integer", "title": "Credit Amount" }
        },
        "type": "object",
        "required": ["credit_amount"],
        "title": "RequestTopUp"
      },
      "ReviewItem": {
        "properties": {
          "node_exec_id": {
            "type": "string",
            "title": "Node Exec Id",
            "description": "Node execution ID to review"
          },
          "approved": {
            "type": "boolean",
            "title": "Approved",
            "description": "Whether this review is approved (True) or rejected (False)"
          },
          "message": {
            "anyOf": [
              { "type": "string", "maxLength": 2000 },
              { "type": "null" }
            ],
            "title": "Message",
            "description": "Optional review message"
          },
          "reviewed_data": {
            "anyOf": [
              { "additionalProperties": true, "type": "object" },
              { "items": {}, "type": "array" },
              { "type": "string" },
              { "type": "integer" },
              { "type": "number" },
              { "type": "boolean" },
              { "type": "null" }
            ],
            "title": "Reviewed Data",
            "description": "Optional edited data (ignored if approved=False)"
          }
        },
        "type": "object",
        "required": ["node_exec_id", "approved"],
        "title": "ReviewItem",
        "description": "Single review item for processing."
      },
      "ReviewRequest": {
        "properties": {
          "reviews": {
            "items": { "$ref": "#/components/schemas/ReviewItem" },
            "type": "array",
            "title": "Reviews",
            "description": "All reviews with their approval status, data, and messages"
          }
        },
        "type": "object",
        "required": ["reviews"],
        "title": "ReviewRequest",
        "description": "Request model for processing ALL pending reviews for an execution.\n\nThis request must include ALL pending reviews for a graph execution.\nEach review will be either approved (with optional data modifications)\nor rejected (data ignored). The execution will resume only after ALL reviews are processed."
      },
      "ReviewResponse": {
        "properties": {
          "approved_count": {
            "type": "integer",
            "title": "Approved Count",
            "description": "Number of reviews successfully approved"
          },
          "rejected_count": {
            "type": "integer",
            "title": "Rejected Count",
            "description": "Number of reviews successfully rejected"
          },
          "failed_count": {
            "type": "integer",
            "title": "Failed Count",
            "description": "Number of reviews that failed processing"
          },
          "error": {
            "anyOf": [{ "type": "string" }, { "type": "null" }],
            "title": "Error",
            "description": "Error message if operation failed"
          }
        },
        "type": "object",
        "required": ["approved_count", "rejected_count", "failed_count"],
        "title": "ReviewResponse",
        "description": "Response from review endpoint."
      },
      "ReviewStatus": {
        "type": "string",
        "enum": ["WAITING", "APPROVED", "REJECTED"],
        "title": "ReviewStatus"
      },
      "ReviewSubmissionRequest": {
        "properties": {
          "store_listing_version_id": {
            "type": "string",
            "title": "Store Listing Version Id"
          },
          "is_approved": { "type": "boolean", "title": "Is Approved" },
          "comments": { "type": "string", "title": "Comments" },
          "internal_comments": {
            "anyOf": [{ "type": "string" }, { "type": "null" }],
            "title": "Internal Comments"
          }
        },
        "type": "object",
        "required": ["store_listing_version_id", "is_approved", "comments"],
        "title": "ReviewSubmissionRequest"
      },
      "ScheduleCreationRequest": {
        "properties": {
          "graph_version": {
            "anyOf": [{ "type": "integer" }, { "type": "null" }],
            "title": "Graph Version"
          },
          "name": { "type": "string", "title": "Name" },
          "cron": { "type": "string", "title": "Cron" },
          "inputs": {
            "additionalProperties": true,
            "type": "object",
            "title": "Inputs"
          },
          "credentials": {
            "additionalProperties": {
              "$ref": "#/components/schemas/CredentialsMetaInput"
            },
            "type": "object",
            "title": "Credentials"
          },
          "timezone": {
            "anyOf": [{ "type": "string" }, { "type": "null" }],
            "title": "Timezone",
            "description": "User's timezone for scheduling (e.g., 'America/New_York'). If not provided, will use user's saved timezone or UTC."
          }
        },
        "type": "object",
        "required": ["name", "cron", "inputs"],
        "title": "ScheduleCreationRequest"
      },
      "SearchEntry": {
        "properties": {
          "search_query": {
            "anyOf": [{ "type": "string" }, { "type": "null" }],
            "title": "Search Query"
          },
          "filter": {
            "anyOf": [
              {
                "items": {
                  "type": "string",
                  "enum": [
                    "blocks",
                    "integrations",
                    "marketplace_agents",
                    "my_agents"
                  ]
                },
                "type": "array"
              },
              { "type": "null" }
            ],
            "title": "Filter"
          },
          "by_creator": {
            "anyOf": [
              { "items": { "type": "string" }, "type": "array" },
              { "type": "null" }
            ],
            "title": "By Creator"
          },
          "search_id": {
            "anyOf": [{ "type": "string" }, { "type": "null" }],
            "title": "Search Id"
          }
        },
        "type": "object",
        "title": "SearchEntry"
      },
      "SearchResponse": {
        "properties": {
          "items": {
            "items": {
              "anyOf": [
                { "$ref": "#/components/schemas/BlockInfo" },
                { "$ref": "#/components/schemas/LibraryAgent" },
                { "$ref": "#/components/schemas/StoreAgent" }
              ]
            },
            "type": "array",
            "title": "Items"
          },
          "search_id": { "type": "string", "title": "Search Id" },
          "total_items": {
            "additionalProperties": { "type": "integer" },
            "propertyNames": {
              "enum": [
                "blocks",
                "integrations",
                "marketplace_agents",
                "my_agents"
              ]
            },
            "type": "object",
            "title": "Total Items"
          },
          "pagination": { "$ref": "#/components/schemas/Pagination" }
        },
        "type": "object",
        "required": ["items", "search_id", "total_items", "pagination"],
        "title": "SearchResponse"
      },
      "SessionDetailResponse": {
        "properties": {
          "id": { "type": "string", "title": "Id" },
          "created_at": { "type": "string", "title": "Created At" },
          "updated_at": { "type": "string", "title": "Updated At" },
          "user_id": {
            "anyOf": [{ "type": "string" }, { "type": "null" }],
            "title": "User Id"
          },
          "messages": {
            "items": { "additionalProperties": true, "type": "object" },
            "type": "array",
            "title": "Messages"
          }
        },
        "type": "object",
        "required": ["id", "created_at", "updated_at", "user_id", "messages"],
        "title": "SessionDetailResponse",
        "description": "Response model providing complete details for a chat session, including messages."
      },
      "SetGraphActiveVersion": {
        "properties": {
          "active_graph_version": {
            "type": "integer",
            "title": "Active Graph Version"
          }
        },
        "type": "object",
        "required": ["active_graph_version"],
        "title": "SetGraphActiveVersion"
      },
      "ShareRequest": {
        "properties": {},
        "type": "object",
        "title": "ShareRequest",
        "description": "Optional request body for share endpoint."
      },
      "ShareResponse": {
        "properties": {
          "share_url": { "type": "string", "title": "Share Url" },
          "share_token": { "type": "string", "title": "Share Token" }
        },
        "type": "object",
        "required": ["share_url", "share_token"],
        "title": "ShareResponse",
        "description": "Response from share endpoints."
      },
      "SharedExecutionResponse": {
        "properties": {
          "id": { "type": "string", "title": "Id" },
          "graph_name": { "type": "string", "title": "Graph Name" },
          "graph_description": {
            "anyOf": [{ "type": "string" }, { "type": "null" }],
            "title": "Graph Description"
          },
          "status": { "$ref": "#/components/schemas/AgentExecutionStatus" },
          "created_at": {
            "type": "string",
            "format": "date-time",
            "title": "Created At"
          },
          "outputs": {
            "additionalProperties": { "items": {}, "type": "array" },
            "type": "object",
            "title": "Outputs"
          }
        },
        "type": "object",
        "required": [
          "id",
          "graph_name",
          "graph_description",
          "status",
          "created_at",
          "outputs"
        ],
        "title": "SharedExecutionResponse",
        "description": "Public-safe response for shared executions"
      },
      "Stats": {
        "properties": {
          "cost": {
            "type": "integer",
            "title": "Cost",
            "description": "Execution cost (cents)",
            "default": 0
          },
          "duration": {
            "type": "number",
            "title": "Duration",
            "description": "Seconds from start to end of run",
            "default": 0
          },
          "duration_cpu_only": {
            "type": "number",
            "title": "Duration Cpu Only",
            "description": "CPU sec of duration",
            "default": 0
          },
          "node_exec_time": {
            "type": "number",
            "title": "Node Exec Time",
            "description": "Seconds of total node runtime",
            "default": 0
          },
          "node_exec_time_cpu_only": {
            "type": "number",
            "title": "Node Exec Time Cpu Only",
            "description": "CPU sec of node_exec_time",
            "default": 0
          },
          "node_exec_count": {
            "type": "integer",
            "title": "Node Exec Count",
            "description": "Number of node executions",
            "default": 0
          },
          "node_error_count": {
            "type": "integer",
            "title": "Node Error Count",
            "description": "Number of node errors",
            "default": 0
          },
          "error": {
            "anyOf": [{ "type": "string" }, { "type": "null" }],
            "title": "Error",
            "description": "Error message if any"
          },
          "activity_status": {
            "anyOf": [{ "type": "string" }, { "type": "null" }],
            "title": "Activity Status",
            "description": "AI-generated summary of what the agent did"
          },
          "correctness_score": {
            "anyOf": [{ "type": "number" }, { "type": "null" }],
            "title": "Correctness Score",
            "description": "AI-generated score (0.0-1.0) indicating how well the execution achieved its intended purpose"
          }
        },
        "additionalProperties": true,
        "type": "object",
        "title": "Stats"
      },
      "StoreAgent": {
        "properties": {
          "slug": { "type": "string", "title": "Slug" },
          "agent_name": { "type": "string", "title": "Agent Name" },
          "agent_image": { "type": "string", "title": "Agent Image" },
          "creator": { "type": "string", "title": "Creator" },
          "creator_avatar": { "type": "string", "title": "Creator Avatar" },
          "sub_heading": { "type": "string", "title": "Sub Heading" },
          "description": { "type": "string", "title": "Description" },
          "runs": { "type": "integer", "title": "Runs" },
          "rating": { "type": "number", "title": "Rating" }
        },
        "type": "object",
        "required": [
          "slug",
          "agent_name",
          "agent_image",
          "creator",
          "creator_avatar",
          "sub_heading",
          "description",
          "runs",
          "rating"
        ],
        "title": "StoreAgent"
      },
      "StoreAgentDetails": {
        "properties": {
          "store_listing_version_id": {
            "type": "string",
            "title": "Store Listing Version Id"
          },
          "slug": { "type": "string", "title": "Slug" },
          "agent_name": { "type": "string", "title": "Agent Name" },
          "agent_video": { "type": "string", "title": "Agent Video" },
          "agent_output_demo": {
            "type": "string",
            "title": "Agent Output Demo"
          },
          "agent_image": {
            "items": { "type": "string" },
            "type": "array",
            "title": "Agent Image"
          },
          "creator": { "type": "string", "title": "Creator" },
          "creator_avatar": { "type": "string", "title": "Creator Avatar" },
          "sub_heading": { "type": "string", "title": "Sub Heading" },
          "description": { "type": "string", "title": "Description" },
          "instructions": {
            "anyOf": [{ "type": "string" }, { "type": "null" }],
            "title": "Instructions"
          },
          "categories": {
            "items": { "type": "string" },
            "type": "array",
            "title": "Categories"
          },
          "runs": { "type": "integer", "title": "Runs" },
          "rating": { "type": "number", "title": "Rating" },
          "versions": {
            "items": { "type": "string" },
            "type": "array",
            "title": "Versions"
          },
          "last_updated": {
            "type": "string",
            "format": "date-time",
            "title": "Last Updated"
          },
          "recommended_schedule_cron": {
            "anyOf": [{ "type": "string" }, { "type": "null" }],
            "title": "Recommended Schedule Cron"
          },
          "active_version_id": {
            "anyOf": [{ "type": "string" }, { "type": "null" }],
            "title": "Active Version Id"
          },
          "has_approved_version": {
            "type": "boolean",
            "title": "Has Approved Version",
            "default": false
          }
        },
        "type": "object",
        "required": [
          "store_listing_version_id",
          "slug",
          "agent_name",
          "agent_video",
          "agent_output_demo",
          "agent_image",
          "creator",
          "creator_avatar",
          "sub_heading",
          "description",
          "categories",
          "runs",
          "rating",
          "versions",
          "last_updated"
        ],
        "title": "StoreAgentDetails"
      },
      "StoreAgentsResponse": {
        "properties": {
          "agents": {
            "items": { "$ref": "#/components/schemas/StoreAgent" },
            "type": "array",
            "title": "Agents"
          },
          "pagination": { "$ref": "#/components/schemas/Pagination" }
        },
        "type": "object",
        "required": ["agents", "pagination"],
        "title": "StoreAgentsResponse"
      },
      "StoreListingWithVersions": {
        "properties": {
          "listing_id": { "type": "string", "title": "Listing Id" },
          "slug": { "type": "string", "title": "Slug" },
          "agent_id": { "type": "string", "title": "Agent Id" },
          "agent_version": { "type": "integer", "title": "Agent Version" },
          "active_version_id": {
            "anyOf": [{ "type": "string" }, { "type": "null" }],
            "title": "Active Version Id"
          },
          "has_approved_version": {
            "type": "boolean",
            "title": "Has Approved Version",
            "default": false
          },
          "creator_email": {
            "anyOf": [{ "type": "string" }, { "type": "null" }],
            "title": "Creator Email"
          },
          "latest_version": {
            "anyOf": [
              { "$ref": "#/components/schemas/StoreSubmission" },
              { "type": "null" }
            ]
          },
          "versions": {
            "items": { "$ref": "#/components/schemas/StoreSubmission" },
            "type": "array",
            "title": "Versions",
            "default": []
          }
        },
        "type": "object",
        "required": ["listing_id", "slug", "agent_id", "agent_version"],
        "title": "StoreListingWithVersions",
        "description": "A store listing with its version history"
      },
      "StoreListingsWithVersionsResponse": {
        "properties": {
          "listings": {
            "items": {
              "$ref": "#/components/schemas/StoreListingWithVersions"
            },
            "type": "array",
            "title": "Listings"
          },
          "pagination": { "$ref": "#/components/schemas/Pagination" }
        },
        "type": "object",
        "required": ["listings", "pagination"],
        "title": "StoreListingsWithVersionsResponse",
        "description": "Response model for listings with version history"
      },
      "StoreReview": {
        "properties": {
          "score": { "type": "integer", "title": "Score" },
          "comments": {
            "anyOf": [{ "type": "string" }, { "type": "null" }],
            "title": "Comments"
          }
        },
        "type": "object",
        "required": ["score"],
        "title": "StoreReview"
      },
      "StoreReviewCreate": {
        "properties": {
          "store_listing_version_id": {
            "type": "string",
            "title": "Store Listing Version Id"
          },
          "score": { "type": "integer", "title": "Score" },
          "comments": {
            "anyOf": [{ "type": "string" }, { "type": "null" }],
            "title": "Comments"
          }
        },
        "type": "object",
        "required": ["store_listing_version_id", "score"],
        "title": "StoreReviewCreate"
      },
      "StoreSubmission": {
        "properties": {
          "agent_id": { "type": "string", "title": "Agent Id" },
          "agent_version": { "type": "integer", "title": "Agent Version" },
          "name": { "type": "string", "title": "Name" },
          "sub_heading": { "type": "string", "title": "Sub Heading" },
          "slug": { "type": "string", "title": "Slug" },
          "description": { "type": "string", "title": "Description" },
          "instructions": {
            "anyOf": [{ "type": "string" }, { "type": "null" }],
            "title": "Instructions"
          },
          "image_urls": {
            "items": { "type": "string" },
            "type": "array",
            "title": "Image Urls"
          },
          "date_submitted": {
            "type": "string",
            "format": "date-time",
            "title": "Date Submitted"
          },
          "status": { "$ref": "#/components/schemas/SubmissionStatus" },
          "runs": { "type": "integer", "title": "Runs" },
          "rating": { "type": "number", "title": "Rating" },
          "store_listing_version_id": {
            "anyOf": [{ "type": "string" }, { "type": "null" }],
            "title": "Store Listing Version Id"
          },
          "version": {
            "anyOf": [{ "type": "integer" }, { "type": "null" }],
            "title": "Version"
          },
          "reviewer_id": {
            "anyOf": [{ "type": "string" }, { "type": "null" }],
            "title": "Reviewer Id"
          },
          "review_comments": {
            "anyOf": [{ "type": "string" }, { "type": "null" }],
            "title": "Review Comments"
          },
          "internal_comments": {
            "anyOf": [{ "type": "string" }, { "type": "null" }],
            "title": "Internal Comments"
          },
          "reviewed_at": {
            "anyOf": [
              { "type": "string", "format": "date-time" },
              { "type": "null" }
            ],
            "title": "Reviewed At"
          },
          "changes_summary": {
            "anyOf": [{ "type": "string" }, { "type": "null" }],
            "title": "Changes Summary"
          },
          "video_url": {
            "anyOf": [{ "type": "string" }, { "type": "null" }],
            "title": "Video Url"
          },
          "agent_output_demo_url": {
            "anyOf": [{ "type": "string" }, { "type": "null" }],
            "title": "Agent Output Demo Url"
          },
          "categories": {
            "items": { "type": "string" },
            "type": "array",
            "title": "Categories",
            "default": []
          }
        },
        "type": "object",
        "required": [
          "agent_id",
          "agent_version",
          "name",
          "sub_heading",
          "slug",
          "description",
          "image_urls",
          "date_submitted",
          "status",
          "runs",
          "rating"
        ],
        "title": "StoreSubmission"
      },
      "StoreSubmissionEditRequest": {
        "properties": {
          "name": { "type": "string", "title": "Name" },
          "sub_heading": { "type": "string", "title": "Sub Heading" },
          "video_url": {
            "anyOf": [{ "type": "string" }, { "type": "null" }],
            "title": "Video Url"
          },
          "agent_output_demo_url": {
            "anyOf": [{ "type": "string" }, { "type": "null" }],
            "title": "Agent Output Demo Url"
          },
          "image_urls": {
            "items": { "type": "string" },
            "type": "array",
            "title": "Image Urls",
            "default": []
          },
          "description": {
            "type": "string",
            "title": "Description",
            "default": ""
          },
          "instructions": {
            "anyOf": [{ "type": "string" }, { "type": "null" }],
            "title": "Instructions"
          },
          "categories": {
            "items": { "type": "string" },
            "type": "array",
            "title": "Categories",
            "default": []
          },
          "changes_summary": {
            "anyOf": [{ "type": "string" }, { "type": "null" }],
            "title": "Changes Summary"
          },
          "recommended_schedule_cron": {
            "anyOf": [{ "type": "string" }, { "type": "null" }],
            "title": "Recommended Schedule Cron"
          }
        },
        "type": "object",
        "required": ["name", "sub_heading"],
        "title": "StoreSubmissionEditRequest"
      },
      "StoreSubmissionRequest": {
        "properties": {
          "agent_id": { "type": "string", "title": "Agent Id" },
          "agent_version": { "type": "integer", "title": "Agent Version" },
          "slug": { "type": "string", "title": "Slug" },
          "name": { "type": "string", "title": "Name" },
          "sub_heading": { "type": "string", "title": "Sub Heading" },
          "video_url": {
            "anyOf": [{ "type": "string" }, { "type": "null" }],
            "title": "Video Url"
          },
          "agent_output_demo_url": {
            "anyOf": [{ "type": "string" }, { "type": "null" }],
            "title": "Agent Output Demo Url"
          },
          "image_urls": {
            "items": { "type": "string" },
            "type": "array",
            "title": "Image Urls",
            "default": []
          },
          "description": {
            "type": "string",
            "title": "Description",
            "default": ""
          },
          "instructions": {
            "anyOf": [{ "type": "string" }, { "type": "null" }],
            "title": "Instructions"
          },
          "categories": {
            "items": { "type": "string" },
            "type": "array",
            "title": "Categories",
            "default": []
          },
          "changes_summary": {
            "anyOf": [{ "type": "string" }, { "type": "null" }],
            "title": "Changes Summary"
          },
          "recommended_schedule_cron": {
            "anyOf": [{ "type": "string" }, { "type": "null" }],
            "title": "Recommended Schedule Cron"
          }
        },
        "type": "object",
        "required": [
          "agent_id",
          "agent_version",
          "slug",
          "name",
          "sub_heading"
        ],
        "title": "StoreSubmissionRequest"
      },
      "StoreSubmissionsResponse": {
        "properties": {
          "submissions": {
            "items": { "$ref": "#/components/schemas/StoreSubmission" },
            "type": "array",
            "title": "Submissions"
          },
          "pagination": { "$ref": "#/components/schemas/Pagination" }
        },
        "type": "object",
        "required": ["submissions", "pagination"],
        "title": "StoreSubmissionsResponse"
      },
      "SubmissionStatus": {
        "type": "string",
        "enum": ["DRAFT", "PENDING", "APPROVED", "REJECTED"],
        "title": "SubmissionStatus"
      },
      "SuggestionsResponse": {
        "properties": {
          "otto_suggestions": {
            "items": { "type": "string" },
            "type": "array",
            "title": "Otto Suggestions"
          },
          "recent_searches": {
            "items": { "$ref": "#/components/schemas/SearchEntry" },
            "type": "array",
            "title": "Recent Searches"
          },
          "providers": {
            "items": {
              "type": "string",
              "description": "Provider name for integrations. Can be any string value, including custom provider names."
            },
            "type": "array",
            "title": "Providers"
          },
          "top_blocks": {
            "items": { "$ref": "#/components/schemas/BlockInfo" },
            "type": "array",
            "title": "Top Blocks"
          }
        },
        "type": "object",
        "required": [
          "otto_suggestions",
          "recent_searches",
          "providers",
          "top_blocks"
        ],
        "title": "SuggestionsResponse"
      },
      "TimezoneResponse": {
        "properties": {
          "timezone": {
            "anyOf": [
              {
                "type": "string",
                "enum": [
                  "Africa/Abidjan",
                  "Africa/Accra",
                  "Africa/Addis_Ababa",
                  "Africa/Algiers",
                  "Africa/Asmara",
                  "Africa/Asmera",
                  "Africa/Bamako",
                  "Africa/Bangui",
                  "Africa/Banjul",
                  "Africa/Bissau",
                  "Africa/Blantyre",
                  "Africa/Brazzaville",
                  "Africa/Bujumbura",
                  "Africa/Cairo",
                  "Africa/Casablanca",
                  "Africa/Ceuta",
                  "Africa/Conakry",
                  "Africa/Dakar",
                  "Africa/Dar_es_Salaam",
                  "Africa/Djibouti",
                  "Africa/Douala",
                  "Africa/El_Aaiun",
                  "Africa/Freetown",
                  "Africa/Gaborone",
                  "Africa/Harare",
                  "Africa/Johannesburg",
                  "Africa/Juba",
                  "Africa/Kampala",
                  "Africa/Khartoum",
                  "Africa/Kigali",
                  "Africa/Kinshasa",
                  "Africa/Lagos",
                  "Africa/Libreville",
                  "Africa/Lome",
                  "Africa/Luanda",
                  "Africa/Lubumbashi",
                  "Africa/Lusaka",
                  "Africa/Malabo",
                  "Africa/Maputo",
                  "Africa/Maseru",
                  "Africa/Mbabane",
                  "Africa/Mogadishu",
                  "Africa/Monrovia",
                  "Africa/Nairobi",
                  "Africa/Ndjamena",
                  "Africa/Niamey",
                  "Africa/Nouakchott",
                  "Africa/Ouagadougou",
                  "Africa/Porto-Novo",
                  "Africa/Sao_Tome",
                  "Africa/Timbuktu",
                  "Africa/Tripoli",
                  "Africa/Tunis",
                  "Africa/Windhoek",
                  "America/Adak",
                  "America/Anchorage",
                  "America/Anguilla",
                  "America/Antigua",
                  "America/Araguaina",
                  "America/Argentina/Buenos_Aires",
                  "America/Argentina/Catamarca",
                  "America/Argentina/ComodRivadavia",
                  "America/Argentina/Cordoba",
                  "America/Argentina/Jujuy",
                  "America/Argentina/La_Rioja",
                  "America/Argentina/Mendoza",
                  "America/Argentina/Rio_Gallegos",
                  "America/Argentina/Salta",
                  "America/Argentina/San_Juan",
                  "America/Argentina/San_Luis",
                  "America/Argentina/Tucuman",
                  "America/Argentina/Ushuaia",
                  "America/Aruba",
                  "America/Asuncion",
                  "America/Atikokan",
                  "America/Atka",
                  "America/Bahia",
                  "America/Bahia_Banderas",
                  "America/Barbados",
                  "America/Belem",
                  "America/Belize",
                  "America/Blanc-Sablon",
                  "America/Boa_Vista",
                  "America/Bogota",
                  "America/Boise",
                  "America/Buenos_Aires",
                  "America/Cambridge_Bay",
                  "America/Campo_Grande",
                  "America/Cancun",
                  "America/Caracas",
                  "America/Catamarca",
                  "America/Cayenne",
                  "America/Cayman",
                  "America/Chicago",
                  "America/Chihuahua",
                  "America/Ciudad_Juarez",
                  "America/Coral_Harbour",
                  "America/Cordoba",
                  "America/Costa_Rica",
                  "America/Coyhaique",
                  "America/Creston",
                  "America/Cuiaba",
                  "America/Curacao",
                  "America/Danmarkshavn",
                  "America/Dawson",
                  "America/Dawson_Creek",
                  "America/Denver",
                  "America/Detroit",
                  "America/Dominica",
                  "America/Edmonton",
                  "America/Eirunepe",
                  "America/El_Salvador",
                  "America/Ensenada",
                  "America/Fort_Nelson",
                  "America/Fort_Wayne",
                  "America/Fortaleza",
                  "America/Glace_Bay",
                  "America/Godthab",
                  "America/Goose_Bay",
                  "America/Grand_Turk",
                  "America/Grenada",
                  "America/Guadeloupe",
                  "America/Guatemala",
                  "America/Guayaquil",
                  "America/Guyana",
                  "America/Halifax",
                  "America/Havana",
                  "America/Hermosillo",
                  "America/Indiana/Indianapolis",
                  "America/Indiana/Knox",
                  "America/Indiana/Marengo",
                  "America/Indiana/Petersburg",
                  "America/Indiana/Tell_City",
                  "America/Indiana/Vevay",
                  "America/Indiana/Vincennes",
                  "America/Indiana/Winamac",
                  "America/Indianapolis",
                  "America/Inuvik",
                  "America/Iqaluit",
                  "America/Jamaica",
                  "America/Jujuy",
                  "America/Juneau",
                  "America/Kentucky/Louisville",
                  "America/Kentucky/Monticello",
                  "America/Knox_IN",
                  "America/Kralendijk",
                  "America/La_Paz",
                  "America/Lima",
                  "America/Los_Angeles",
                  "America/Louisville",
                  "America/Lower_Princes",
                  "America/Maceio",
                  "America/Managua",
                  "America/Manaus",
                  "America/Marigot",
                  "America/Martinique",
                  "America/Matamoros",
                  "America/Mazatlan",
                  "America/Mendoza",
                  "America/Menominee",
                  "America/Merida",
                  "America/Metlakatla",
                  "America/Mexico_City",
                  "America/Miquelon",
                  "America/Moncton",
                  "America/Monterrey",
                  "America/Montevideo",
                  "America/Montreal",
                  "America/Montserrat",
                  "America/Nassau",
                  "America/New_York",
                  "America/Nipigon",
                  "America/Nome",
                  "America/Noronha",
                  "America/North_Dakota/Beulah",
                  "America/North_Dakota/Center",
                  "America/North_Dakota/New_Salem",
                  "America/Nuuk",
                  "America/Ojinaga",
                  "America/Panama",
                  "America/Pangnirtung",
                  "America/Paramaribo",
                  "America/Phoenix",
                  "America/Port-au-Prince",
                  "America/Port_of_Spain",
                  "America/Porto_Acre",
                  "America/Porto_Velho",
                  "America/Puerto_Rico",
                  "America/Punta_Arenas",
                  "America/Rainy_River",
                  "America/Rankin_Inlet",
                  "America/Recife",
                  "America/Regina",
                  "America/Resolute",
                  "America/Rio_Branco",
                  "America/Rosario",
                  "America/Santa_Isabel",
                  "America/Santarem",
                  "America/Santiago",
                  "America/Santo_Domingo",
                  "America/Sao_Paulo",
                  "America/Scoresbysund",
                  "America/Shiprock",
                  "America/Sitka",
                  "America/St_Barthelemy",
                  "America/St_Johns",
                  "America/St_Kitts",
                  "America/St_Lucia",
                  "America/St_Thomas",
                  "America/St_Vincent",
                  "America/Swift_Current",
                  "America/Tegucigalpa",
                  "America/Thule",
                  "America/Thunder_Bay",
                  "America/Tijuana",
                  "America/Toronto",
                  "America/Tortola",
                  "America/Vancouver",
                  "America/Virgin",
                  "America/Whitehorse",
                  "America/Winnipeg",
                  "America/Yakutat",
                  "America/Yellowknife",
                  "Antarctica/Casey",
                  "Antarctica/Davis",
                  "Antarctica/DumontDUrville",
                  "Antarctica/Macquarie",
                  "Antarctica/Mawson",
                  "Antarctica/McMurdo",
                  "Antarctica/Palmer",
                  "Antarctica/Rothera",
                  "Antarctica/South_Pole",
                  "Antarctica/Syowa",
                  "Antarctica/Troll",
                  "Antarctica/Vostok",
                  "Arctic/Longyearbyen",
                  "Asia/Aden",
                  "Asia/Almaty",
                  "Asia/Amman",
                  "Asia/Anadyr",
                  "Asia/Aqtau",
                  "Asia/Aqtobe",
                  "Asia/Ashgabat",
                  "Asia/Ashkhabad",
                  "Asia/Atyrau",
                  "Asia/Baghdad",
                  "Asia/Bahrain",
                  "Asia/Baku",
                  "Asia/Bangkok",
                  "Asia/Barnaul",
                  "Asia/Beirut",
                  "Asia/Bishkek",
                  "Asia/Brunei",
                  "Asia/Calcutta",
                  "Asia/Chita",
                  "Asia/Choibalsan",
                  "Asia/Chongqing",
                  "Asia/Chungking",
                  "Asia/Colombo",
                  "Asia/Dacca",
                  "Asia/Damascus",
                  "Asia/Dhaka",
                  "Asia/Dili",
                  "Asia/Dubai",
                  "Asia/Dushanbe",
                  "Asia/Famagusta",
                  "Asia/Gaza",
                  "Asia/Harbin",
                  "Asia/Hebron",
                  "Asia/Ho_Chi_Minh",
                  "Asia/Hong_Kong",
                  "Asia/Hovd",
                  "Asia/Irkutsk",
                  "Asia/Istanbul",
                  "Asia/Jakarta",
                  "Asia/Jayapura",
                  "Asia/Jerusalem",
                  "Asia/Kabul",
                  "Asia/Kamchatka",
                  "Asia/Karachi",
                  "Asia/Kashgar",
                  "Asia/Kathmandu",
                  "Asia/Katmandu",
                  "Asia/Khandyga",
                  "Asia/Kolkata",
                  "Asia/Krasnoyarsk",
                  "Asia/Kuala_Lumpur",
                  "Asia/Kuching",
                  "Asia/Kuwait",
                  "Asia/Macao",
                  "Asia/Macau",
                  "Asia/Magadan",
                  "Asia/Makassar",
                  "Asia/Manila",
                  "Asia/Muscat",
                  "Asia/Nicosia",
                  "Asia/Novokuznetsk",
                  "Asia/Novosibirsk",
                  "Asia/Omsk",
                  "Asia/Oral",
                  "Asia/Phnom_Penh",
                  "Asia/Pontianak",
                  "Asia/Pyongyang",
                  "Asia/Qatar",
                  "Asia/Qostanay",
                  "Asia/Qyzylorda",
                  "Asia/Rangoon",
                  "Asia/Riyadh",
                  "Asia/Saigon",
                  "Asia/Sakhalin",
                  "Asia/Samarkand",
                  "Asia/Seoul",
                  "Asia/Shanghai",
                  "Asia/Singapore",
                  "Asia/Srednekolymsk",
                  "Asia/Taipei",
                  "Asia/Tashkent",
                  "Asia/Tbilisi",
                  "Asia/Tehran",
                  "Asia/Tel_Aviv",
                  "Asia/Thimbu",
                  "Asia/Thimphu",
                  "Asia/Tokyo",
                  "Asia/Tomsk",
                  "Asia/Ujung_Pandang",
                  "Asia/Ulaanbaatar",
                  "Asia/Ulan_Bator",
                  "Asia/Urumqi",
                  "Asia/Ust-Nera",
                  "Asia/Vientiane",
                  "Asia/Vladivostok",
                  "Asia/Yakutsk",
                  "Asia/Yangon",
                  "Asia/Yekaterinburg",
                  "Asia/Yerevan",
                  "Atlantic/Azores",
                  "Atlantic/Bermuda",
                  "Atlantic/Canary",
                  "Atlantic/Cape_Verde",
                  "Atlantic/Faeroe",
                  "Atlantic/Faroe",
                  "Atlantic/Jan_Mayen",
                  "Atlantic/Madeira",
                  "Atlantic/Reykjavik",
                  "Atlantic/South_Georgia",
                  "Atlantic/St_Helena",
                  "Atlantic/Stanley",
                  "Australia/ACT",
                  "Australia/Adelaide",
                  "Australia/Brisbane",
                  "Australia/Broken_Hill",
                  "Australia/Canberra",
                  "Australia/Currie",
                  "Australia/Darwin",
                  "Australia/Eucla",
                  "Australia/Hobart",
                  "Australia/LHI",
                  "Australia/Lindeman",
                  "Australia/Lord_Howe",
                  "Australia/Melbourne",
                  "Australia/NSW",
                  "Australia/North",
                  "Australia/Perth",
                  "Australia/Queensland",
                  "Australia/South",
                  "Australia/Sydney",
                  "Australia/Tasmania",
                  "Australia/Victoria",
                  "Australia/West",
                  "Australia/Yancowinna",
                  "Brazil/Acre",
                  "Brazil/DeNoronha",
                  "Brazil/East",
                  "Brazil/West",
                  "CET",
                  "CST6CDT",
                  "Canada/Atlantic",
                  "Canada/Central",
                  "Canada/Eastern",
                  "Canada/Mountain",
                  "Canada/Newfoundland",
                  "Canada/Pacific",
                  "Canada/Saskatchewan",
                  "Canada/Yukon",
                  "Chile/Continental",
                  "Chile/EasterIsland",
                  "Cuba",
                  "EET",
                  "EST",
                  "EST5EDT",
                  "Egypt",
                  "Eire",
                  "Etc/GMT",
                  "Etc/GMT+0",
                  "Etc/GMT+1",
                  "Etc/GMT+10",
                  "Etc/GMT+11",
                  "Etc/GMT+12",
                  "Etc/GMT+2",
                  "Etc/GMT+3",
                  "Etc/GMT+4",
                  "Etc/GMT+5",
                  "Etc/GMT+6",
                  "Etc/GMT+7",
                  "Etc/GMT+8",
                  "Etc/GMT+9",
                  "Etc/GMT-0",
                  "Etc/GMT-1",
                  "Etc/GMT-10",
                  "Etc/GMT-11",
                  "Etc/GMT-12",
                  "Etc/GMT-13",
                  "Etc/GMT-14",
                  "Etc/GMT-2",
                  "Etc/GMT-3",
                  "Etc/GMT-4",
                  "Etc/GMT-5",
                  "Etc/GMT-6",
                  "Etc/GMT-7",
                  "Etc/GMT-8",
                  "Etc/GMT-9",
                  "Etc/GMT0",
                  "Etc/Greenwich",
                  "Etc/UCT",
                  "Etc/UTC",
                  "Etc/Universal",
                  "Etc/Zulu",
                  "Europe/Amsterdam",
                  "Europe/Andorra",
                  "Europe/Astrakhan",
                  "Europe/Athens",
                  "Europe/Belfast",
                  "Europe/Belgrade",
                  "Europe/Berlin",
                  "Europe/Bratislava",
                  "Europe/Brussels",
                  "Europe/Bucharest",
                  "Europe/Budapest",
                  "Europe/Busingen",
                  "Europe/Chisinau",
                  "Europe/Copenhagen",
                  "Europe/Dublin",
                  "Europe/Gibraltar",
                  "Europe/Guernsey",
                  "Europe/Helsinki",
                  "Europe/Isle_of_Man",
                  "Europe/Istanbul",
                  "Europe/Jersey",
                  "Europe/Kaliningrad",
                  "Europe/Kiev",
                  "Europe/Kirov",
                  "Europe/Kyiv",
                  "Europe/Lisbon",
                  "Europe/Ljubljana",
                  "Europe/London",
                  "Europe/Luxembourg",
                  "Europe/Madrid",
                  "Europe/Malta",
                  "Europe/Mariehamn",
                  "Europe/Minsk",
                  "Europe/Monaco",
                  "Europe/Moscow",
                  "Europe/Nicosia",
                  "Europe/Oslo",
                  "Europe/Paris",
                  "Europe/Podgorica",
                  "Europe/Prague",
                  "Europe/Riga",
                  "Europe/Rome",
                  "Europe/Samara",
                  "Europe/San_Marino",
                  "Europe/Sarajevo",
                  "Europe/Saratov",
                  "Europe/Simferopol",
                  "Europe/Skopje",
                  "Europe/Sofia",
                  "Europe/Stockholm",
                  "Europe/Tallinn",
                  "Europe/Tirane",
                  "Europe/Tiraspol",
                  "Europe/Ulyanovsk",
                  "Europe/Uzhgorod",
                  "Europe/Vaduz",
                  "Europe/Vatican",
                  "Europe/Vienna",
                  "Europe/Vilnius",
                  "Europe/Volgograd",
                  "Europe/Warsaw",
                  "Europe/Zagreb",
                  "Europe/Zaporozhye",
                  "Europe/Zurich",
                  "GB",
                  "GB-Eire",
                  "GMT",
                  "GMT+0",
                  "GMT-0",
                  "GMT0",
                  "Greenwich",
                  "HST",
                  "Hongkong",
                  "Iceland",
                  "Indian/Antananarivo",
                  "Indian/Chagos",
                  "Indian/Christmas",
                  "Indian/Cocos",
                  "Indian/Comoro",
                  "Indian/Kerguelen",
                  "Indian/Mahe",
                  "Indian/Maldives",
                  "Indian/Mauritius",
                  "Indian/Mayotte",
                  "Indian/Reunion",
                  "Iran",
                  "Israel",
                  "Jamaica",
                  "Japan",
                  "Kwajalein",
                  "Libya",
                  "MET",
                  "MST",
                  "MST7MDT",
                  "Mexico/BajaNorte",
                  "Mexico/BajaSur",
                  "Mexico/General",
                  "NZ",
                  "NZ-CHAT",
                  "Navajo",
                  "PRC",
                  "PST8PDT",
                  "Pacific/Apia",
                  "Pacific/Auckland",
                  "Pacific/Bougainville",
                  "Pacific/Chatham",
                  "Pacific/Chuuk",
                  "Pacific/Easter",
                  "Pacific/Efate",
                  "Pacific/Enderbury",
                  "Pacific/Fakaofo",
                  "Pacific/Fiji",
                  "Pacific/Funafuti",
                  "Pacific/Galapagos",
                  "Pacific/Gambier",
                  "Pacific/Guadalcanal",
                  "Pacific/Guam",
                  "Pacific/Honolulu",
                  "Pacific/Johnston",
                  "Pacific/Kanton",
                  "Pacific/Kiritimati",
                  "Pacific/Kosrae",
                  "Pacific/Kwajalein",
                  "Pacific/Majuro",
                  "Pacific/Marquesas",
                  "Pacific/Midway",
                  "Pacific/Nauru",
                  "Pacific/Niue",
                  "Pacific/Norfolk",
                  "Pacific/Noumea",
                  "Pacific/Pago_Pago",
                  "Pacific/Palau",
                  "Pacific/Pitcairn",
                  "Pacific/Pohnpei",
                  "Pacific/Ponape",
                  "Pacific/Port_Moresby",
                  "Pacific/Rarotonga",
                  "Pacific/Saipan",
                  "Pacific/Samoa",
                  "Pacific/Tahiti",
                  "Pacific/Tarawa",
                  "Pacific/Tongatapu",
                  "Pacific/Truk",
                  "Pacific/Wake",
                  "Pacific/Wallis",
                  "Pacific/Yap",
                  "Poland",
                  "Portugal",
                  "ROC",
                  "ROK",
                  "Singapore",
                  "Turkey",
                  "UCT",
                  "US/Alaska",
                  "US/Aleutian",
                  "US/Arizona",
                  "US/Central",
                  "US/East-Indiana",
                  "US/Eastern",
                  "US/Hawaii",
                  "US/Indiana-Starke",
                  "US/Michigan",
                  "US/Mountain",
                  "US/Pacific",
                  "US/Samoa",
                  "UTC",
                  "Universal",
                  "W-SU",
                  "WET",
                  "Zulu"
                ],
                "minLength": 1
              },
              { "type": "string" }
            ],
            "title": "Timezone"
          }
        },
        "type": "object",
        "required": ["timezone"],
        "title": "TimezoneResponse"
      },
      "TokenIntrospectionResult": {
        "properties": {
          "active": { "type": "boolean", "title": "Active" },
          "scopes": {
            "anyOf": [
              { "items": { "type": "string" }, "type": "array" },
              { "type": "null" }
            ],
            "title": "Scopes"
          },
          "client_id": {
            "anyOf": [{ "type": "string" }, { "type": "null" }],
            "title": "Client Id"
          },
          "user_id": {
            "anyOf": [{ "type": "string" }, { "type": "null" }],
            "title": "User Id"
          },
          "exp": {
            "anyOf": [{ "type": "integer" }, { "type": "null" }],
            "title": "Exp"
          },
          "token_type": {
            "anyOf": [
              { "type": "string", "enum": ["access_token", "refresh_token"] },
              { "type": "null" }
            ],
            "title": "Token Type"
          }
        },
        "type": "object",
        "required": ["active"],
        "title": "TokenIntrospectionResult",
        "description": "Result of token introspection (RFC 7662)"
      },
      "TokenRequestByCode": {
        "properties": {
          "grant_type": {
            "type": "string",
            "const": "authorization_code",
            "title": "Grant Type"
          },
          "code": {
            "type": "string",
            "title": "Code",
            "description": "Authorization code"
          },
          "redirect_uri": {
            "type": "string",
            "title": "Redirect Uri",
            "description": "Redirect URI (must match authorization request)"
          },
          "client_id": { "type": "string", "title": "Client Id" },
          "client_secret": { "type": "string", "title": "Client Secret" },
          "code_verifier": {
            "type": "string",
            "title": "Code Verifier",
            "description": "PKCE code verifier"
          }
        },
        "type": "object",
        "required": [
          "grant_type",
          "code",
          "redirect_uri",
          "client_id",
          "client_secret",
          "code_verifier"
        ],
        "title": "TokenRequestByCode"
      },
      "TokenRequestByRefreshToken": {
        "properties": {
          "grant_type": {
            "type": "string",
            "const": "refresh_token",
            "title": "Grant Type"
          },
          "refresh_token": { "type": "string", "title": "Refresh Token" },
          "client_id": { "type": "string", "title": "Client Id" },
          "client_secret": { "type": "string", "title": "Client Secret" }
        },
        "type": "object",
        "required": [
          "grant_type",
          "refresh_token",
          "client_id",
          "client_secret"
        ],
        "title": "TokenRequestByRefreshToken"
      },
      "TokenResponse": {
        "properties": {
          "token_type": {
            "type": "string",
            "const": "Bearer",
            "title": "Token Type",
            "default": "Bearer"
          },
          "access_token": { "type": "string", "title": "Access Token" },
          "access_token_expires_at": {
            "type": "string",
            "format": "date-time",
            "title": "Access Token Expires At"
          },
          "refresh_token": { "type": "string", "title": "Refresh Token" },
          "refresh_token_expires_at": {
            "type": "string",
            "format": "date-time",
            "title": "Refresh Token Expires At"
          },
          "scopes": {
            "items": { "type": "string" },
            "type": "array",
            "title": "Scopes"
          }
        },
        "type": "object",
        "required": [
          "access_token",
          "access_token_expires_at",
          "refresh_token",
          "refresh_token_expires_at",
          "scopes"
        ],
        "title": "TokenResponse",
        "description": "OAuth 2.0 token response"
      },
      "TransactionHistory": {
        "properties": {
          "transactions": {
            "items": { "$ref": "#/components/schemas/UserTransaction" },
            "type": "array",
            "title": "Transactions"
          },
          "next_transaction_time": {
            "anyOf": [
              { "type": "string", "format": "date-time" },
              { "type": "null" }
            ],
            "title": "Next Transaction Time"
          }
        },
        "type": "object",
        "required": ["transactions", "next_transaction_time"],
        "title": "TransactionHistory"
      },
      "TriggeredPresetSetupRequest": {
        "properties": {
          "name": { "type": "string", "title": "Name" },
          "description": {
            "type": "string",
            "title": "Description",
            "default": ""
          },
          "graph_id": { "type": "string", "title": "Graph Id" },
          "graph_version": { "type": "integer", "title": "Graph Version" },
          "trigger_config": {
            "additionalProperties": true,
            "type": "object",
            "title": "Trigger Config"
          },
          "agent_credentials": {
            "additionalProperties": {
              "$ref": "#/components/schemas/CredentialsMetaInput"
            },
            "type": "object",
            "title": "Agent Credentials"
          }
        },
        "type": "object",
        "required": ["name", "graph_id", "graph_version", "trigger_config"],
        "title": "TriggeredPresetSetupRequest"
      },
      "UpdateAppLogoRequest": {
        "properties": {
          "logo_url": {
            "type": "string",
            "title": "Logo Url",
            "description": "URL of the uploaded logo image"
          }
        },
        "type": "object",
        "required": ["logo_url"],
        "title": "UpdateAppLogoRequest"
      },
      "UpdatePermissionsRequest": {
        "properties": {
          "permissions": {
            "items": { "$ref": "#/components/schemas/APIKeyPermission" },
            "type": "array",
            "title": "Permissions"
          }
        },
        "type": "object",
        "required": ["permissions"],
        "title": "UpdatePermissionsRequest"
      },
      "UpdateTimezoneRequest": {
        "properties": {
          "timezone": {
            "type": "string",
            "enum": [
              "Africa/Abidjan",
              "Africa/Accra",
              "Africa/Addis_Ababa",
              "Africa/Algiers",
              "Africa/Asmara",
              "Africa/Asmera",
              "Africa/Bamako",
              "Africa/Bangui",
              "Africa/Banjul",
              "Africa/Bissau",
              "Africa/Blantyre",
              "Africa/Brazzaville",
              "Africa/Bujumbura",
              "Africa/Cairo",
              "Africa/Casablanca",
              "Africa/Ceuta",
              "Africa/Conakry",
              "Africa/Dakar",
              "Africa/Dar_es_Salaam",
              "Africa/Djibouti",
              "Africa/Douala",
              "Africa/El_Aaiun",
              "Africa/Freetown",
              "Africa/Gaborone",
              "Africa/Harare",
              "Africa/Johannesburg",
              "Africa/Juba",
              "Africa/Kampala",
              "Africa/Khartoum",
              "Africa/Kigali",
              "Africa/Kinshasa",
              "Africa/Lagos",
              "Africa/Libreville",
              "Africa/Lome",
              "Africa/Luanda",
              "Africa/Lubumbashi",
              "Africa/Lusaka",
              "Africa/Malabo",
              "Africa/Maputo",
              "Africa/Maseru",
              "Africa/Mbabane",
              "Africa/Mogadishu",
              "Africa/Monrovia",
              "Africa/Nairobi",
              "Africa/Ndjamena",
              "Africa/Niamey",
              "Africa/Nouakchott",
              "Africa/Ouagadougou",
              "Africa/Porto-Novo",
              "Africa/Sao_Tome",
              "Africa/Timbuktu",
              "Africa/Tripoli",
              "Africa/Tunis",
              "Africa/Windhoek",
              "America/Adak",
              "America/Anchorage",
              "America/Anguilla",
              "America/Antigua",
              "America/Araguaina",
              "America/Argentina/Buenos_Aires",
              "America/Argentina/Catamarca",
              "America/Argentina/ComodRivadavia",
              "America/Argentina/Cordoba",
              "America/Argentina/Jujuy",
              "America/Argentina/La_Rioja",
              "America/Argentina/Mendoza",
              "America/Argentina/Rio_Gallegos",
              "America/Argentina/Salta",
              "America/Argentina/San_Juan",
              "America/Argentina/San_Luis",
              "America/Argentina/Tucuman",
              "America/Argentina/Ushuaia",
              "America/Aruba",
              "America/Asuncion",
              "America/Atikokan",
              "America/Atka",
              "America/Bahia",
              "America/Bahia_Banderas",
              "America/Barbados",
              "America/Belem",
              "America/Belize",
              "America/Blanc-Sablon",
              "America/Boa_Vista",
              "America/Bogota",
              "America/Boise",
              "America/Buenos_Aires",
              "America/Cambridge_Bay",
              "America/Campo_Grande",
              "America/Cancun",
              "America/Caracas",
              "America/Catamarca",
              "America/Cayenne",
              "America/Cayman",
              "America/Chicago",
              "America/Chihuahua",
              "America/Ciudad_Juarez",
              "America/Coral_Harbour",
              "America/Cordoba",
              "America/Costa_Rica",
              "America/Coyhaique",
              "America/Creston",
              "America/Cuiaba",
              "America/Curacao",
              "America/Danmarkshavn",
              "America/Dawson",
              "America/Dawson_Creek",
              "America/Denver",
              "America/Detroit",
              "America/Dominica",
              "America/Edmonton",
              "America/Eirunepe",
              "America/El_Salvador",
              "America/Ensenada",
              "America/Fort_Nelson",
              "America/Fort_Wayne",
              "America/Fortaleza",
              "America/Glace_Bay",
              "America/Godthab",
              "America/Goose_Bay",
              "America/Grand_Turk",
              "America/Grenada",
              "America/Guadeloupe",
              "America/Guatemala",
              "America/Guayaquil",
              "America/Guyana",
              "America/Halifax",
              "America/Havana",
              "America/Hermosillo",
              "America/Indiana/Indianapolis",
              "America/Indiana/Knox",
              "America/Indiana/Marengo",
              "America/Indiana/Petersburg",
              "America/Indiana/Tell_City",
              "America/Indiana/Vevay",
              "America/Indiana/Vincennes",
              "America/Indiana/Winamac",
              "America/Indianapolis",
              "America/Inuvik",
              "America/Iqaluit",
              "America/Jamaica",
              "America/Jujuy",
              "America/Juneau",
              "America/Kentucky/Louisville",
              "America/Kentucky/Monticello",
              "America/Knox_IN",
              "America/Kralendijk",
              "America/La_Paz",
              "America/Lima",
              "America/Los_Angeles",
              "America/Louisville",
              "America/Lower_Princes",
              "America/Maceio",
              "America/Managua",
              "America/Manaus",
              "America/Marigot",
              "America/Martinique",
              "America/Matamoros",
              "America/Mazatlan",
              "America/Mendoza",
              "America/Menominee",
              "America/Merida",
              "America/Metlakatla",
              "America/Mexico_City",
              "America/Miquelon",
              "America/Moncton",
              "America/Monterrey",
              "America/Montevideo",
              "America/Montreal",
              "America/Montserrat",
              "America/Nassau",
              "America/New_York",
              "America/Nipigon",
              "America/Nome",
              "America/Noronha",
              "America/North_Dakota/Beulah",
              "America/North_Dakota/Center",
              "America/North_Dakota/New_Salem",
              "America/Nuuk",
              "America/Ojinaga",
              "America/Panama",
              "America/Pangnirtung",
              "America/Paramaribo",
              "America/Phoenix",
              "America/Port-au-Prince",
              "America/Port_of_Spain",
              "America/Porto_Acre",
              "America/Porto_Velho",
              "America/Puerto_Rico",
              "America/Punta_Arenas",
              "America/Rainy_River",
              "America/Rankin_Inlet",
              "America/Recife",
              "America/Regina",
              "America/Resolute",
              "America/Rio_Branco",
              "America/Rosario",
              "America/Santa_Isabel",
              "America/Santarem",
              "America/Santiago",
              "America/Santo_Domingo",
              "America/Sao_Paulo",
              "America/Scoresbysund",
              "America/Shiprock",
              "America/Sitka",
              "America/St_Barthelemy",
              "America/St_Johns",
              "America/St_Kitts",
              "America/St_Lucia",
              "America/St_Thomas",
              "America/St_Vincent",
              "America/Swift_Current",
              "America/Tegucigalpa",
              "America/Thule",
              "America/Thunder_Bay",
              "America/Tijuana",
              "America/Toronto",
              "America/Tortola",
              "America/Vancouver",
              "America/Virgin",
              "America/Whitehorse",
              "America/Winnipeg",
              "America/Yakutat",
              "America/Yellowknife",
              "Antarctica/Casey",
              "Antarctica/Davis",
              "Antarctica/DumontDUrville",
              "Antarctica/Macquarie",
              "Antarctica/Mawson",
              "Antarctica/McMurdo",
              "Antarctica/Palmer",
              "Antarctica/Rothera",
              "Antarctica/South_Pole",
              "Antarctica/Syowa",
              "Antarctica/Troll",
              "Antarctica/Vostok",
              "Arctic/Longyearbyen",
              "Asia/Aden",
              "Asia/Almaty",
              "Asia/Amman",
              "Asia/Anadyr",
              "Asia/Aqtau",
              "Asia/Aqtobe",
              "Asia/Ashgabat",
              "Asia/Ashkhabad",
              "Asia/Atyrau",
              "Asia/Baghdad",
              "Asia/Bahrain",
              "Asia/Baku",
              "Asia/Bangkok",
              "Asia/Barnaul",
              "Asia/Beirut",
              "Asia/Bishkek",
              "Asia/Brunei",
              "Asia/Calcutta",
              "Asia/Chita",
              "Asia/Choibalsan",
              "Asia/Chongqing",
              "Asia/Chungking",
              "Asia/Colombo",
              "Asia/Dacca",
              "Asia/Damascus",
              "Asia/Dhaka",
              "Asia/Dili",
              "Asia/Dubai",
              "Asia/Dushanbe",
              "Asia/Famagusta",
              "Asia/Gaza",
              "Asia/Harbin",
              "Asia/Hebron",
              "Asia/Ho_Chi_Minh",
              "Asia/Hong_Kong",
              "Asia/Hovd",
              "Asia/Irkutsk",
              "Asia/Istanbul",
              "Asia/Jakarta",
              "Asia/Jayapura",
              "Asia/Jerusalem",
              "Asia/Kabul",
              "Asia/Kamchatka",
              "Asia/Karachi",
              "Asia/Kashgar",
              "Asia/Kathmandu",
              "Asia/Katmandu",
              "Asia/Khandyga",
              "Asia/Kolkata",
              "Asia/Krasnoyarsk",
              "Asia/Kuala_Lumpur",
              "Asia/Kuching",
              "Asia/Kuwait",
              "Asia/Macao",
              "Asia/Macau",
              "Asia/Magadan",
              "Asia/Makassar",
              "Asia/Manila",
              "Asia/Muscat",
              "Asia/Nicosia",
              "Asia/Novokuznetsk",
              "Asia/Novosibirsk",
              "Asia/Omsk",
              "Asia/Oral",
              "Asia/Phnom_Penh",
              "Asia/Pontianak",
              "Asia/Pyongyang",
              "Asia/Qatar",
              "Asia/Qostanay",
              "Asia/Qyzylorda",
              "Asia/Rangoon",
              "Asia/Riyadh",
              "Asia/Saigon",
              "Asia/Sakhalin",
              "Asia/Samarkand",
              "Asia/Seoul",
              "Asia/Shanghai",
              "Asia/Singapore",
              "Asia/Srednekolymsk",
              "Asia/Taipei",
              "Asia/Tashkent",
              "Asia/Tbilisi",
              "Asia/Tehran",
              "Asia/Tel_Aviv",
              "Asia/Thimbu",
              "Asia/Thimphu",
              "Asia/Tokyo",
              "Asia/Tomsk",
              "Asia/Ujung_Pandang",
              "Asia/Ulaanbaatar",
              "Asia/Ulan_Bator",
              "Asia/Urumqi",
              "Asia/Ust-Nera",
              "Asia/Vientiane",
              "Asia/Vladivostok",
              "Asia/Yakutsk",
              "Asia/Yangon",
              "Asia/Yekaterinburg",
              "Asia/Yerevan",
              "Atlantic/Azores",
              "Atlantic/Bermuda",
              "Atlantic/Canary",
              "Atlantic/Cape_Verde",
              "Atlantic/Faeroe",
              "Atlantic/Faroe",
              "Atlantic/Jan_Mayen",
              "Atlantic/Madeira",
              "Atlantic/Reykjavik",
              "Atlantic/South_Georgia",
              "Atlantic/St_Helena",
              "Atlantic/Stanley",
              "Australia/ACT",
              "Australia/Adelaide",
              "Australia/Brisbane",
              "Australia/Broken_Hill",
              "Australia/Canberra",
              "Australia/Currie",
              "Australia/Darwin",
              "Australia/Eucla",
              "Australia/Hobart",
              "Australia/LHI",
              "Australia/Lindeman",
              "Australia/Lord_Howe",
              "Australia/Melbourne",
              "Australia/NSW",
              "Australia/North",
              "Australia/Perth",
              "Australia/Queensland",
              "Australia/South",
              "Australia/Sydney",
              "Australia/Tasmania",
              "Australia/Victoria",
              "Australia/West",
              "Australia/Yancowinna",
              "Brazil/Acre",
              "Brazil/DeNoronha",
              "Brazil/East",
              "Brazil/West",
              "CET",
              "CST6CDT",
              "Canada/Atlantic",
              "Canada/Central",
              "Canada/Eastern",
              "Canada/Mountain",
              "Canada/Newfoundland",
              "Canada/Pacific",
              "Canada/Saskatchewan",
              "Canada/Yukon",
              "Chile/Continental",
              "Chile/EasterIsland",
              "Cuba",
              "EET",
              "EST",
              "EST5EDT",
              "Egypt",
              "Eire",
              "Etc/GMT",
              "Etc/GMT+0",
              "Etc/GMT+1",
              "Etc/GMT+10",
              "Etc/GMT+11",
              "Etc/GMT+12",
              "Etc/GMT+2",
              "Etc/GMT+3",
              "Etc/GMT+4",
              "Etc/GMT+5",
              "Etc/GMT+6",
              "Etc/GMT+7",
              "Etc/GMT+8",
              "Etc/GMT+9",
              "Etc/GMT-0",
              "Etc/GMT-1",
              "Etc/GMT-10",
              "Etc/GMT-11",
              "Etc/GMT-12",
              "Etc/GMT-13",
              "Etc/GMT-14",
              "Etc/GMT-2",
              "Etc/GMT-3",
              "Etc/GMT-4",
              "Etc/GMT-5",
              "Etc/GMT-6",
              "Etc/GMT-7",
              "Etc/GMT-8",
              "Etc/GMT-9",
              "Etc/GMT0",
              "Etc/Greenwich",
              "Etc/UCT",
              "Etc/UTC",
              "Etc/Universal",
              "Etc/Zulu",
              "Europe/Amsterdam",
              "Europe/Andorra",
              "Europe/Astrakhan",
              "Europe/Athens",
              "Europe/Belfast",
              "Europe/Belgrade",
              "Europe/Berlin",
              "Europe/Bratislava",
              "Europe/Brussels",
              "Europe/Bucharest",
              "Europe/Budapest",
              "Europe/Busingen",
              "Europe/Chisinau",
              "Europe/Copenhagen",
              "Europe/Dublin",
              "Europe/Gibraltar",
              "Europe/Guernsey",
              "Europe/Helsinki",
              "Europe/Isle_of_Man",
              "Europe/Istanbul",
              "Europe/Jersey",
              "Europe/Kaliningrad",
              "Europe/Kiev",
              "Europe/Kirov",
              "Europe/Kyiv",
              "Europe/Lisbon",
              "Europe/Ljubljana",
              "Europe/London",
              "Europe/Luxembourg",
              "Europe/Madrid",
              "Europe/Malta",
              "Europe/Mariehamn",
              "Europe/Minsk",
              "Europe/Monaco",
              "Europe/Moscow",
              "Europe/Nicosia",
              "Europe/Oslo",
              "Europe/Paris",
              "Europe/Podgorica",
              "Europe/Prague",
              "Europe/Riga",
              "Europe/Rome",
              "Europe/Samara",
              "Europe/San_Marino",
              "Europe/Sarajevo",
              "Europe/Saratov",
              "Europe/Simferopol",
              "Europe/Skopje",
              "Europe/Sofia",
              "Europe/Stockholm",
              "Europe/Tallinn",
              "Europe/Tirane",
              "Europe/Tiraspol",
              "Europe/Ulyanovsk",
              "Europe/Uzhgorod",
              "Europe/Vaduz",
              "Europe/Vatican",
              "Europe/Vienna",
              "Europe/Vilnius",
              "Europe/Volgograd",
              "Europe/Warsaw",
              "Europe/Zagreb",
              "Europe/Zaporozhye",
              "Europe/Zurich",
              "GB",
              "GB-Eire",
              "GMT",
              "GMT+0",
              "GMT-0",
              "GMT0",
              "Greenwich",
              "HST",
              "Hongkong",
              "Iceland",
              "Indian/Antananarivo",
              "Indian/Chagos",
              "Indian/Christmas",
              "Indian/Cocos",
              "Indian/Comoro",
              "Indian/Kerguelen",
              "Indian/Mahe",
              "Indian/Maldives",
              "Indian/Mauritius",
              "Indian/Mayotte",
              "Indian/Reunion",
              "Iran",
              "Israel",
              "Jamaica",
              "Japan",
              "Kwajalein",
              "Libya",
              "MET",
              "MST",
              "MST7MDT",
              "Mexico/BajaNorte",
              "Mexico/BajaSur",
              "Mexico/General",
              "NZ",
              "NZ-CHAT",
              "Navajo",
              "PRC",
              "PST8PDT",
              "Pacific/Apia",
              "Pacific/Auckland",
              "Pacific/Bougainville",
              "Pacific/Chatham",
              "Pacific/Chuuk",
              "Pacific/Easter",
              "Pacific/Efate",
              "Pacific/Enderbury",
              "Pacific/Fakaofo",
              "Pacific/Fiji",
              "Pacific/Funafuti",
              "Pacific/Galapagos",
              "Pacific/Gambier",
              "Pacific/Guadalcanal",
              "Pacific/Guam",
              "Pacific/Honolulu",
              "Pacific/Johnston",
              "Pacific/Kanton",
              "Pacific/Kiritimati",
              "Pacific/Kosrae",
              "Pacific/Kwajalein",
              "Pacific/Majuro",
              "Pacific/Marquesas",
              "Pacific/Midway",
              "Pacific/Nauru",
              "Pacific/Niue",
              "Pacific/Norfolk",
              "Pacific/Noumea",
              "Pacific/Pago_Pago",
              "Pacific/Palau",
              "Pacific/Pitcairn",
              "Pacific/Pohnpei",
              "Pacific/Ponape",
              "Pacific/Port_Moresby",
              "Pacific/Rarotonga",
              "Pacific/Saipan",
              "Pacific/Samoa",
              "Pacific/Tahiti",
              "Pacific/Tarawa",
              "Pacific/Tongatapu",
              "Pacific/Truk",
              "Pacific/Wake",
              "Pacific/Wallis",
              "Pacific/Yap",
              "Poland",
              "Portugal",
              "ROC",
              "ROK",
              "Singapore",
              "Turkey",
              "UCT",
              "US/Alaska",
              "US/Aleutian",
              "US/Arizona",
              "US/Central",
              "US/East-Indiana",
              "US/Eastern",
              "US/Hawaii",
              "US/Indiana-Starke",
              "US/Michigan",
              "US/Mountain",
              "US/Pacific",
              "US/Samoa",
              "UTC",
              "Universal",
              "W-SU",
              "WET",
              "Zulu"
            ],
            "minLength": 1,
            "title": "Timezone"
          }
        },
        "type": "object",
        "required": ["timezone"],
        "title": "UpdateTimezoneRequest"
      },
      "UploadFileResponse": {
        "properties": {
          "file_uri": { "type": "string", "title": "File Uri" },
          "file_name": { "type": "string", "title": "File Name" },
          "size": { "type": "integer", "title": "Size" },
          "content_type": { "type": "string", "title": "Content Type" },
          "expires_in_hours": { "type": "integer", "title": "Expires In Hours" }
        },
        "type": "object",
        "required": [
          "file_uri",
          "file_name",
          "size",
          "content_type",
          "expires_in_hours"
        ],
        "title": "UploadFileResponse"
      },
      "UserHistoryResponse": {
        "properties": {
          "history": {
            "items": { "$ref": "#/components/schemas/UserTransaction" },
            "type": "array",
            "title": "History"
          },
          "pagination": { "$ref": "#/components/schemas/Pagination" }
        },
        "type": "object",
        "required": ["history", "pagination"],
        "title": "UserHistoryResponse",
        "description": "Response model for listings with version history"
      },
      "UserOnboarding": {
        "properties": {
          "userId": { "type": "string", "title": "Userid" },
          "completedSteps": {
            "items": { "$ref": "#/components/schemas/OnboardingStep" },
            "type": "array",
            "title": "Completedsteps"
          },
          "walletShown": { "type": "boolean", "title": "Walletshown" },
          "notified": {
            "items": { "$ref": "#/components/schemas/OnboardingStep" },
            "type": "array",
            "title": "Notified"
          },
          "rewardedFor": {
            "items": { "$ref": "#/components/schemas/OnboardingStep" },
            "type": "array",
            "title": "Rewardedfor"
          },
          "usageReason": {
            "anyOf": [{ "type": "string" }, { "type": "null" }],
            "title": "Usagereason"
          },
          "integrations": {
            "items": { "type": "string" },
            "type": "array",
            "title": "Integrations"
          },
          "otherIntegrations": {
            "anyOf": [{ "type": "string" }, { "type": "null" }],
            "title": "Otherintegrations"
          },
          "selectedStoreListingVersionId": {
            "anyOf": [{ "type": "string" }, { "type": "null" }],
            "title": "Selectedstorelistingversionid"
          },
          "agentInput": {
            "anyOf": [
              { "additionalProperties": true, "type": "object" },
              { "type": "null" }
            ],
            "title": "Agentinput"
          },
          "onboardingAgentExecutionId": {
            "anyOf": [{ "type": "string" }, { "type": "null" }],
            "title": "Onboardingagentexecutionid"
          },
          "agentRuns": { "type": "integer", "title": "Agentruns" },
          "lastRunAt": {
            "anyOf": [
              { "type": "string", "format": "date-time" },
              { "type": "null" }
            ],
            "title": "Lastrunat"
          },
          "consecutiveRunDays": {
            "type": "integer",
            "title": "Consecutiverundays"
          }
        },
        "type": "object",
        "required": [
          "userId",
          "completedSteps",
          "walletShown",
          "notified",
          "rewardedFor",
          "usageReason",
          "integrations",
          "otherIntegrations",
          "selectedStoreListingVersionId",
          "agentInput",
          "onboardingAgentExecutionId",
          "agentRuns",
          "lastRunAt",
          "consecutiveRunDays"
        ],
        "title": "UserOnboarding"
      },
      "UserOnboardingUpdate": {
        "properties": {
          "walletShown": {
            "anyOf": [{ "type": "boolean" }, { "type": "null" }],
            "title": "Walletshown"
          },
          "notified": {
            "anyOf": [
              {
                "items": { "$ref": "#/components/schemas/OnboardingStep" },
                "type": "array"
              },
              { "type": "null" }
            ],
            "title": "Notified"
          },
          "usageReason": {
            "anyOf": [{ "type": "string" }, { "type": "null" }],
            "title": "Usagereason"
          },
          "integrations": {
            "anyOf": [
              { "items": { "type": "string" }, "type": "array" },
              { "type": "null" }
            ],
            "title": "Integrations"
          },
          "otherIntegrations": {
            "anyOf": [{ "type": "string" }, { "type": "null" }],
            "title": "Otherintegrations"
          },
          "selectedStoreListingVersionId": {
            "anyOf": [{ "type": "string" }, { "type": "null" }],
            "title": "Selectedstorelistingversionid"
          },
          "agentInput": {
            "anyOf": [
              { "additionalProperties": true, "type": "object" },
              { "type": "null" }
            ],
            "title": "Agentinput"
          },
          "onboardingAgentExecutionId": {
            "anyOf": [{ "type": "string" }, { "type": "null" }],
            "title": "Onboardingagentexecutionid"
          }
        },
        "type": "object",
        "title": "UserOnboardingUpdate"
      },
      "UserPasswordCredentials": {
        "properties": {
          "id": { "type": "string", "title": "Id" },
          "provider": { "type": "string", "title": "Provider" },
          "title": {
            "anyOf": [{ "type": "string" }, { "type": "null" }],
            "title": "Title"
          },
          "type": {
            "type": "string",
            "const": "user_password",
            "title": "Type",
            "default": "user_password"
          },
          "username": {
            "type": "string",
            "format": "password",
            "title": "Username",
            "writeOnly": true
          },
          "password": {
            "type": "string",
            "format": "password",
            "title": "Password",
            "writeOnly": true
          }
        },
        "type": "object",
        "required": ["provider", "username", "password"],
        "title": "UserPasswordCredentials"
      },
      "UserTransaction": {
        "properties": {
          "transaction_key": {
            "type": "string",
            "title": "Transaction Key",
            "default": ""
          },
          "transaction_time": {
            "type": "string",
            "format": "date-time",
            "title": "Transaction Time",
            "default": "0001-01-01T00:00:00Z"
          },
          "transaction_type": {
            "$ref": "#/components/schemas/CreditTransactionType",
            "default": "USAGE"
          },
          "amount": { "type": "integer", "title": "Amount", "default": 0 },
          "running_balance": {
            "type": "integer",
            "title": "Running Balance",
            "default": 0
          },
          "current_balance": {
            "type": "integer",
            "title": "Current Balance",
            "default": 0
          },
          "description": {
            "anyOf": [{ "type": "string" }, { "type": "null" }],
            "title": "Description"
          },
          "usage_graph_id": {
            "anyOf": [{ "type": "string" }, { "type": "null" }],
            "title": "Usage Graph Id"
          },
          "usage_execution_id": {
            "anyOf": [{ "type": "string" }, { "type": "null" }],
            "title": "Usage Execution Id"
          },
          "usage_node_count": {
            "type": "integer",
            "title": "Usage Node Count",
            "default": 0
          },
          "usage_start_time": {
            "type": "string",
            "format": "date-time",
            "title": "Usage Start Time",
            "default": "9999-12-31T23:59:59.999999Z"
          },
          "user_id": { "type": "string", "title": "User Id" },
          "user_email": {
            "anyOf": [{ "type": "string" }, { "type": "null" }],
            "title": "User Email"
          },
          "reason": {
            "anyOf": [{ "type": "string" }, { "type": "null" }],
            "title": "Reason"
          },
          "admin_email": {
            "anyOf": [{ "type": "string" }, { "type": "null" }],
            "title": "Admin Email"
          },
          "extra_data": {
            "anyOf": [{ "type": "string" }, { "type": "null" }],
            "title": "Extra Data"
          }
        },
        "type": "object",
        "required": ["user_id"],
        "title": "UserTransaction"
      },
      "ValidationError": {
        "properties": {
          "loc": {
            "items": { "anyOf": [{ "type": "string" }, { "type": "integer" }] },
            "type": "array",
            "title": "Location"
          },
          "msg": { "type": "string", "title": "Message" },
          "type": { "type": "string", "title": "Error Type" }
        },
        "type": "object",
        "required": ["loc", "msg", "type"],
        "title": "ValidationError"
      },
      "Webhook": {
        "properties": {
          "id": { "type": "string", "title": "Id" },
          "user_id": { "type": "string", "title": "User Id" },
          "provider": {
            "type": "string",
            "title": "Provider",
            "description": "Provider name for integrations. Can be any string value, including custom provider names."
          },
          "credentials_id": { "type": "string", "title": "Credentials Id" },
          "webhook_type": { "type": "string", "title": "Webhook Type" },
          "resource": { "type": "string", "title": "Resource" },
          "events": {
            "items": { "type": "string" },
            "type": "array",
            "title": "Events"
          },
          "config": {
            "additionalProperties": true,
            "type": "object",
            "title": "Config"
          },
          "secret": { "type": "string", "title": "Secret" },
          "provider_webhook_id": {
            "type": "string",
            "title": "Provider Webhook Id"
          },
          "url": { "type": "string", "title": "Url", "readOnly": true }
        },
        "type": "object",
        "required": [
          "user_id",
          "provider",
          "credentials_id",
          "webhook_type",
          "resource",
          "events",
          "secret",
          "provider_webhook_id",
          "url"
        ],
        "title": "Webhook"
      }
    },
    "securitySchemes": {
      "HTTPBearerJWT": {
        "type": "http",
        "scheme": "bearer",
        "bearerFormat": "jwt"
      },
      "APIKeyAuthenticator-X-Postmark-Webhook-Token": {
        "type": "apiKey",
        "in": "header",
        "name": "X-Postmark-Webhook-Token"
      }
    },
    "responses": {
      "HTTP401NotAuthenticatedError": {
        "description": "Authentication required",
        "content": {
          "application/json": {
            "schema": {
              "type": "object",
              "properties": { "detail": { "type": "string" } }
            }
          }
        }
      }
    }
  }
}<|MERGE_RESOLUTION|>--- conflicted
+++ resolved
@@ -6306,7 +6306,18 @@
         "required": ["blocks", "pagination"],
         "title": "BlockResponse"
       },
-<<<<<<< HEAD
+      "Body_patchOauthUpdateAppStatus": {
+        "properties": {
+          "is_active": {
+            "type": "boolean",
+            "title": "Is Active",
+            "description": "Whether the app should be active"
+          }
+        },
+        "type": "object",
+        "required": ["is_active"],
+        "title": "Body_patchOauthUpdateAppStatus"
+      },
       "Body_postAnalyticsLogRawAnalytics": {
         "properties": {
           "type": { "type": "string", "title": "Type" },
@@ -6325,19 +6336,6 @@
         "type": "object",
         "required": ["type", "data", "data_index"],
         "title": "Body_postAnalyticsLogRawAnalytics"
-=======
-      "Body_patchOauthUpdateAppStatus": {
-        "properties": {
-          "is_active": {
-            "type": "boolean",
-            "title": "Is Active",
-            "description": "Whether the app should be active"
-          }
-        },
-        "type": "object",
-        "required": ["is_active"],
-        "title": "Body_patchOauthUpdateAppStatus"
->>>>>>> 2e67ee9a
       },
       "Body_postOauthIntrospect": {
         "properties": {
