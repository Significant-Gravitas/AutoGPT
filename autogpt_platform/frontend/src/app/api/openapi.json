--- conflicted
+++ resolved
@@ -6936,16 +6936,13 @@
             "anyOf": [{ "type": "string" }, { "type": "null" }],
             "title": "Recommended Schedule Cron"
           },
-<<<<<<< HEAD
-          "settings": { "$ref": "#/components/schemas/GraphSettings" }
-=======
+          "settings": { "$ref": "#/components/schemas/GraphSettings" },
           "marketplace_listing": {
             "anyOf": [
               { "$ref": "#/components/schemas/MarketplaceListing" },
               { "type": "null" }
             ]
           }
->>>>>>> b4e95dba
         },
         "type": "object",
         "required": [
