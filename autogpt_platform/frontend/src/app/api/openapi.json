{
  "openapi": "3.1.0",
  "info": {
    "title": "AutoGPT Agent Server",
    "description": "This server is used to execute agents that are created by the AutoGPT system.",
    "version": "0.1"
  },
  "paths": {
    "/api/integrations/{provider}/login": {
      "get": {
        "tags": ["v1", "integrations"],
        "summary": "Initiate OAuth flow",
        "operationId": "getV1Initiate oauth flow",
        "security": [{ "HTTPBearerJWT": [] }],
        "parameters": [
          {
            "name": "provider",
            "in": "path",
            "required": true,
            "schema": {
              "type": "string",
              "title": "The provider to initiate an OAuth flow for",
              "description": "Provider name for integrations. Can be any string value, including custom provider names."
            }
          },
          {
            "name": "scopes",
            "in": "query",
            "required": false,
            "schema": {
              "type": "string",
              "title": "Comma-separated list of authorization scopes",
              "default": ""
            }
          }
        ],
        "responses": {
          "200": {
            "description": "Successful Response",
            "content": {
              "application/json": {
                "schema": { "$ref": "#/components/schemas/LoginResponse" }
              }
            }
          },
          "422": {
            "description": "Validation Error",
            "content": {
              "application/json": {
                "schema": { "$ref": "#/components/schemas/HTTPValidationError" }
              }
            }
          },
          "401": {
            "$ref": "#/components/responses/HTTP401NotAuthenticatedError"
          }
        }
      }
    },
    "/api/integrations/{provider}/callback": {
      "post": {
        "tags": ["v1", "integrations"],
        "summary": "Exchange OAuth code for tokens",
        "operationId": "postV1Exchange oauth code for tokens",
        "security": [{ "HTTPBearerJWT": [] }],
        "parameters": [
          {
            "name": "provider",
            "in": "path",
            "required": true,
            "schema": {
              "type": "string",
              "title": "The target provider for this OAuth exchange",
              "description": "Provider name for integrations. Can be any string value, including custom provider names."
            }
          }
        ],
        "requestBody": {
          "required": true,
          "content": {
            "application/json": {
              "schema": {
                "$ref": "#/components/schemas/Body_postV1Exchange_oauth_code_for_tokens"
              }
            }
          }
        },
        "responses": {
          "200": {
            "description": "Successful Response",
            "content": {
              "application/json": {
                "schema": {
                  "$ref": "#/components/schemas/CredentialsMetaResponse"
                }
              }
            }
          },
          "422": {
            "description": "Validation Error",
            "content": {
              "application/json": {
                "schema": { "$ref": "#/components/schemas/HTTPValidationError" }
              }
            }
          },
          "401": {
            "$ref": "#/components/responses/HTTP401NotAuthenticatedError"
          }
        }
      }
    },
    "/api/integrations/credentials": {
      "get": {
        "tags": ["v1", "integrations"],
        "summary": "List Credentials",
        "operationId": "getV1List credentials",
        "responses": {
          "200": {
            "description": "Successful Response",
            "content": {
              "application/json": {
                "schema": {
                  "items": {
                    "$ref": "#/components/schemas/CredentialsMetaResponse"
                  },
                  "type": "array",
                  "title": "Response Getv1List Credentials"
                }
              }
            }
          },
          "401": {
            "$ref": "#/components/responses/HTTP401NotAuthenticatedError"
          }
        },
        "security": [{ "HTTPBearerJWT": [] }]
      }
    },
    "/api/integrations/{provider}/credentials": {
      "get": {
        "tags": ["v1", "integrations"],
        "summary": "List Credentials By Provider",
        "operationId": "getV1ListCredentialsByProvider",
        "security": [{ "HTTPBearerJWT": [] }],
        "parameters": [
          {
            "name": "provider",
            "in": "path",
            "required": true,
            "schema": {
              "type": "string",
              "title": "The provider to list credentials for",
              "description": "Provider name for integrations. Can be any string value, including custom provider names."
            }
          }
        ],
        "responses": {
          "200": {
            "description": "Successful Response",
            "content": {
              "application/json": {
                "schema": {
                  "type": "array",
                  "items": {
                    "$ref": "#/components/schemas/CredentialsMetaResponse"
                  },
                  "title": "Response Getv1Listcredentialsbyprovider"
                }
              }
            }
          },
          "422": {
            "description": "Validation Error",
            "content": {
              "application/json": {
                "schema": { "$ref": "#/components/schemas/HTTPValidationError" }
              }
            }
          },
          "401": {
            "$ref": "#/components/responses/HTTP401NotAuthenticatedError"
          }
        }
      },
      "post": {
        "tags": ["v1", "integrations"],
        "summary": "Create Credentials",
        "operationId": "postV1Create credentials",
        "security": [{ "HTTPBearerJWT": [] }],
        "parameters": [
          {
            "name": "provider",
            "in": "path",
            "required": true,
            "schema": {
              "type": "string",
              "title": "The provider to create credentials for",
              "description": "Provider name for integrations. Can be any string value, including custom provider names."
            }
          }
        ],
        "requestBody": {
          "required": true,
          "content": {
            "application/json": {
              "schema": {
                "oneOf": [
                  { "$ref": "#/components/schemas/OAuth2Credentials" },
                  { "$ref": "#/components/schemas/APIKeyCredentials" },
                  { "$ref": "#/components/schemas/UserPasswordCredentials" },
                  { "$ref": "#/components/schemas/HostScopedCredentials-Input" }
                ],
                "discriminator": {
                  "propertyName": "type",
                  "mapping": {
                    "oauth2": "#/components/schemas/OAuth2Credentials",
                    "api_key": "#/components/schemas/APIKeyCredentials",
                    "user_password": "#/components/schemas/UserPasswordCredentials",
                    "host_scoped": "#/components/schemas/HostScopedCredentials-Input"
                  }
                },
                "title": "Credentials"
              }
            }
          }
        },
        "responses": {
          "201": {
            "description": "Successful Response",
            "content": {
              "application/json": {
                "schema": {
                  "oneOf": [
                    { "$ref": "#/components/schemas/OAuth2Credentials" },
                    { "$ref": "#/components/schemas/APIKeyCredentials" },
                    { "$ref": "#/components/schemas/UserPasswordCredentials" },
                    {
                      "$ref": "#/components/schemas/HostScopedCredentials-Output"
                    }
                  ],
                  "discriminator": {
                    "propertyName": "type",
                    "mapping": {
                      "oauth2": "#/components/schemas/OAuth2Credentials",
                      "api_key": "#/components/schemas/APIKeyCredentials",
                      "user_password": "#/components/schemas/UserPasswordCredentials",
                      "host_scoped": "#/components/schemas/HostScopedCredentials-Output"
                    }
                  },
                  "title": "Response Postv1Create Credentials"
                }
              }
            }
          },
          "422": {
            "description": "Validation Error",
            "content": {
              "application/json": {
                "schema": { "$ref": "#/components/schemas/HTTPValidationError" }
              }
            }
          },
          "401": {
            "$ref": "#/components/responses/HTTP401NotAuthenticatedError"
          }
        }
      }
    },
    "/api/integrations/{provider}/credentials/{cred_id}": {
      "get": {
        "tags": ["v1", "integrations"],
        "summary": "Get Specific Credential By ID",
        "operationId": "getV1Get specific credential by id",
        "security": [{ "HTTPBearerJWT": [] }],
        "parameters": [
          {
            "name": "provider",
            "in": "path",
            "required": true,
            "schema": {
              "type": "string",
              "title": "The provider to retrieve credentials for",
              "description": "Provider name for integrations. Can be any string value, including custom provider names."
            }
          },
          {
            "name": "cred_id",
            "in": "path",
            "required": true,
            "schema": {
              "type": "string",
              "title": "The ID of the credentials to retrieve"
            }
          }
        ],
        "responses": {
          "200": {
            "description": "Successful Response",
            "content": {
              "application/json": {
                "schema": {
                  "oneOf": [
                    { "$ref": "#/components/schemas/OAuth2Credentials" },
                    { "$ref": "#/components/schemas/APIKeyCredentials" },
                    { "$ref": "#/components/schemas/UserPasswordCredentials" },
                    {
                      "$ref": "#/components/schemas/HostScopedCredentials-Output"
                    }
                  ],
                  "discriminator": {
                    "propertyName": "type",
                    "mapping": {
                      "oauth2": "#/components/schemas/OAuth2Credentials",
                      "api_key": "#/components/schemas/APIKeyCredentials",
                      "user_password": "#/components/schemas/UserPasswordCredentials",
                      "host_scoped": "#/components/schemas/HostScopedCredentials-Output"
                    }
                  },
                  "title": "Response Getv1Get Specific Credential By Id"
                }
              }
            }
          },
          "422": {
            "description": "Validation Error",
            "content": {
              "application/json": {
                "schema": { "$ref": "#/components/schemas/HTTPValidationError" }
              }
            }
          },
          "401": {
            "$ref": "#/components/responses/HTTP401NotAuthenticatedError"
          }
        }
      },
      "delete": {
        "tags": ["v1", "integrations"],
        "summary": "Delete Credentials",
        "operationId": "deleteV1DeleteCredentials",
        "security": [{ "HTTPBearerJWT": [] }],
        "parameters": [
          {
            "name": "provider",
            "in": "path",
            "required": true,
            "schema": {
              "type": "string",
              "title": "The provider to delete credentials for",
              "description": "Provider name for integrations. Can be any string value, including custom provider names."
            }
          },
          {
            "name": "cred_id",
            "in": "path",
            "required": true,
            "schema": {
              "type": "string",
              "title": "The ID of the credentials to delete"
            }
          },
          {
            "name": "force",
            "in": "query",
            "required": false,
            "schema": {
              "type": "boolean",
              "title": "Whether to proceed if any linked webhooks are still in use",
              "default": false
            }
          }
        ],
        "responses": {
          "200": {
            "description": "Successful Response",
            "content": {
              "application/json": {
                "schema": {
                  "anyOf": [
                    {
                      "$ref": "#/components/schemas/CredentialsDeletionResponse"
                    },
                    {
                      "$ref": "#/components/schemas/CredentialsDeletionNeedsConfirmationResponse"
                    }
                  ],
                  "title": "Response Deletev1Deletecredentials"
                }
              }
            }
          },
          "422": {
            "description": "Validation Error",
            "content": {
              "application/json": {
                "schema": { "$ref": "#/components/schemas/HTTPValidationError" }
              }
            }
          },
          "401": {
            "$ref": "#/components/responses/HTTP401NotAuthenticatedError"
          }
        }
      }
    },
    "/api/integrations/{provider}/webhooks/{webhook_id}/ingress": {
      "post": {
        "tags": ["v1", "integrations"],
        "summary": "Webhook Ingress Generic",
        "operationId": "postV1WebhookIngressGeneric",
        "parameters": [
          {
            "name": "provider",
            "in": "path",
            "required": true,
            "schema": {
              "type": "string",
              "title": "Provider where the webhook was registered",
              "description": "Provider name for integrations. Can be any string value, including custom provider names."
            }
          },
          {
            "name": "webhook_id",
            "in": "path",
            "required": true,
            "schema": { "type": "string", "title": "Our ID for the webhook" }
          }
        ],
        "responses": {
          "200": {
            "description": "Successful Response",
            "content": { "application/json": { "schema": {} } }
          },
          "422": {
            "description": "Validation Error",
            "content": {
              "application/json": {
                "schema": { "$ref": "#/components/schemas/HTTPValidationError" }
              }
            }
          }
        }
      }
    },
    "/api/integrations/webhooks/{webhook_id}/ping": {
      "post": {
        "tags": ["v1", "integrations"],
        "summary": "Webhook Ping",
        "operationId": "postV1WebhookPing",
        "security": [{ "HTTPBearerJWT": [] }],
        "parameters": [
          {
            "name": "webhook_id",
            "in": "path",
            "required": true,
            "schema": { "type": "string", "title": "Our ID for the webhook" }
          }
        ],
        "responses": {
          "200": {
            "description": "Successful Response",
            "content": { "application/json": { "schema": {} } }
          },
          "422": {
            "description": "Validation Error",
            "content": {
              "application/json": {
                "schema": { "$ref": "#/components/schemas/HTTPValidationError" }
              }
            }
          },
          "401": {
            "$ref": "#/components/responses/HTTP401NotAuthenticatedError"
          }
        }
      }
    },
    "/api/integrations/ayrshare/sso_url": {
      "get": {
        "tags": ["v1", "integrations"],
        "summary": "Get Ayrshare Sso Url",
        "description": "Generate an SSO URL for Ayrshare social media integration.\n\nReturns:\n    dict: Contains the SSO URL for Ayrshare integration",
        "operationId": "getV1GetAyrshareSsoUrl",
        "responses": {
          "200": {
            "description": "Successful Response",
            "content": {
              "application/json": {
                "schema": { "$ref": "#/components/schemas/AyrshareSSOResponse" }
              }
            }
          },
          "401": {
            "$ref": "#/components/responses/HTTP401NotAuthenticatedError"
          }
        },
        "security": [{ "HTTPBearerJWT": [] }]
      }
    },
    "/api/integrations/providers": {
      "get": {
        "tags": ["v1", "integrations"],
        "summary": "List Providers",
        "description": "Get a list of all available provider names.\n\nReturns both statically defined providers (from ProviderName enum)\nand dynamically registered providers (from SDK decorators).\n\nNote: The complete list of provider names is also available as a constant\nin the generated TypeScript client via PROVIDER_NAMES.",
        "operationId": "getV1ListProviders",
        "responses": {
          "200": {
            "description": "Successful Response",
            "content": {
              "application/json": {
                "schema": {
                  "items": { "type": "string" },
                  "type": "array",
                  "title": "Response Getv1Listproviders"
                }
              }
            }
          }
        }
      }
    },
    "/api/integrations/providers/names": {
      "get": {
        "tags": ["v1", "integrations"],
        "summary": "Get Provider Names",
        "description": "Get all provider names in a structured format.\n\nThis endpoint is specifically designed to expose the provider names\nin the OpenAPI schema so that code generators like Orval can create\nappropriate TypeScript constants.",
        "operationId": "getV1GetProviderNames",
        "responses": {
          "200": {
            "description": "Successful Response",
            "content": {
              "application/json": {
                "schema": {
                  "$ref": "#/components/schemas/ProviderNamesResponse"
                }
              }
            }
          }
        }
      }
    },
    "/api/integrations/providers/constants": {
      "get": {
        "tags": ["v1", "integrations"],
        "summary": "Get Provider Constants",
        "description": "Get provider names as constants.\n\nThis endpoint returns a model with provider names as constants,\nspecifically designed for OpenAPI code generation tools to create\nTypeScript constants.",
        "operationId": "getV1GetProviderConstants",
        "responses": {
          "200": {
            "description": "Successful Response",
            "content": {
              "application/json": {
                "schema": { "$ref": "#/components/schemas/ProviderConstants" }
              }
            }
          }
        }
      }
    },
    "/api/integrations/providers/enum-example": {
      "get": {
        "tags": ["v1", "integrations"],
        "summary": "Get Provider Enum Example",
        "description": "Example endpoint that uses the CompleteProviderNames enum.\n\nThis endpoint exists to ensure that the CompleteProviderNames enum is included\nin the OpenAPI schema, which will cause Orval to generate it as a\nTypeScript enum/constant.",
        "operationId": "getV1GetProviderEnumExample",
        "responses": {
          "200": {
            "description": "Successful Response",
            "content": {
              "application/json": {
                "schema": {
                  "$ref": "#/components/schemas/ProviderEnumResponse"
                }
              }
            }
          }
        }
      }
    },
    "/api/analytics/log_raw_metric": {
      "post": {
        "tags": ["v1", "analytics"],
        "summary": "Log Raw Metric",
        "operationId": "postV1LogRawMetric",
        "requestBody": {
          "content": {
            "application/json": {
              "schema": { "$ref": "#/components/schemas/LogRawMetricRequest" }
            }
          },
          "required": true
        },
        "responses": {
          "200": {
            "description": "Successful Response",
            "content": { "application/json": { "schema": {} } }
          },
          "422": {
            "description": "Validation Error",
            "content": {
              "application/json": {
                "schema": { "$ref": "#/components/schemas/HTTPValidationError" }
              }
            }
          },
          "401": {
            "$ref": "#/components/responses/HTTP401NotAuthenticatedError"
          }
        },
        "security": [{ "HTTPBearerJWT": [] }]
      }
    },
    "/api/analytics/log_raw_analytics": {
      "post": {
        "tags": ["v1", "analytics"],
        "summary": "Log Raw Analytics",
        "operationId": "postV1LogRawAnalytics",
        "requestBody": {
          "content": {
            "application/json": {
              "schema": {
                "$ref": "#/components/schemas/Body_postV1LogRawAnalytics"
              }
            }
          },
          "required": true
        },
        "responses": {
          "200": {
            "description": "Successful Response",
            "content": { "application/json": { "schema": {} } }
          },
          "422": {
            "description": "Validation Error",
            "content": {
              "application/json": {
                "schema": { "$ref": "#/components/schemas/HTTPValidationError" }
              }
            }
          },
          "401": {
            "$ref": "#/components/responses/HTTP401NotAuthenticatedError"
          }
        },
        "security": [{ "HTTPBearerJWT": [] }]
      }
    },
    "/api/auth/user": {
      "post": {
        "tags": ["v1", "auth"],
        "summary": "Get or create user",
        "operationId": "postV1Get or create user",
        "responses": {
          "200": {
            "description": "Successful Response",
            "content": { "application/json": { "schema": {} } }
          },
          "401": {
            "$ref": "#/components/responses/HTTP401NotAuthenticatedError"
          }
        },
        "security": [{ "HTTPBearerJWT": [] }]
      }
    },
    "/api/auth/user/email": {
      "post": {
        "tags": ["v1", "auth"],
        "summary": "Update user email",
        "operationId": "postV1Update user email",
        "requestBody": {
          "content": {
            "application/json": {
              "schema": { "type": "string", "title": "Email" }
            }
          },
          "required": true
        },
        "responses": {
          "200": {
            "description": "Successful Response",
            "content": {
              "application/json": {
                "schema": {
                  "additionalProperties": { "type": "string" },
                  "type": "object",
                  "title": "Response Postv1Update User Email"
                }
              }
            }
          },
          "422": {
            "description": "Validation Error",
            "content": {
              "application/json": {
                "schema": { "$ref": "#/components/schemas/HTTPValidationError" }
              }
            }
          },
          "401": {
            "$ref": "#/components/responses/HTTP401NotAuthenticatedError"
          }
        },
        "security": [{ "HTTPBearerJWT": [] }]
      }
    },
    "/api/auth/user/timezone": {
      "get": {
        "tags": ["v1", "auth"],
        "summary": "Get user timezone",
        "description": "Get user timezone setting.",
        "operationId": "getV1Get user timezone",
        "responses": {
          "200": {
            "description": "Successful Response",
            "content": {
              "application/json": {
                "schema": { "$ref": "#/components/schemas/TimezoneResponse" }
              }
            }
          },
          "401": {
            "$ref": "#/components/responses/HTTP401NotAuthenticatedError"
          }
        },
        "security": [{ "HTTPBearerJWT": [] }]
      },
      "post": {
        "tags": ["v1", "auth"],
        "summary": "Update user timezone",
        "description": "Update user timezone. The timezone should be a valid IANA timezone identifier.",
        "operationId": "postV1Update user timezone",
        "requestBody": {
          "content": {
            "application/json": {
              "schema": { "$ref": "#/components/schemas/UpdateTimezoneRequest" }
            }
          },
          "required": true
        },
        "responses": {
          "200": {
            "description": "Successful Response",
            "content": {
              "application/json": {
                "schema": { "$ref": "#/components/schemas/TimezoneResponse" }
              }
            }
          },
          "422": {
            "description": "Validation Error",
            "content": {
              "application/json": {
                "schema": { "$ref": "#/components/schemas/HTTPValidationError" }
              }
            }
          },
          "401": {
            "$ref": "#/components/responses/HTTP401NotAuthenticatedError"
          }
        },
        "security": [{ "HTTPBearerJWT": [] }]
      }
    },
    "/api/auth/user/preferences": {
      "get": {
        "tags": ["v1", "auth"],
        "summary": "Get notification preferences",
        "operationId": "getV1Get notification preferences",
        "responses": {
          "200": {
            "description": "Successful Response",
            "content": {
              "application/json": {
                "schema": {
                  "$ref": "#/components/schemas/NotificationPreference"
                }
              }
            }
          },
          "401": {
            "$ref": "#/components/responses/HTTP401NotAuthenticatedError"
          }
        },
        "security": [{ "HTTPBearerJWT": [] }]
      },
      "post": {
        "tags": ["v1", "auth"],
        "summary": "Update notification preferences",
        "operationId": "postV1Update notification preferences",
        "requestBody": {
          "content": {
            "application/json": {
              "schema": {
                "$ref": "#/components/schemas/NotificationPreferenceDTO"
              }
            }
          },
          "required": true
        },
        "responses": {
          "200": {
            "description": "Successful Response",
            "content": {
              "application/json": {
                "schema": {
                  "$ref": "#/components/schemas/NotificationPreference"
                }
              }
            }
          },
          "422": {
            "description": "Validation Error",
            "content": {
              "application/json": {
                "schema": { "$ref": "#/components/schemas/HTTPValidationError" }
              }
            }
          },
          "401": {
            "$ref": "#/components/responses/HTTP401NotAuthenticatedError"
          }
        },
        "security": [{ "HTTPBearerJWT": [] }]
      }
    },
    "/api/onboarding": {
      "get": {
        "tags": ["v1", "onboarding"],
        "summary": "Get onboarding status",
        "operationId": "getV1Get onboarding status",
        "responses": {
          "200": {
            "description": "Successful Response",
            "content": { "application/json": { "schema": {} } }
          },
          "401": {
            "$ref": "#/components/responses/HTTP401NotAuthenticatedError"
          }
        },
        "security": [{ "HTTPBearerJWT": [] }]
      },
      "patch": {
        "tags": ["v1", "onboarding"],
        "summary": "Update onboarding progress",
        "operationId": "patchV1Update onboarding progress",
        "requestBody": {
          "content": {
            "application/json": {
              "schema": { "$ref": "#/components/schemas/UserOnboardingUpdate" }
            }
          },
          "required": true
        },
        "responses": {
          "200": {
            "description": "Successful Response",
            "content": { "application/json": { "schema": {} } }
          },
          "422": {
            "description": "Validation Error",
            "content": {
              "application/json": {
                "schema": { "$ref": "#/components/schemas/HTTPValidationError" }
              }
            }
          },
          "401": {
            "$ref": "#/components/responses/HTTP401NotAuthenticatedError"
          }
        },
        "security": [{ "HTTPBearerJWT": [] }]
      }
    },
    "/api/onboarding/agents": {
      "get": {
        "tags": ["v1", "onboarding"],
        "summary": "Get recommended agents",
        "operationId": "getV1Get recommended agents",
        "responses": {
          "200": {
            "description": "Successful Response",
            "content": { "application/json": { "schema": {} } }
          },
          "401": {
            "$ref": "#/components/responses/HTTP401NotAuthenticatedError"
          }
        },
        "security": [{ "HTTPBearerJWT": [] }]
      }
    },
    "/api/onboarding/enabled": {
      "get": {
        "tags": ["v1", "onboarding", "public"],
        "summary": "Check onboarding enabled",
        "operationId": "getV1Check onboarding enabled",
        "responses": {
          "200": {
            "description": "Successful Response",
            "content": { "application/json": { "schema": {} } }
          },
          "401": {
            "$ref": "#/components/responses/HTTP401NotAuthenticatedError"
          }
        },
        "security": [{ "HTTPBearerJWT": [] }]
      }
    },
    "/api/onboarding/reset": {
      "post": {
        "tags": ["v1", "onboarding"],
        "summary": "Reset onboarding progress",
        "operationId": "postV1Reset onboarding progress",
        "responses": {
          "200": {
            "description": "Successful Response",
            "content": { "application/json": { "schema": {} } }
          },
          "401": {
            "$ref": "#/components/responses/HTTP401NotAuthenticatedError"
          }
        },
        "security": [{ "HTTPBearerJWT": [] }]
      }
    },
    "/api/blocks": {
      "get": {
        "tags": ["v1", "blocks"],
        "summary": "List available blocks",
        "operationId": "getV1List available blocks",
        "responses": {
          "200": {
            "description": "Successful Response",
            "content": {
              "application/json": {
                "schema": {
                  "items": { "additionalProperties": true, "type": "object" },
                  "type": "array",
                  "title": "Response Getv1List Available Blocks"
                }
              }
            }
          },
          "401": {
            "$ref": "#/components/responses/HTTP401NotAuthenticatedError"
          }
        },
        "security": [{ "HTTPBearerJWT": [] }]
      }
    },
    "/api/blocks/{block_id}/execute": {
      "post": {
        "tags": ["v1", "blocks"],
        "summary": "Execute graph block",
        "operationId": "postV1Execute graph block",
        "security": [{ "HTTPBearerJWT": [] }],
        "parameters": [
          {
            "name": "block_id",
            "in": "path",
            "required": true,
            "schema": { "type": "string", "title": "Block Id" }
          }
        ],
        "requestBody": {
          "required": true,
          "content": {
            "application/json": {
              "schema": {
                "type": "object",
                "additionalProperties": true,
                "title": "Data"
              }
            }
          }
        },
        "responses": {
          "200": {
            "description": "Successful Response",
            "content": {
              "application/json": {
                "schema": {
                  "type": "object",
                  "additionalProperties": { "type": "array", "items": {} },
                  "title": "Response Postv1Execute Graph Block"
                }
              }
            }
          },
          "422": {
            "description": "Validation Error",
            "content": {
              "application/json": {
                "schema": { "$ref": "#/components/schemas/HTTPValidationError" }
              }
            }
          },
          "401": {
            "$ref": "#/components/responses/HTTP401NotAuthenticatedError"
          }
        }
      }
    },
    "/api/files/upload": {
      "post": {
        "tags": ["v1", "files"],
        "summary": "Upload file to cloud storage",
        "description": "Upload a file to cloud storage and return a storage key that can be used\nwith FileStoreBlock and AgentFileInputBlock.\n\nArgs:\n    file: The file to upload\n    user_id: The user ID\n    provider: Cloud storage provider (\"gcs\", \"s3\", \"azure\")\n    expiration_hours: Hours until file expires (1-48)\n\nReturns:\n    Dict containing the cloud storage path and signed URL",
        "operationId": "postV1Upload file to cloud storage",
        "security": [{ "HTTPBearerJWT": [] }],
        "parameters": [
          {
            "name": "provider",
            "in": "query",
            "required": false,
            "schema": {
              "type": "string",
              "default": "gcs",
              "title": "Provider"
            }
          },
          {
            "name": "expiration_hours",
            "in": "query",
            "required": false,
            "schema": {
              "type": "integer",
              "default": 24,
              "title": "Expiration Hours"
            }
          }
        ],
        "requestBody": {
          "required": true,
          "content": {
            "multipart/form-data": {
              "schema": {
                "$ref": "#/components/schemas/Body_postV1Upload_file_to_cloud_storage"
              }
            }
          }
        },
        "responses": {
          "200": {
            "description": "Successful Response",
            "content": {
              "application/json": {
                "schema": { "$ref": "#/components/schemas/UploadFileResponse" }
              }
            }
          },
          "422": {
            "description": "Validation Error",
            "content": {
              "application/json": {
                "schema": { "$ref": "#/components/schemas/HTTPValidationError" }
              }
            }
          },
          "401": {
            "$ref": "#/components/responses/HTTP401NotAuthenticatedError"
          }
        }
      }
    },
    "/api/credits": {
      "get": {
        "tags": ["v1", "credits"],
        "summary": "Get user credits",
        "operationId": "getV1Get user credits",
        "responses": {
          "200": {
            "description": "Successful Response",
            "content": {
              "application/json": {
                "schema": {
                  "additionalProperties": { "type": "integer" },
                  "type": "object",
                  "title": "Response Getv1Get User Credits"
                }
              }
            }
          },
          "401": {
            "$ref": "#/components/responses/HTTP401NotAuthenticatedError"
          }
        },
        "security": [{ "HTTPBearerJWT": [] }]
      },
      "post": {
        "tags": ["v1", "credits"],
        "summary": "Request credit top up",
        "operationId": "postV1Request credit top up",
        "requestBody": {
          "content": {
            "application/json": {
              "schema": { "$ref": "#/components/schemas/RequestTopUp" }
            }
          },
          "required": true
        },
        "responses": {
          "200": {
            "description": "Successful Response",
            "content": { "application/json": { "schema": {} } }
          },
          "422": {
            "description": "Validation Error",
            "content": {
              "application/json": {
                "schema": { "$ref": "#/components/schemas/HTTPValidationError" }
              }
            }
          },
          "401": {
            "$ref": "#/components/responses/HTTP401NotAuthenticatedError"
          }
        },
        "security": [{ "HTTPBearerJWT": [] }]
      },
      "patch": {
        "tags": ["v1", "credits"],
        "summary": "Fulfill checkout session",
        "operationId": "patchV1Fulfill checkout session",
        "responses": {
          "200": {
            "description": "Successful Response",
            "content": { "application/json": { "schema": {} } }
          },
          "401": {
            "$ref": "#/components/responses/HTTP401NotAuthenticatedError"
          }
        },
        "security": [{ "HTTPBearerJWT": [] }]
      }
    },
    "/api/credits/{transaction_key}/refund": {
      "post": {
        "tags": ["v1", "credits"],
        "summary": "Refund credit transaction",
        "operationId": "postV1Refund credit transaction",
        "security": [{ "HTTPBearerJWT": [] }],
        "parameters": [
          {
            "name": "transaction_key",
            "in": "path",
            "required": true,
            "schema": { "type": "string", "title": "Transaction Key" }
          }
        ],
        "requestBody": {
          "required": true,
          "content": {
            "application/json": {
              "schema": {
                "type": "object",
                "additionalProperties": { "type": "string" },
                "title": "Metadata"
              }
            }
          }
        },
        "responses": {
          "200": {
            "description": "Successful Response",
            "content": {
              "application/json": {
                "schema": {
                  "type": "integer",
                  "title": "Response Postv1Refund Credit Transaction"
                }
              }
            }
          },
          "422": {
            "description": "Validation Error",
            "content": {
              "application/json": {
                "schema": { "$ref": "#/components/schemas/HTTPValidationError" }
              }
            }
          },
          "401": {
            "$ref": "#/components/responses/HTTP401NotAuthenticatedError"
          }
        }
      }
    },
    "/api/credits/auto-top-up": {
      "get": {
        "tags": ["v1", "credits"],
        "summary": "Get auto top up",
        "operationId": "getV1Get auto top up",
        "responses": {
          "200": {
            "description": "Successful Response",
            "content": {
              "application/json": {
                "schema": { "$ref": "#/components/schemas/AutoTopUpConfig" }
              }
            }
          },
          "401": {
            "$ref": "#/components/responses/HTTP401NotAuthenticatedError"
          }
        },
        "security": [{ "HTTPBearerJWT": [] }]
      },
      "post": {
        "tags": ["v1", "credits"],
        "summary": "Configure auto top up",
        "operationId": "postV1Configure auto top up",
        "requestBody": {
          "content": {
            "application/json": {
              "schema": { "$ref": "#/components/schemas/AutoTopUpConfig" }
            }
          },
          "required": true
        },
        "responses": {
          "200": {
            "description": "Successful Response",
            "content": {
              "application/json": {
                "schema": {
                  "type": "string",
                  "title": "Response Postv1Configure Auto Top Up"
                }
              }
            }
          },
          "422": {
            "description": "Validation Error",
            "content": {
              "application/json": {
                "schema": { "$ref": "#/components/schemas/HTTPValidationError" }
              }
            }
          },
          "401": {
            "$ref": "#/components/responses/HTTP401NotAuthenticatedError"
          }
        },
        "security": [{ "HTTPBearerJWT": [] }]
      }
    },
    "/api/credits/stripe_webhook": {
      "post": {
        "tags": ["v1", "credits"],
        "summary": "Handle Stripe webhooks",
        "operationId": "postV1Handle stripe webhooks",
        "responses": {
          "200": {
            "description": "Successful Response",
            "content": { "application/json": { "schema": {} } }
          }
        }
      }
    },
    "/api/credits/manage": {
      "get": {
        "tags": ["v1", "credits"],
        "summary": "Manage payment methods",
        "operationId": "getV1Manage payment methods",
        "responses": {
          "200": {
            "description": "Successful Response",
            "content": {
              "application/json": {
                "schema": {
                  "additionalProperties": { "type": "string" },
                  "type": "object",
                  "title": "Response Getv1Manage Payment Methods"
                }
              }
            }
          },
          "401": {
            "$ref": "#/components/responses/HTTP401NotAuthenticatedError"
          }
        },
        "security": [{ "HTTPBearerJWT": [] }]
      }
    },
    "/api/credits/transactions": {
      "get": {
        "tags": ["v1", "credits"],
        "summary": "Get credit history",
        "operationId": "getV1Get credit history",
        "security": [{ "HTTPBearerJWT": [] }],
        "parameters": [
          {
            "name": "transaction_time",
            "in": "query",
            "required": false,
            "schema": {
              "anyOf": [
                { "type": "string", "format": "date-time" },
                { "type": "null" }
              ],
              "title": "Transaction Time"
            }
          },
          {
            "name": "transaction_type",
            "in": "query",
            "required": false,
            "schema": {
              "anyOf": [{ "type": "string" }, { "type": "null" }],
              "title": "Transaction Type"
            }
          },
          {
            "name": "transaction_count_limit",
            "in": "query",
            "required": false,
            "schema": {
              "type": "integer",
              "default": 100,
              "title": "Transaction Count Limit"
            }
          }
        ],
        "responses": {
          "200": {
            "description": "Successful Response",
            "content": {
              "application/json": {
                "schema": { "$ref": "#/components/schemas/TransactionHistory" }
              }
            }
          },
          "422": {
            "description": "Validation Error",
            "content": {
              "application/json": {
                "schema": { "$ref": "#/components/schemas/HTTPValidationError" }
              }
            }
          },
          "401": {
            "$ref": "#/components/responses/HTTP401NotAuthenticatedError"
          }
        }
      }
    },
    "/api/credits/refunds": {
      "get": {
        "tags": ["v1", "credits"],
        "summary": "Get refund requests",
        "operationId": "getV1Get refund requests",
        "responses": {
          "200": {
            "description": "Successful Response",
            "content": {
              "application/json": {
                "schema": {
                  "items": { "$ref": "#/components/schemas/RefundRequest" },
                  "type": "array",
                  "title": "Response Getv1Get Refund Requests"
                }
              }
            }
          },
          "401": {
            "$ref": "#/components/responses/HTTP401NotAuthenticatedError"
          }
        },
        "security": [{ "HTTPBearerJWT": [] }]
      }
    },
    "/api/graphs": {
      "get": {
        "tags": ["v1", "graphs"],
        "summary": "List user graphs",
        "operationId": "getV1List user graphs",
        "responses": {
          "200": {
            "description": "Successful Response",
            "content": {
              "application/json": {
                "schema": {
                  "items": { "$ref": "#/components/schemas/GraphMeta" },
                  "type": "array",
                  "title": "Response Getv1List User Graphs"
                }
              }
            }
          },
          "401": {
            "$ref": "#/components/responses/HTTP401NotAuthenticatedError"
          }
        },
        "security": [{ "HTTPBearerJWT": [] }]
      },
      "post": {
        "tags": ["v1", "graphs"],
        "summary": "Create new graph",
        "operationId": "postV1Create new graph",
        "requestBody": {
          "content": {
            "application/json": {
              "schema": { "$ref": "#/components/schemas/CreateGraph" }
            }
          },
          "required": true
        },
        "responses": {
          "200": {
            "description": "Successful Response",
            "content": {
              "application/json": {
                "schema": { "$ref": "#/components/schemas/GraphModel" }
              }
            }
          },
          "422": {
            "description": "Validation Error",
            "content": {
              "application/json": {
                "schema": { "$ref": "#/components/schemas/HTTPValidationError" }
              }
            }
          },
          "401": {
            "$ref": "#/components/responses/HTTP401NotAuthenticatedError"
          }
        },
        "security": [{ "HTTPBearerJWT": [] }]
      }
    },
    "/api/graphs/{graph_id}/versions/{version}": {
      "get": {
        "tags": ["v1", "graphs"],
        "summary": "Get graph version",
        "operationId": "getV1Get graph version",
        "security": [{ "HTTPBearerJWT": [] }],
        "parameters": [
          {
            "name": "graph_id",
            "in": "path",
            "required": true,
            "schema": { "type": "string", "title": "Graph Id" }
          },
          {
            "name": "version",
            "in": "path",
            "required": true,
            "schema": {
              "anyOf": [{ "type": "integer" }, { "type": "null" }],
              "title": "Version"
            }
          },
          {
            "name": "for_export",
            "in": "query",
            "required": false,
            "schema": {
              "type": "boolean",
              "default": false,
              "title": "For Export"
            }
          }
        ],
        "responses": {
          "200": {
            "description": "Successful Response",
            "content": {
              "application/json": {
                "schema": { "$ref": "#/components/schemas/GraphModel" }
              }
            }
          },
          "422": {
            "description": "Validation Error",
            "content": {
              "application/json": {
                "schema": { "$ref": "#/components/schemas/HTTPValidationError" }
              }
            }
          },
          "401": {
            "$ref": "#/components/responses/HTTP401NotAuthenticatedError"
          }
        }
      }
    },
    "/api/graphs/{graph_id}": {
      "get": {
        "tags": ["v1", "graphs"],
        "summary": "Get specific graph",
        "operationId": "getV1Get specific graph",
        "security": [{ "HTTPBearerJWT": [] }],
        "parameters": [
          {
            "name": "graph_id",
            "in": "path",
            "required": true,
            "schema": { "type": "string", "title": "Graph Id" }
          },
          {
            "name": "version",
            "in": "query",
            "required": false,
            "schema": {
              "anyOf": [{ "type": "integer" }, { "type": "null" }],
              "title": "Version"
            }
          },
          {
            "name": "for_export",
            "in": "query",
            "required": false,
            "schema": {
              "type": "boolean",
              "default": false,
              "title": "For Export"
            }
          }
        ],
        "responses": {
          "200": {
            "description": "Successful Response",
            "content": {
              "application/json": {
                "schema": { "$ref": "#/components/schemas/GraphModel" }
              }
            }
          },
          "422": {
            "description": "Validation Error",
            "content": {
              "application/json": {
                "schema": { "$ref": "#/components/schemas/HTTPValidationError" }
              }
            }
          },
          "401": {
            "$ref": "#/components/responses/HTTP401NotAuthenticatedError"
          }
        }
      },
      "delete": {
        "tags": ["v1", "graphs"],
        "summary": "Delete graph permanently",
        "operationId": "deleteV1Delete graph permanently",
        "security": [{ "HTTPBearerJWT": [] }],
        "parameters": [
          {
            "name": "graph_id",
            "in": "path",
            "required": true,
            "schema": { "type": "string", "title": "Graph Id" }
          }
        ],
        "responses": {
          "200": {
            "description": "Successful Response",
            "content": {
              "application/json": {
                "schema": { "$ref": "#/components/schemas/DeleteGraphResponse" }
              }
            }
          },
          "422": {
            "description": "Validation Error",
            "content": {
              "application/json": {
                "schema": { "$ref": "#/components/schemas/HTTPValidationError" }
              }
            }
          },
          "401": {
            "$ref": "#/components/responses/HTTP401NotAuthenticatedError"
          }
        }
      },
      "put": {
        "tags": ["v1", "graphs"],
        "summary": "Update graph version",
        "operationId": "putV1Update graph version",
        "security": [{ "HTTPBearerJWT": [] }],
        "parameters": [
          {
            "name": "graph_id",
            "in": "path",
            "required": true,
            "schema": { "type": "string", "title": "Graph Id" }
          }
        ],
        "requestBody": {
          "required": true,
          "content": {
            "application/json": {
              "schema": { "$ref": "#/components/schemas/Graph" }
            }
          }
        },
        "responses": {
          "200": {
            "description": "Successful Response",
            "content": {
              "application/json": {
                "schema": { "$ref": "#/components/schemas/GraphModel" }
              }
            }
          },
          "422": {
            "description": "Validation Error",
            "content": {
              "application/json": {
                "schema": { "$ref": "#/components/schemas/HTTPValidationError" }
              }
            }
          },
          "401": {
            "$ref": "#/components/responses/HTTP401NotAuthenticatedError"
          }
        }
      }
    },
    "/api/graphs/{graph_id}/versions": {
      "get": {
        "tags": ["v1", "graphs"],
        "summary": "Get all graph versions",
        "operationId": "getV1Get all graph versions",
        "security": [{ "HTTPBearerJWT": [] }],
        "parameters": [
          {
            "name": "graph_id",
            "in": "path",
            "required": true,
            "schema": { "type": "string", "title": "Graph Id" }
          }
        ],
        "responses": {
          "200": {
            "description": "Successful Response",
            "content": {
              "application/json": {
                "schema": {
                  "type": "array",
                  "items": { "$ref": "#/components/schemas/GraphModel" },
                  "title": "Response Getv1Get All Graph Versions"
                }
              }
            }
          },
          "422": {
            "description": "Validation Error",
            "content": {
              "application/json": {
                "schema": { "$ref": "#/components/schemas/HTTPValidationError" }
              }
            }
          },
          "401": {
            "$ref": "#/components/responses/HTTP401NotAuthenticatedError"
          }
        }
      }
    },
    "/api/graphs/{graph_id}/versions/active": {
      "put": {
        "tags": ["v1", "graphs"],
        "summary": "Set active graph version",
        "operationId": "putV1Set active graph version",
        "security": [{ "HTTPBearerJWT": [] }],
        "parameters": [
          {
            "name": "graph_id",
            "in": "path",
            "required": true,
            "schema": { "type": "string", "title": "Graph Id" }
          }
        ],
        "requestBody": {
          "required": true,
          "content": {
            "application/json": {
              "schema": { "$ref": "#/components/schemas/SetGraphActiveVersion" }
            }
          }
        },
        "responses": {
          "200": {
            "description": "Successful Response",
            "content": { "application/json": { "schema": {} } }
          },
          "422": {
            "description": "Validation Error",
            "content": {
              "application/json": {
                "schema": { "$ref": "#/components/schemas/HTTPValidationError" }
              }
            }
          },
          "401": {
            "$ref": "#/components/responses/HTTP401NotAuthenticatedError"
          }
        }
      }
    },
    "/api/graphs/{graph_id}/execute/{graph_version}": {
      "post": {
        "tags": ["v1", "graphs"],
        "summary": "Execute graph agent",
        "operationId": "postV1Execute graph agent",
        "security": [{ "HTTPBearerJWT": [] }],
        "parameters": [
          {
            "name": "graph_id",
            "in": "path",
            "required": true,
            "schema": { "type": "string", "title": "Graph Id" }
          },
          {
            "name": "graph_version",
            "in": "path",
            "required": true,
            "schema": {
              "anyOf": [{ "type": "integer" }, { "type": "null" }],
              "title": "Graph Version"
            }
          },
          {
            "name": "preset_id",
            "in": "query",
            "required": false,
            "schema": {
              "anyOf": [{ "type": "string" }, { "type": "null" }],
              "title": "Preset Id"
            }
          }
        ],
        "requestBody": {
          "content": {
            "application/json": {
              "schema": {
                "$ref": "#/components/schemas/Body_postV1Execute_graph_agent"
              }
            }
          }
        },
        "responses": {
          "200": {
            "description": "Successful Response",
            "content": {
              "application/json": {
                "schema": { "$ref": "#/components/schemas/GraphExecutionMeta" }
              }
            }
          },
          "422": {
            "description": "Validation Error",
            "content": {
              "application/json": {
                "schema": { "$ref": "#/components/schemas/HTTPValidationError" }
              }
            }
          },
          "401": {
            "$ref": "#/components/responses/HTTP401NotAuthenticatedError"
          }
        }
      }
    },
    "/api/graphs/{graph_id}/executions/{graph_exec_id}/stop": {
      "post": {
        "tags": ["v1", "graphs"],
        "summary": "Stop graph execution",
        "operationId": "postV1Stop graph execution",
        "security": [{ "HTTPBearerJWT": [] }],
        "parameters": [
          {
            "name": "graph_id",
            "in": "path",
            "required": true,
            "schema": { "type": "string", "title": "Graph Id" }
          },
          {
            "name": "graph_exec_id",
            "in": "path",
            "required": true,
            "schema": { "type": "string", "title": "Graph Exec Id" }
          }
        ],
        "responses": {
          "200": {
            "description": "Successful Response",
            "content": {
              "application/json": {
                "schema": {
                  "anyOf": [
                    { "$ref": "#/components/schemas/GraphExecutionMeta" },
                    { "type": "null" }
                  ],
                  "title": "Response Postv1Stop Graph Execution"
                }
              }
            }
          },
          "422": {
            "description": "Validation Error",
            "content": {
              "application/json": {
                "schema": { "$ref": "#/components/schemas/HTTPValidationError" }
              }
            }
          },
          "401": {
            "$ref": "#/components/responses/HTTP401NotAuthenticatedError"
          }
        }
      }
    },
    "/api/executions": {
      "get": {
        "tags": ["v1", "graphs"],
        "summary": "List all executions",
        "operationId": "getV1List all executions",
        "responses": {
          "200": {
            "description": "Successful Response",
            "content": {
              "application/json": {
                "schema": {
                  "items": {
                    "$ref": "#/components/schemas/GraphExecutionMeta"
                  },
                  "type": "array",
                  "title": "Response Getv1List All Executions"
                }
              }
            }
          },
          "401": {
            "$ref": "#/components/responses/HTTP401NotAuthenticatedError"
          }
        },
        "security": [{ "HTTPBearerJWT": [] }]
      }
    },
    "/api/graphs/{graph_id}/executions": {
      "get": {
        "tags": ["v1", "graphs"],
        "summary": "List graph executions",
        "operationId": "getV1List graph executions",
        "security": [{ "HTTPBearerJWT": [] }],
        "parameters": [
          {
            "name": "graph_id",
            "in": "path",
            "required": true,
            "schema": { "type": "string", "title": "Graph Id" }
          },
          {
            "name": "page",
            "in": "query",
            "required": false,
            "schema": {
              "type": "integer",
              "minimum": 1,
              "description": "Page number (1-indexed)",
              "default": 1,
              "title": "Page"
            },
            "description": "Page number (1-indexed)"
          },
          {
            "name": "page_size",
            "in": "query",
            "required": false,
            "schema": {
              "type": "integer",
              "maximum": 100,
              "minimum": 1,
              "description": "Number of executions per page",
              "default": 25,
              "title": "Page Size"
            },
            "description": "Number of executions per page"
          }
        ],
        "responses": {
          "200": {
            "description": "Successful Response",
            "content": {
              "application/json": {
                "schema": {
                  "$ref": "#/components/schemas/GraphExecutionsPaginated"
                }
              }
            }
          },
          "422": {
            "description": "Validation Error",
            "content": {
              "application/json": {
                "schema": { "$ref": "#/components/schemas/HTTPValidationError" }
              }
            }
          },
          "401": {
            "$ref": "#/components/responses/HTTP401NotAuthenticatedError"
          }
        }
      }
    },
    "/api/graphs/{graph_id}/executions/{graph_exec_id}": {
      "get": {
        "tags": ["v1", "graphs"],
        "summary": "Get execution details",
        "operationId": "getV1Get execution details",
        "security": [{ "HTTPBearerJWT": [] }],
        "parameters": [
          {
            "name": "graph_id",
            "in": "path",
            "required": true,
            "schema": { "type": "string", "title": "Graph Id" }
          },
          {
            "name": "graph_exec_id",
            "in": "path",
            "required": true,
            "schema": { "type": "string", "title": "Graph Exec Id" }
          }
        ],
        "responses": {
          "200": {
            "description": "Successful Response",
            "content": {
              "application/json": {
                "schema": {
                  "anyOf": [
                    { "$ref": "#/components/schemas/GraphExecution" },
                    { "$ref": "#/components/schemas/GraphExecutionWithNodes" }
                  ],
                  "title": "Response Getv1Get Execution Details"
                }
              }
            }
          },
          "422": {
            "description": "Validation Error",
            "content": {
              "application/json": {
                "schema": { "$ref": "#/components/schemas/HTTPValidationError" }
              }
            }
          },
          "401": {
            "$ref": "#/components/responses/HTTP401NotAuthenticatedError"
          }
        }
      }
    },
    "/api/executions/{graph_exec_id}": {
      "delete": {
        "tags": ["v1", "graphs"],
        "summary": "Delete graph execution",
        "operationId": "deleteV1Delete graph execution",
        "security": [{ "HTTPBearerJWT": [] }],
        "parameters": [
          {
            "name": "graph_exec_id",
            "in": "path",
            "required": true,
            "schema": { "type": "string", "title": "Graph Exec Id" }
          }
        ],
        "responses": {
          "204": { "description": "Successful Response" },
          "422": {
            "description": "Validation Error",
            "content": {
              "application/json": {
                "schema": { "$ref": "#/components/schemas/HTTPValidationError" }
              }
            }
          },
          "401": {
            "$ref": "#/components/responses/HTTP401NotAuthenticatedError"
          }
        }
      }
    },
    "/api/graphs/{graph_id}/executions/{graph_exec_id}/share": {
      "post": {
        "tags": ["v1"],
        "summary": "Enable Execution Sharing",
        "description": "Enable sharing for a graph execution.",
        "operationId": "postV1EnableExecutionSharing",
        "security": [{ "HTTPBearerJWT": [] }],
        "parameters": [
          {
            "name": "graph_id",
            "in": "path",
            "required": true,
            "schema": { "type": "string", "title": "Graph Id" }
          },
          {
            "name": "graph_exec_id",
            "in": "path",
            "required": true,
            "schema": { "type": "string", "title": "Graph Exec Id" }
          }
        ],
        "requestBody": {
          "content": {
            "application/json": {
              "schema": {
                "$ref": "#/components/schemas/ShareRequest",
                "default": {}
              }
            }
          }
        },
        "responses": {
          "200": {
            "description": "Successful Response",
            "content": {
              "application/json": {
                "schema": { "$ref": "#/components/schemas/ShareResponse" }
              }
            }
          },
          "422": {
            "description": "Validation Error",
            "content": {
              "application/json": {
                "schema": { "$ref": "#/components/schemas/HTTPValidationError" }
              }
            }
          },
          "401": {
            "$ref": "#/components/responses/HTTP401NotAuthenticatedError"
          }
        }
      },
      "delete": {
        "tags": ["v1"],
        "summary": "Disable Execution Sharing",
        "description": "Disable sharing for a graph execution.",
        "operationId": "deleteV1DisableExecutionSharing",
        "security": [{ "HTTPBearerJWT": [] }],
        "parameters": [
          {
            "name": "graph_id",
            "in": "path",
            "required": true,
            "schema": { "type": "string", "title": "Graph Id" }
          },
          {
            "name": "graph_exec_id",
            "in": "path",
            "required": true,
            "schema": { "type": "string", "title": "Graph Exec Id" }
          }
        ],
        "responses": {
          "204": { "description": "Successful Response" },
          "422": {
            "description": "Validation Error",
            "content": {
              "application/json": {
                "schema": { "$ref": "#/components/schemas/HTTPValidationError" }
              }
            }
          },
          "401": {
            "$ref": "#/components/responses/HTTP401NotAuthenticatedError"
          }
        }
      }
    },
    "/api/public/shared/{share_token}": {
      "get": {
        "tags": ["v1"],
        "summary": "Get Shared Execution",
        "description": "Get a shared graph execution by share token (no auth required).",
        "operationId": "getV1GetSharedExecution",
        "parameters": [
          {
            "name": "share_token",
            "in": "path",
            "required": true,
            "schema": {
              "type": "string",
              "pattern": "^[0-9a-f]{8}-[0-9a-f]{4}-[0-9a-f]{4}-[0-9a-f]{4}-[0-9a-f]{12}$",
              "title": "Share Token"
            }
          }
        ],
        "responses": {
          "200": {
            "description": "Successful Response",
            "content": {
              "application/json": {
                "schema": {
                  "$ref": "#/components/schemas/SharedExecutionResponse"
                }
              }
            }
          },
          "422": {
            "description": "Validation Error",
            "content": {
              "application/json": {
                "schema": { "$ref": "#/components/schemas/HTTPValidationError" }
              }
            }
          }
        }
      }
    },
    "/api/graphs/{graph_id}/schedules": {
      "post": {
        "tags": ["v1", "schedules"],
        "summary": "Create execution schedule",
        "operationId": "postV1Create execution schedule",
        "security": [{ "HTTPBearerJWT": [] }],
        "parameters": [
          {
            "name": "graph_id",
            "in": "path",
            "required": true,
            "schema": {
              "type": "string",
              "description": "ID of the graph to schedule",
              "title": "Graph Id"
            },
            "description": "ID of the graph to schedule"
          }
        ],
        "requestBody": {
          "required": true,
          "content": {
            "application/json": {
              "schema": {
                "$ref": "#/components/schemas/ScheduleCreationRequest"
              }
            }
          }
        },
        "responses": {
          "200": {
            "description": "Successful Response",
            "content": {
              "application/json": {
                "schema": {
                  "$ref": "#/components/schemas/GraphExecutionJobInfo"
                }
              }
            }
          },
          "422": {
            "description": "Validation Error",
            "content": {
              "application/json": {
                "schema": { "$ref": "#/components/schemas/HTTPValidationError" }
              }
            }
          },
          "401": {
            "$ref": "#/components/responses/HTTP401NotAuthenticatedError"
          }
        }
      },
      "get": {
        "tags": ["v1", "schedules"],
        "summary": "List execution schedules for a graph",
        "operationId": "getV1List execution schedules for a graph",
        "security": [{ "HTTPBearerJWT": [] }],
        "parameters": [
          {
            "name": "graph_id",
            "in": "path",
            "required": true,
            "schema": { "type": "string", "title": "Graph Id" }
          }
        ],
        "responses": {
          "200": {
            "description": "Successful Response",
            "content": {
              "application/json": {
                "schema": {
                  "type": "array",
                  "items": {
                    "$ref": "#/components/schemas/GraphExecutionJobInfo"
                  },
                  "title": "Response Getv1List Execution Schedules For A Graph"
                }
              }
            }
          },
          "422": {
            "description": "Validation Error",
            "content": {
              "application/json": {
                "schema": { "$ref": "#/components/schemas/HTTPValidationError" }
              }
            }
          },
          "401": {
            "$ref": "#/components/responses/HTTP401NotAuthenticatedError"
          }
        }
      }
    },
    "/api/schedules": {
      "get": {
        "tags": ["v1", "schedules"],
        "summary": "List execution schedules for a user",
        "operationId": "getV1List execution schedules for a user",
        "responses": {
          "200": {
            "description": "Successful Response",
            "content": {
              "application/json": {
                "schema": {
                  "items": {
                    "$ref": "#/components/schemas/GraphExecutionJobInfo"
                  },
                  "type": "array",
                  "title": "Response Getv1List Execution Schedules For A User"
                }
              }
            }
          },
          "401": {
            "$ref": "#/components/responses/HTTP401NotAuthenticatedError"
          }
        },
        "security": [{ "HTTPBearerJWT": [] }]
      }
    },
    "/api/schedules/{schedule_id}": {
      "delete": {
        "tags": ["v1", "schedules"],
        "summary": "Delete execution schedule",
        "operationId": "deleteV1Delete execution schedule",
        "security": [{ "HTTPBearerJWT": [] }],
        "parameters": [
          {
            "name": "schedule_id",
            "in": "path",
            "required": true,
            "schema": {
              "type": "string",
              "description": "ID of the schedule to delete",
              "title": "Schedule Id"
            },
            "description": "ID of the schedule to delete"
          }
        ],
        "responses": {
          "200": {
            "description": "Successful Response",
            "content": {
              "application/json": {
                "schema": {
                  "type": "object",
                  "additionalProperties": true,
                  "title": "Response Deletev1Delete Execution Schedule"
                }
              }
            }
          },
          "422": {
            "description": "Validation Error",
            "content": {
              "application/json": {
                "schema": { "$ref": "#/components/schemas/HTTPValidationError" }
              }
            }
          },
          "401": {
            "$ref": "#/components/responses/HTTP401NotAuthenticatedError"
          }
        }
      }
    },
    "/api/api-keys": {
      "get": {
        "tags": ["v1", "api-keys"],
        "summary": "List user API keys",
        "description": "List all API keys for the user",
        "operationId": "getV1List user api keys",
        "responses": {
          "200": {
            "description": "Successful Response",
            "content": {
              "application/json": {
                "schema": {
                  "items": { "$ref": "#/components/schemas/APIKeyInfo" },
                  "type": "array",
                  "title": "Response Getv1List User Api Keys"
                }
              }
            }
          },
          "401": {
            "$ref": "#/components/responses/HTTP401NotAuthenticatedError"
          }
        },
        "security": [{ "HTTPBearerJWT": [] }]
      },
      "post": {
        "tags": ["v1", "api-keys"],
        "summary": "Create new API key",
        "description": "Create a new API key",
        "operationId": "postV1Create new api key",
        "requestBody": {
          "content": {
            "application/json": {
              "schema": { "$ref": "#/components/schemas/CreateAPIKeyRequest" }
            }
          },
          "required": true
        },
        "responses": {
          "200": {
            "description": "Successful Response",
            "content": {
              "application/json": {
                "schema": {
                  "$ref": "#/components/schemas/CreateAPIKeyResponse"
                }
              }
            }
          },
          "422": {
            "description": "Validation Error",
            "content": {
              "application/json": {
                "schema": { "$ref": "#/components/schemas/HTTPValidationError" }
              }
            }
          },
          "401": {
            "$ref": "#/components/responses/HTTP401NotAuthenticatedError"
          }
        },
        "security": [{ "HTTPBearerJWT": [] }]
      }
    },
    "/api/api-keys/{key_id}": {
      "get": {
        "tags": ["v1", "api-keys"],
        "summary": "Get specific API key",
        "description": "Get a specific API key",
        "operationId": "getV1Get specific api key",
        "security": [{ "HTTPBearerJWT": [] }],
        "parameters": [
          {
            "name": "key_id",
            "in": "path",
            "required": true,
            "schema": { "type": "string", "title": "Key Id" }
          }
        ],
        "responses": {
          "200": {
            "description": "Successful Response",
            "content": {
              "application/json": {
                "schema": { "$ref": "#/components/schemas/APIKeyInfo" }
              }
            }
          },
          "422": {
            "description": "Validation Error",
            "content": {
              "application/json": {
                "schema": { "$ref": "#/components/schemas/HTTPValidationError" }
              }
            }
          },
          "401": {
            "$ref": "#/components/responses/HTTP401NotAuthenticatedError"
          }
        }
      },
      "delete": {
        "tags": ["v1", "api-keys"],
        "summary": "Revoke API key",
        "description": "Revoke an API key",
        "operationId": "deleteV1Revoke api key",
        "security": [{ "HTTPBearerJWT": [] }],
        "parameters": [
          {
            "name": "key_id",
            "in": "path",
            "required": true,
            "schema": { "type": "string", "title": "Key Id" }
          }
        ],
        "responses": {
          "200": {
            "description": "Successful Response",
            "content": {
              "application/json": {
                "schema": { "$ref": "#/components/schemas/APIKeyInfo" }
              }
            }
          },
          "422": {
            "description": "Validation Error",
            "content": {
              "application/json": {
                "schema": { "$ref": "#/components/schemas/HTTPValidationError" }
              }
            }
          },
          "401": {
            "$ref": "#/components/responses/HTTP401NotAuthenticatedError"
          }
        }
      }
    },
    "/api/api-keys/{key_id}/suspend": {
      "post": {
        "tags": ["v1", "api-keys"],
        "summary": "Suspend API key",
        "description": "Suspend an API key",
        "operationId": "postV1Suspend api key",
        "security": [{ "HTTPBearerJWT": [] }],
        "parameters": [
          {
            "name": "key_id",
            "in": "path",
            "required": true,
            "schema": { "type": "string", "title": "Key Id" }
          }
        ],
        "responses": {
          "200": {
            "description": "Successful Response",
            "content": {
              "application/json": {
                "schema": { "$ref": "#/components/schemas/APIKeyInfo" }
              }
            }
          },
          "422": {
            "description": "Validation Error",
            "content": {
              "application/json": {
                "schema": { "$ref": "#/components/schemas/HTTPValidationError" }
              }
            }
          },
          "401": {
            "$ref": "#/components/responses/HTTP401NotAuthenticatedError"
          }
        }
      }
    },
    "/api/api-keys/{key_id}/permissions": {
      "put": {
        "tags": ["v1", "api-keys"],
        "summary": "Update key permissions",
        "description": "Update API key permissions",
        "operationId": "putV1Update key permissions",
        "security": [{ "HTTPBearerJWT": [] }],
        "parameters": [
          {
            "name": "key_id",
            "in": "path",
            "required": true,
            "schema": { "type": "string", "title": "Key Id" }
          }
        ],
        "requestBody": {
          "required": true,
          "content": {
            "application/json": {
              "schema": {
                "$ref": "#/components/schemas/UpdatePermissionsRequest"
              }
            }
          }
        },
        "responses": {
          "200": {
            "description": "Successful Response",
            "content": {
              "application/json": {
                "schema": { "$ref": "#/components/schemas/APIKeyInfo" }
              }
            }
          },
          "422": {
            "description": "Validation Error",
            "content": {
              "application/json": {
                "schema": { "$ref": "#/components/schemas/HTTPValidationError" }
              }
            }
          },
          "401": {
            "$ref": "#/components/responses/HTTP401NotAuthenticatedError"
          }
        }
      }
    },
    "/api/store/profile": {
      "get": {
        "tags": ["v2", "store", "private"],
        "summary": "Get user profile",
        "description": "Get the profile details for the authenticated user.\nCached for 1 hour per user.",
        "operationId": "getV2Get user profile",
        "responses": {
          "200": {
            "description": "Successful Response",
            "content": {
              "application/json": {
                "schema": { "$ref": "#/components/schemas/ProfileDetails" }
              }
            }
          },
          "401": {
            "$ref": "#/components/responses/HTTP401NotAuthenticatedError"
          }
        },
        "security": [{ "HTTPBearerJWT": [] }]
      },
      "post": {
        "tags": ["v2", "store", "private"],
        "summary": "Update user profile",
        "description": "Update the store profile for the authenticated user.\n\nArgs:\n    profile (Profile): The updated profile details\n    user_id (str): ID of the authenticated user\n\nReturns:\n    CreatorDetails: The updated profile\n\nRaises:\n    HTTPException: If there is an error updating the profile",
        "operationId": "postV2Update user profile",
        "requestBody": {
          "content": {
            "application/json": {
              "schema": { "$ref": "#/components/schemas/Profile" }
            }
          },
          "required": true
        },
        "responses": {
          "200": {
            "description": "Successful Response",
            "content": {
              "application/json": {
                "schema": { "$ref": "#/components/schemas/CreatorDetails" }
              }
            }
          },
          "422": {
            "description": "Validation Error",
            "content": {
              "application/json": {
                "schema": { "$ref": "#/components/schemas/HTTPValidationError" }
              }
            }
          },
          "401": {
            "$ref": "#/components/responses/HTTP401NotAuthenticatedError"
          }
        },
        "security": [{ "HTTPBearerJWT": [] }]
      }
    },
    "/api/store/agents": {
      "get": {
        "tags": ["v2", "store", "public"],
        "summary": "List store agents",
        "description": "Get a paginated list of agents from the store with optional filtering and sorting.\n\nArgs:\n    featured (bool, optional): Filter to only show featured agents. Defaults to False.\n    creator (str | None, optional): Filter agents by creator username. Defaults to None.\n    sorted_by (str | None, optional): Sort agents by \"runs\" or \"rating\". Defaults to None.\n    search_query (str | None, optional): Search agents by name, subheading and description. Defaults to None.\n    category (str | None, optional): Filter agents by category. Defaults to None.\n    page (int, optional): Page number for pagination. Defaults to 1.\n    page_size (int, optional): Number of agents per page. Defaults to 20.\n\nReturns:\n    StoreAgentsResponse: Paginated list of agents matching the filters\n\nRaises:\n    HTTPException: If page or page_size are less than 1\n\nUsed for:\n- Home Page Featured Agents\n- Home Page Top Agents\n- Search Results\n- Agent Details - Other Agents By Creator\n- Agent Details - Similar Agents\n- Creator Details - Agents By Creator",
        "operationId": "getV2List store agents",
        "parameters": [
          {
            "name": "featured",
            "in": "query",
            "required": false,
            "schema": {
              "type": "boolean",
              "default": false,
              "title": "Featured"
            }
          },
          {
            "name": "creator",
            "in": "query",
            "required": false,
            "schema": {
              "anyOf": [{ "type": "string" }, { "type": "null" }],
              "title": "Creator"
            }
          },
          {
            "name": "sorted_by",
            "in": "query",
            "required": false,
            "schema": {
              "anyOf": [
                {
                  "enum": ["rating", "runs", "name", "updated_at"],
                  "type": "string"
                },
                { "type": "null" }
              ],
              "title": "Sorted By"
            }
          },
          {
            "name": "search_query",
            "in": "query",
            "required": false,
            "schema": {
              "anyOf": [{ "type": "string" }, { "type": "null" }],
              "title": "Search Query"
            }
          },
          {
            "name": "category",
            "in": "query",
            "required": false,
            "schema": {
              "anyOf": [{ "type": "string" }, { "type": "null" }],
              "title": "Category"
            }
          },
          {
            "name": "page",
            "in": "query",
            "required": false,
            "schema": { "type": "integer", "default": 1, "title": "Page" }
          },
          {
            "name": "page_size",
            "in": "query",
            "required": false,
            "schema": { "type": "integer", "default": 20, "title": "Page Size" }
          }
        ],
        "responses": {
          "200": {
            "description": "Successful Response",
            "content": {
              "application/json": {
                "schema": { "$ref": "#/components/schemas/StoreAgentsResponse" }
              }
            }
          },
          "422": {
            "description": "Validation Error",
            "content": {
              "application/json": {
                "schema": { "$ref": "#/components/schemas/HTTPValidationError" }
              }
            }
          }
        }
      }
    },
    "/api/store/agents/{username}/{agent_name}": {
      "get": {
        "tags": ["v2", "store", "public"],
        "summary": "Get specific agent",
        "description": "This is only used on the AgentDetails Page.\n\nIt returns the store listing agents details.",
        "operationId": "getV2Get specific agent",
        "parameters": [
          {
            "name": "username",
            "in": "path",
            "required": true,
            "schema": { "type": "string", "title": "Username" }
          },
          {
            "name": "agent_name",
            "in": "path",
            "required": true,
            "schema": { "type": "string", "title": "Agent Name" }
          }
        ],
        "responses": {
          "200": {
            "description": "Successful Response",
            "content": {
              "application/json": {
                "schema": { "$ref": "#/components/schemas/StoreAgentDetails" }
              }
            }
          },
          "422": {
            "description": "Validation Error",
            "content": {
              "application/json": {
                "schema": { "$ref": "#/components/schemas/HTTPValidationError" }
              }
            }
          }
        }
      }
    },
    "/api/store/graph/{store_listing_version_id}": {
      "get": {
        "tags": ["v2", "store"],
        "summary": "Get agent graph",
        "description": "Get Agent Graph from Store Listing Version ID.",
        "operationId": "getV2Get agent graph",
        "security": [{ "HTTPBearerJWT": [] }],
        "parameters": [
          {
            "name": "store_listing_version_id",
            "in": "path",
            "required": true,
            "schema": { "type": "string", "title": "Store Listing Version Id" }
          }
        ],
        "responses": {
          "200": {
            "description": "Successful Response",
            "content": { "application/json": { "schema": {} } }
          },
          "422": {
            "description": "Validation Error",
            "content": {
              "application/json": {
                "schema": { "$ref": "#/components/schemas/HTTPValidationError" }
              }
            }
          },
          "401": {
            "$ref": "#/components/responses/HTTP401NotAuthenticatedError"
          }
        }
      }
    },
    "/api/store/agents/{store_listing_version_id}": {
      "get": {
        "tags": ["v2", "store"],
        "summary": "Get agent by version",
        "description": "Get Store Agent Details from Store Listing Version ID.",
        "operationId": "getV2Get agent by version",
        "security": [{ "HTTPBearerJWT": [] }],
        "parameters": [
          {
            "name": "store_listing_version_id",
            "in": "path",
            "required": true,
            "schema": { "type": "string", "title": "Store Listing Version Id" }
          }
        ],
        "responses": {
          "200": {
            "description": "Successful Response",
            "content": {
              "application/json": {
                "schema": { "$ref": "#/components/schemas/StoreAgentDetails" }
              }
            }
          },
          "422": {
            "description": "Validation Error",
            "content": {
              "application/json": {
                "schema": { "$ref": "#/components/schemas/HTTPValidationError" }
              }
            }
          },
          "401": {
            "$ref": "#/components/responses/HTTP401NotAuthenticatedError"
          }
        }
      }
    },
    "/api/store/agents/{username}/{agent_name}/review": {
      "post": {
        "tags": ["v2", "store"],
        "summary": "Create agent review",
        "description": "Create a review for a store agent.\n\nArgs:\n    username: Creator's username\n    agent_name: Name/slug of the agent\n    review: Review details including score and optional comments\n    user_id: ID of authenticated user creating the review\n\nReturns:\n    The created review",
        "operationId": "postV2Create agent review",
        "security": [{ "HTTPBearerJWT": [] }],
        "parameters": [
          {
            "name": "username",
            "in": "path",
            "required": true,
            "schema": { "type": "string", "title": "Username" }
          },
          {
            "name": "agent_name",
            "in": "path",
            "required": true,
            "schema": { "type": "string", "title": "Agent Name" }
          }
        ],
        "requestBody": {
          "required": true,
          "content": {
            "application/json": {
              "schema": { "$ref": "#/components/schemas/StoreReviewCreate" }
            }
          }
        },
        "responses": {
          "200": {
            "description": "Successful Response",
            "content": {
              "application/json": {
                "schema": { "$ref": "#/components/schemas/StoreReview" }
              }
            }
          },
          "422": {
            "description": "Validation Error",
            "content": {
              "application/json": {
                "schema": { "$ref": "#/components/schemas/HTTPValidationError" }
              }
            }
          },
          "401": {
            "$ref": "#/components/responses/HTTP401NotAuthenticatedError"
          }
        }
      }
    },
    "/api/store/creators": {
      "get": {
        "tags": ["v2", "store", "public"],
        "summary": "List store creators",
        "description": "This is needed for:\n- Home Page Featured Creators\n- Search Results Page\n\n---\n\nTo support this functionality we need:\n- featured: bool - to limit the list to just featured agents\n- search_query: str - vector search based on the creators profile description.\n- sorted_by: [agent_rating, agent_runs] -",
        "operationId": "getV2List store creators",
        "parameters": [
          {
            "name": "featured",
            "in": "query",
            "required": false,
            "schema": {
              "type": "boolean",
              "default": false,
              "title": "Featured"
            }
          },
          {
            "name": "search_query",
            "in": "query",
            "required": false,
            "schema": {
              "anyOf": [{ "type": "string" }, { "type": "null" }],
              "title": "Search Query"
            }
          },
          {
            "name": "sorted_by",
            "in": "query",
            "required": false,
            "schema": {
              "anyOf": [
                {
                  "enum": ["agent_rating", "agent_runs", "num_agents"],
                  "type": "string"
                },
                { "type": "null" }
              ],
              "title": "Sorted By"
            }
          },
          {
            "name": "page",
            "in": "query",
            "required": false,
            "schema": { "type": "integer", "default": 1, "title": "Page" }
          },
          {
            "name": "page_size",
            "in": "query",
            "required": false,
            "schema": { "type": "integer", "default": 20, "title": "Page Size" }
          }
        ],
        "responses": {
          "200": {
            "description": "Successful Response",
            "content": {
              "application/json": {
                "schema": { "$ref": "#/components/schemas/CreatorsResponse" }
              }
            }
          },
          "422": {
            "description": "Validation Error",
            "content": {
              "application/json": {
                "schema": { "$ref": "#/components/schemas/HTTPValidationError" }
              }
            }
          }
        }
      }
    },
    "/api/store/creator/{username}": {
      "get": {
        "tags": ["v2", "store", "public"],
        "summary": "Get creator details",
        "description": "Get the details of a creator.\n- Creator Details Page",
        "operationId": "getV2Get creator details",
        "parameters": [
          {
            "name": "username",
            "in": "path",
            "required": true,
            "schema": { "type": "string", "title": "Username" }
          }
        ],
        "responses": {
          "200": {
            "description": "Successful Response",
            "content": {
              "application/json": {
                "schema": { "$ref": "#/components/schemas/CreatorDetails" }
              }
            }
          },
          "422": {
            "description": "Validation Error",
            "content": {
              "application/json": {
                "schema": { "$ref": "#/components/schemas/HTTPValidationError" }
              }
            }
          }
        }
      }
    },
    "/api/store/myagents": {
      "get": {
        "tags": ["v2", "store", "private"],
        "summary": "Get my agents",
        "description": "Get user's own agents.",
        "operationId": "getV2Get my agents",
        "security": [{ "HTTPBearerJWT": [] }],
        "parameters": [
          {
            "name": "page",
            "in": "query",
            "required": false,
            "schema": {
              "type": "integer",
              "minimum": 1,
              "default": 1,
              "title": "Page"
            }
          },
          {
            "name": "page_size",
            "in": "query",
            "required": false,
            "schema": {
              "type": "integer",
              "minimum": 1,
              "default": 20,
              "title": "Page Size"
            }
          }
        ],
        "responses": {
          "200": {
            "description": "Successful Response",
            "content": {
              "application/json": {
                "schema": { "$ref": "#/components/schemas/MyAgentsResponse" }
              }
            }
          },
          "422": {
            "description": "Validation Error",
            "content": {
              "application/json": {
                "schema": { "$ref": "#/components/schemas/HTTPValidationError" }
              }
            }
          },
          "401": {
            "$ref": "#/components/responses/HTTP401NotAuthenticatedError"
          }
        }
      }
    },
    "/api/store/submissions/{submission_id}": {
      "delete": {
        "tags": ["v2", "store", "private"],
        "summary": "Delete store submission",
        "description": "Delete a store listing submission.\n\nArgs:\n    user_id (str): ID of the authenticated user\n    submission_id (str): ID of the submission to be deleted\n\nReturns:\n    bool: True if the submission was successfully deleted, False otherwise",
        "operationId": "deleteV2Delete store submission",
        "security": [{ "HTTPBearerJWT": [] }],
        "parameters": [
          {
            "name": "submission_id",
            "in": "path",
            "required": true,
            "schema": { "type": "string", "title": "Submission Id" }
          }
        ],
        "responses": {
          "200": {
            "description": "Successful Response",
            "content": {
              "application/json": {
                "schema": {
                  "type": "boolean",
                  "title": "Response Deletev2Delete Store Submission"
                }
              }
            }
          },
          "422": {
            "description": "Validation Error",
            "content": {
              "application/json": {
                "schema": { "$ref": "#/components/schemas/HTTPValidationError" }
              }
            }
          },
          "401": {
            "$ref": "#/components/responses/HTTP401NotAuthenticatedError"
          }
        }
      }
    },
    "/api/store/submissions": {
      "get": {
        "tags": ["v2", "store", "private"],
        "summary": "List my submissions",
        "description": "Get a paginated list of store submissions for the authenticated user.\n\nArgs:\n    user_id (str): ID of the authenticated user\n    page (int, optional): Page number for pagination. Defaults to 1.\n    page_size (int, optional): Number of submissions per page. Defaults to 20.\n\nReturns:\n    StoreListingsResponse: Paginated list of store submissions\n\nRaises:\n    HTTPException: If page or page_size are less than 1",
        "operationId": "getV2List my submissions",
        "security": [{ "HTTPBearerJWT": [] }],
        "parameters": [
          {
            "name": "page",
            "in": "query",
            "required": false,
            "schema": { "type": "integer", "default": 1, "title": "Page" }
          },
          {
            "name": "page_size",
            "in": "query",
            "required": false,
            "schema": { "type": "integer", "default": 20, "title": "Page Size" }
          }
        ],
        "responses": {
          "200": {
            "description": "Successful Response",
            "content": {
              "application/json": {
                "schema": {
                  "$ref": "#/components/schemas/StoreSubmissionsResponse"
                }
              }
            }
          },
          "422": {
            "description": "Validation Error",
            "content": {
              "application/json": {
                "schema": { "$ref": "#/components/schemas/HTTPValidationError" }
              }
            }
          },
          "401": {
            "$ref": "#/components/responses/HTTP401NotAuthenticatedError"
          }
        }
      },
      "post": {
        "tags": ["v2", "store", "private"],
        "summary": "Create store submission",
        "description": "Create a new store listing submission.\n\nArgs:\n    submission_request (StoreSubmissionRequest): The submission details\n    user_id (str): ID of the authenticated user submitting the listing\n\nReturns:\n    StoreSubmission: The created store submission\n\nRaises:\n    HTTPException: If there is an error creating the submission",
        "operationId": "postV2Create store submission",
        "security": [{ "HTTPBearerJWT": [] }],
        "requestBody": {
          "required": true,
          "content": {
            "application/json": {
              "schema": {
                "$ref": "#/components/schemas/StoreSubmissionRequest"
              }
            }
          }
        },
        "responses": {
          "200": {
            "description": "Successful Response",
            "content": {
              "application/json": {
                "schema": { "$ref": "#/components/schemas/StoreSubmission" }
              }
            }
          },
          "422": {
            "description": "Validation Error",
            "content": {
              "application/json": {
                "schema": { "$ref": "#/components/schemas/HTTPValidationError" }
              }
            }
          },
          "401": {
            "$ref": "#/components/responses/HTTP401NotAuthenticatedError"
          }
        }
      }
    },
    "/api/store/submissions/{store_listing_version_id}": {
      "put": {
        "tags": ["v2", "store", "private"],
        "summary": "Edit store submission",
        "description": "Edit an existing store listing submission.\n\nArgs:\n    store_listing_version_id (str): ID of the store listing version to edit\n    submission_request (StoreSubmissionRequest): The updated submission details\n    user_id (str): ID of the authenticated user editing the listing\n\nReturns:\n    StoreSubmission: The updated store submission\n\nRaises:\n    HTTPException: If there is an error editing the submission",
        "operationId": "putV2Edit store submission",
        "security": [{ "HTTPBearerJWT": [] }],
        "parameters": [
          {
            "name": "store_listing_version_id",
            "in": "path",
            "required": true,
            "schema": { "type": "string", "title": "Store Listing Version Id" }
          }
        ],
        "requestBody": {
          "required": true,
          "content": {
            "application/json": {
              "schema": {
                "$ref": "#/components/schemas/StoreSubmissionEditRequest"
              }
            }
          }
        },
        "responses": {
          "200": {
            "description": "Successful Response",
            "content": {
              "application/json": {
                "schema": { "$ref": "#/components/schemas/StoreSubmission" }
              }
            }
          },
          "422": {
            "description": "Validation Error",
            "content": {
              "application/json": {
                "schema": { "$ref": "#/components/schemas/HTTPValidationError" }
              }
            }
          },
          "401": {
            "$ref": "#/components/responses/HTTP401NotAuthenticatedError"
          }
        }
      }
    },
    "/api/store/submissions/media": {
      "post": {
        "tags": ["v2", "store", "private"],
        "summary": "Upload submission media",
        "description": "Upload media (images/videos) for a store listing submission.\n\nArgs:\n    file (UploadFile): The media file to upload\n    user_id (str): ID of the authenticated user uploading the media\n\nReturns:\n    str: URL of the uploaded media file\n\nRaises:\n    HTTPException: If there is an error uploading the media",
        "operationId": "postV2Upload submission media",
        "requestBody": {
          "content": {
            "multipart/form-data": {
              "schema": {
                "$ref": "#/components/schemas/Body_postV2Upload_submission_media"
              }
            }
          },
          "required": true
        },
        "responses": {
          "200": {
            "description": "Successful Response",
            "content": { "application/json": { "schema": {} } }
          },
          "422": {
            "description": "Validation Error",
            "content": {
              "application/json": {
                "schema": { "$ref": "#/components/schemas/HTTPValidationError" }
              }
            }
          },
          "401": {
            "$ref": "#/components/responses/HTTP401NotAuthenticatedError"
          }
        },
        "security": [{ "HTTPBearerJWT": [] }]
      }
    },
    "/api/store/submissions/generate_image": {
      "post": {
        "tags": ["v2", "store", "private"],
        "summary": "Generate submission image",
        "description": "Generate an image for a store listing submission.\n\nArgs:\n    agent_id (str): ID of the agent to generate an image for\n    user_id (str): ID of the authenticated user\n\nReturns:\n    JSONResponse: JSON containing the URL of the generated image",
        "operationId": "postV2Generate submission image",
        "security": [{ "HTTPBearerJWT": [] }],
        "parameters": [
          {
            "name": "agent_id",
            "in": "query",
            "required": true,
            "schema": { "type": "string", "title": "Agent Id" }
          }
        ],
        "responses": {
          "200": {
            "description": "Successful Response",
            "content": { "application/json": { "schema": {} } }
          },
          "422": {
            "description": "Validation Error",
            "content": {
              "application/json": {
                "schema": { "$ref": "#/components/schemas/HTTPValidationError" }
              }
            }
          },
          "401": {
            "$ref": "#/components/responses/HTTP401NotAuthenticatedError"
          }
        }
      }
    },
    "/api/store/download/agents/{store_listing_version_id}": {
      "get": {
        "tags": ["v2", "store", "public"],
        "summary": "Download agent file",
        "description": "Download the agent file by streaming its content.\n\nArgs:\n    store_listing_version_id (str): The ID of the agent to download\n\nReturns:\n    StreamingResponse: A streaming response containing the agent's graph data.\n\nRaises:\n    HTTPException: If the agent is not found or an unexpected error occurs.",
        "operationId": "getV2Download agent file",
        "parameters": [
          {
            "name": "store_listing_version_id",
            "in": "path",
            "required": true,
            "schema": {
              "type": "string",
              "description": "The ID of the agent to download",
              "title": "Store Listing Version Id"
            },
            "description": "The ID of the agent to download"
          }
        ],
        "responses": {
          "200": {
            "description": "Successful Response",
            "content": { "application/json": { "schema": {} } }
          },
          "422": {
            "description": "Validation Error",
            "content": {
              "application/json": {
                "schema": { "$ref": "#/components/schemas/HTTPValidationError" }
              }
            }
          }
        }
      }
    },
    "/api/store/metrics/cache": {
      "get": {
        "tags": ["v2", "store", "metrics"],
        "summary": "Get cache metrics in Prometheus format",
        "description": "Get cache metrics in Prometheus text format.\n\nReturns Prometheus-compatible metrics for monitoring cache performance.\nMetrics include size, maxsize, TTL, and hit rate for each cache.\n\nReturns:\n    str: Prometheus-formatted metrics text",
        "operationId": "getV2Get cache metrics in prometheus format",
        "responses": {
          "200": {
            "description": "Successful Response",
            "content": { "text/plain": { "schema": { "type": "string" } } }
          }
        }
      }
    },
    "/api/builder/suggestions": {
      "get": {
        "tags": ["v2"],
        "summary": "Get Builder suggestions",
        "description": "Get all suggestions for the Blocks Menu.",
        "operationId": "getV2Get builder suggestions",
        "responses": {
          "200": {
            "description": "Successful Response",
            "content": {
              "application/json": {
                "schema": { "$ref": "#/components/schemas/SuggestionsResponse" }
              }
            }
          },
          "401": {
            "$ref": "#/components/responses/HTTP401NotAuthenticatedError"
          }
        },
        "security": [{ "HTTPBearerJWT": [] }]
      }
    },
    "/api/builder/categories": {
      "get": {
        "tags": ["v2"],
        "summary": "Get Builder block categories",
        "description": "Get all block categories with a specified number of blocks per category.",
        "operationId": "getV2Get builder block categories",
        "security": [{ "HTTPBearerJWT": [] }],
        "parameters": [
          {
            "name": "blocks_per_category",
            "in": "query",
            "required": false,
            "schema": {
              "type": "integer",
              "default": 3,
              "title": "Blocks Per Category"
            }
          }
        ],
        "responses": {
          "200": {
            "description": "Successful Response",
            "content": {
              "application/json": {
                "schema": {
                  "type": "array",
                  "items": {
                    "$ref": "#/components/schemas/BlockCategoryResponse"
                  },
                  "title": "Response Getv2Get Builder Block Categories"
                }
              }
            }
          },
          "422": {
            "description": "Validation Error",
            "content": {
              "application/json": {
                "schema": { "$ref": "#/components/schemas/HTTPValidationError" }
              }
            }
          },
          "401": {
            "$ref": "#/components/responses/HTTP401NotAuthenticatedError"
          }
        }
      }
    },
    "/api/builder/blocks": {
      "get": {
        "tags": ["v2"],
        "summary": "Get Builder blocks",
        "description": "Get blocks based on either category, type, or provider.",
        "operationId": "getV2Get builder blocks",
        "security": [{ "HTTPBearerJWT": [] }],
        "parameters": [
          {
            "name": "category",
            "in": "query",
            "required": false,
            "schema": {
              "anyOf": [{ "type": "string" }, { "type": "null" }],
              "title": "Category"
            }
          },
          {
            "name": "type",
            "in": "query",
            "required": false,
            "schema": {
              "anyOf": [
                {
                  "enum": ["all", "input", "action", "output"],
                  "type": "string"
                },
                { "type": "null" }
              ],
              "title": "Type"
            }
          },
          {
            "name": "provider",
            "in": "query",
            "required": false,
            "schema": {
              "anyOf": [
                {
                  "type": "string",
                  "description": "Provider name for integrations. Can be any string value, including custom provider names."
                },
                { "type": "null" }
              ],
              "title": "Provider"
            }
          },
          {
            "name": "page",
            "in": "query",
            "required": false,
            "schema": { "type": "integer", "default": 1, "title": "Page" }
          },
          {
            "name": "page_size",
            "in": "query",
            "required": false,
            "schema": { "type": "integer", "default": 50, "title": "Page Size" }
          }
        ],
        "responses": {
          "200": {
            "description": "Successful Response",
            "content": {
              "application/json": {
                "schema": { "$ref": "#/components/schemas/BlockResponse" }
              }
            }
          },
          "422": {
            "description": "Validation Error",
            "content": {
              "application/json": {
                "schema": { "$ref": "#/components/schemas/HTTPValidationError" }
              }
            }
          },
          "401": {
            "$ref": "#/components/responses/HTTP401NotAuthenticatedError"
          }
        }
      }
    },
    "/api/builder/blocks/batch": {
      "get": {
        "tags": ["v2"],
        "summary": "Get specific blocks",
        "description": "Get specific blocks by their IDs.",
        "operationId": "getV2Get specific blocks",
        "security": [{ "HTTPBearerJWT": [] }],
        "parameters": [
          {
            "name": "block_ids",
            "in": "query",
            "required": true,
            "schema": {
              "type": "array",
              "items": { "type": "string" },
              "title": "Block Ids"
            }
          }
        ],
        "responses": {
          "200": {
            "description": "Successful Response",
            "content": {
              "application/json": {
                "schema": {
                  "type": "array",
                  "items": { "$ref": "#/components/schemas/BlockInfo" },
                  "title": "Response Getv2Get Specific Blocks"
                }
              }
            }
          },
          "422": {
            "description": "Validation Error",
            "content": {
              "application/json": {
                "schema": { "$ref": "#/components/schemas/HTTPValidationError" }
              }
            }
          },
          "401": {
            "$ref": "#/components/responses/HTTP401NotAuthenticatedError"
          }
        }
      }
    },
    "/api/builder/providers": {
      "get": {
        "tags": ["v2"],
        "summary": "Get Builder integration providers",
        "description": "Get all integration providers with their block counts.",
        "operationId": "getV2Get builder integration providers",
        "security": [{ "HTTPBearerJWT": [] }],
        "parameters": [
          {
            "name": "page",
            "in": "query",
            "required": false,
            "schema": { "type": "integer", "default": 1, "title": "Page" }
          },
          {
            "name": "page_size",
            "in": "query",
            "required": false,
            "schema": { "type": "integer", "default": 50, "title": "Page Size" }
          }
        ],
        "responses": {
          "200": {
            "description": "Successful Response",
            "content": {
              "application/json": {
                "schema": { "$ref": "#/components/schemas/ProviderResponse" }
              }
            }
          },
          "422": {
            "description": "Validation Error",
            "content": {
              "application/json": {
                "schema": { "$ref": "#/components/schemas/HTTPValidationError" }
              }
            }
          },
          "401": {
            "$ref": "#/components/responses/HTTP401NotAuthenticatedError"
          }
        }
      }
    },
    "/api/builder/search": {
      "get": {
        "tags": ["v2", "store", "private"],
        "summary": "Builder search",
        "description": "Search for blocks (including integrations), marketplace agents, and user library agents.",
        "operationId": "getV2Builder search",
        "security": [{ "HTTPBearerJWT": [] }],
        "parameters": [
          {
            "name": "search_query",
            "in": "query",
            "required": false,
            "schema": {
              "anyOf": [{ "type": "string" }, { "type": "null" }],
              "title": "Search Query"
            }
          },
          {
            "name": "filter",
            "in": "query",
            "required": false,
            "schema": {
              "anyOf": [
                { "type": "array", "items": { "type": "string" } },
                { "type": "null" }
              ],
              "title": "Filter"
            }
          },
          {
            "name": "search_id",
            "in": "query",
            "required": false,
            "schema": {
              "anyOf": [{ "type": "string" }, { "type": "null" }],
              "title": "Search Id"
            }
          },
          {
            "name": "by_creator",
            "in": "query",
            "required": false,
            "schema": {
              "anyOf": [
                { "type": "array", "items": { "type": "string" } },
                { "type": "null" }
              ],
              "title": "By Creator"
            }
          },
          {
            "name": "page",
            "in": "query",
            "required": false,
            "schema": { "type": "integer", "default": 1, "title": "Page" }
          },
          {
            "name": "page_size",
            "in": "query",
            "required": false,
            "schema": { "type": "integer", "default": 50, "title": "Page Size" }
          }
        ],
        "responses": {
          "200": {
            "description": "Successful Response",
            "content": {
              "application/json": {
                "schema": { "$ref": "#/components/schemas/SearchResponse" }
              }
            }
          },
          "422": {
            "description": "Validation Error",
            "content": {
              "application/json": {
                "schema": { "$ref": "#/components/schemas/HTTPValidationError" }
              }
            }
          },
          "401": {
            "$ref": "#/components/responses/HTTP401NotAuthenticatedError"
          }
        }
      }
    },
    "/api/builder/counts": {
      "get": {
        "tags": ["v2"],
        "summary": "Get Builder item counts",
        "description": "Get item counts for the menu categories in the Blocks Menu.",
        "operationId": "getV2Get builder item counts",
        "responses": {
          "200": {
            "description": "Successful Response",
            "content": {
              "application/json": {
                "schema": { "$ref": "#/components/schemas/CountResponse" }
              }
            }
          },
          "401": {
            "$ref": "#/components/responses/HTTP401NotAuthenticatedError"
          }
        },
        "security": [{ "HTTPBearerJWT": [] }]
      }
    },
    "/api/store/admin/listings": {
      "get": {
        "tags": ["v2", "admin", "store", "admin"],
        "summary": "Get Admin Listings History",
        "description": "Get store listings with their version history for admins.\n\nThis provides a consolidated view of listings with their versions,\nallowing for an expandable UI in the admin dashboard.\n\nArgs:\n    status: Filter by submission status (PENDING, APPROVED, REJECTED)\n    search: Search by name, description, or user email\n    page: Page number for pagination\n    page_size: Number of items per page\n\nReturns:\n    StoreListingsWithVersionsResponse with listings and their versions",
        "operationId": "getV2Get admin listings history",
        "security": [{ "HTTPBearerJWT": [] }],
        "parameters": [
          {
            "name": "status",
            "in": "query",
            "required": false,
            "schema": {
              "anyOf": [
                { "$ref": "#/components/schemas/SubmissionStatus" },
                { "type": "null" }
              ],
              "title": "Status"
            }
          },
          {
            "name": "search",
            "in": "query",
            "required": false,
            "schema": {
              "anyOf": [{ "type": "string" }, { "type": "null" }],
              "title": "Search"
            }
          },
          {
            "name": "page",
            "in": "query",
            "required": false,
            "schema": { "type": "integer", "default": 1, "title": "Page" }
          },
          {
            "name": "page_size",
            "in": "query",
            "required": false,
            "schema": { "type": "integer", "default": 20, "title": "Page Size" }
          }
        ],
        "responses": {
          "200": {
            "description": "Successful Response",
            "content": {
              "application/json": {
                "schema": {
                  "$ref": "#/components/schemas/StoreListingsWithVersionsResponse"
                }
              }
            }
          },
          "422": {
            "description": "Validation Error",
            "content": {
              "application/json": {
                "schema": { "$ref": "#/components/schemas/HTTPValidationError" }
              }
            }
          },
          "401": {
            "$ref": "#/components/responses/HTTP401NotAuthenticatedError"
          }
        }
      }
    },
    "/api/store/admin/submissions/{store_listing_version_id}/review": {
      "post": {
        "tags": ["v2", "admin", "store", "admin"],
        "summary": "Review Store Submission",
        "description": "Review a store listing submission.\n\nArgs:\n    store_listing_version_id: ID of the submission to review\n    request: Review details including approval status and comments\n    user_id: Authenticated admin user performing the review\n\nReturns:\n    StoreSubmission with updated review information",
        "operationId": "postV2Review store submission",
        "security": [{ "HTTPBearerJWT": [] }],
        "parameters": [
          {
            "name": "store_listing_version_id",
            "in": "path",
            "required": true,
            "schema": { "type": "string", "title": "Store Listing Version Id" }
          }
        ],
        "requestBody": {
          "required": true,
          "content": {
            "application/json": {
              "schema": {
                "$ref": "#/components/schemas/ReviewSubmissionRequest"
              }
            }
          }
        },
        "responses": {
          "200": {
            "description": "Successful Response",
            "content": {
              "application/json": {
                "schema": { "$ref": "#/components/schemas/StoreSubmission" }
              }
            }
          },
          "422": {
            "description": "Validation Error",
            "content": {
              "application/json": {
                "schema": { "$ref": "#/components/schemas/HTTPValidationError" }
              }
            }
          },
          "401": {
            "$ref": "#/components/responses/HTTP401NotAuthenticatedError"
          }
        }
      }
    },
    "/api/store/admin/submissions/download/{store_listing_version_id}": {
      "get": {
        "tags": ["v2", "admin", "store", "admin", "store", "admin"],
        "summary": "Admin Download Agent File",
        "description": "Download the agent file by streaming its content.\n\nArgs:\n    store_listing_version_id (str): The ID of the agent to download\n\nReturns:\n    StreamingResponse: A streaming response containing the agent's graph data.\n\nRaises:\n    HTTPException: If the agent is not found or an unexpected error occurs.",
        "operationId": "getV2Admin download agent file",
        "security": [{ "HTTPBearerJWT": [] }],
        "parameters": [
          {
            "name": "store_listing_version_id",
            "in": "path",
            "required": true,
            "schema": {
              "type": "string",
              "description": "The ID of the agent to download",
              "title": "Store Listing Version Id"
            },
            "description": "The ID of the agent to download"
          }
        ],
        "responses": {
          "200": {
            "description": "Successful Response",
            "content": { "application/json": { "schema": {} } }
          },
          "422": {
            "description": "Validation Error",
            "content": {
              "application/json": {
                "schema": { "$ref": "#/components/schemas/HTTPValidationError" }
              }
            }
          },
          "401": {
            "$ref": "#/components/responses/HTTP401NotAuthenticatedError"
          }
        }
      }
    },
    "/api/credits/admin/add_credits": {
      "post": {
        "tags": ["v2", "admin", "credits", "admin"],
        "summary": "Add Credits to User",
        "operationId": "postV2Add credits to user",
        "requestBody": {
          "content": {
            "application/json": {
              "schema": {
                "$ref": "#/components/schemas/Body_postV2Add_credits_to_user"
              }
            }
          },
          "required": true
        },
        "responses": {
          "200": {
            "description": "Successful Response",
            "content": {
              "application/json": {
                "schema": {
                  "$ref": "#/components/schemas/AddUserCreditsResponse"
                }
              }
            }
          },
          "422": {
            "description": "Validation Error",
            "content": {
              "application/json": {
                "schema": { "$ref": "#/components/schemas/HTTPValidationError" }
              }
            }
          },
          "401": {
            "$ref": "#/components/responses/HTTP401NotAuthenticatedError"
          }
        },
        "security": [{ "HTTPBearerJWT": [] }]
      }
    },
    "/api/credits/admin/users_history": {
      "get": {
        "tags": ["v2", "admin", "credits", "admin"],
        "summary": "Get All Users History",
        "operationId": "getV2Get all users history",
        "security": [{ "HTTPBearerJWT": [] }],
        "parameters": [
          {
            "name": "search",
            "in": "query",
            "required": false,
            "schema": {
              "anyOf": [{ "type": "string" }, { "type": "null" }],
              "title": "Search"
            }
          },
          {
            "name": "page",
            "in": "query",
            "required": false,
            "schema": { "type": "integer", "default": 1, "title": "Page" }
          },
          {
            "name": "page_size",
            "in": "query",
            "required": false,
            "schema": { "type": "integer", "default": 20, "title": "Page Size" }
          },
          {
            "name": "transaction_filter",
            "in": "query",
            "required": false,
            "schema": {
              "anyOf": [
                { "$ref": "#/components/schemas/CreditTransactionType" },
                { "type": "null" }
              ],
              "title": "Transaction Filter"
            }
          }
        ],
        "responses": {
          "200": {
            "description": "Successful Response",
            "content": {
              "application/json": {
                "schema": { "$ref": "#/components/schemas/UserHistoryResponse" }
              }
            }
          },
          "422": {
            "description": "Validation Error",
            "content": {
              "application/json": {
                "schema": { "$ref": "#/components/schemas/HTTPValidationError" }
              }
            }
          },
          "401": {
            "$ref": "#/components/responses/HTTP401NotAuthenticatedError"
          }
        }
      }
    },
<<<<<<< HEAD
    "/api/admin/diagnostics/executions": {
      "get": {
        "tags": ["v2", "admin", "diagnostics", "admin"],
        "summary": "Get Execution Diagnostics",
        "description": "Get comprehensive diagnostic information about execution status.\n\nReturns all execution metrics including:\n- Current state (running, queued)\n- Orphaned executions (>24h old, likely not in executor)\n- Failure metrics (1h, 24h, rate)\n- Long-running detection (stuck >1h, >24h)\n- Stuck queued detection\n- Throughput metrics (completions/hour)\n- RabbitMQ queue depths",
        "operationId": "getV2Get execution diagnostics",
=======
    "/api/executions/admin/execution_analytics/config": {
      "get": {
        "tags": ["v2", "admin", "admin", "execution_analytics"],
        "summary": "Get Execution Analytics Configuration",
        "description": "Get the configuration for execution analytics including:\n- Available AI models with metadata\n- Default system and user prompts\n- Recommended model selection",
        "operationId": "getV2Get execution analytics configuration",
>>>>>>> bdb94a3c
        "responses": {
          "200": {
            "description": "Successful Response",
            "content": {
              "application/json": {
                "schema": {
<<<<<<< HEAD
                  "$ref": "#/components/schemas/ExecutionDiagnosticsResponse"
=======
                  "$ref": "#/components/schemas/ExecutionAnalyticsConfig"
>>>>>>> bdb94a3c
                }
              }
            }
          },
          "401": {
            "$ref": "#/components/responses/HTTP401NotAuthenticatedError"
          }
        },
        "security": [{ "HTTPBearerJWT": [] }]
      }
    },
<<<<<<< HEAD
    "/api/admin/diagnostics/agents": {
      "get": {
        "tags": ["v2", "admin", "diagnostics", "admin"],
        "summary": "Get Agent Diagnostics",
        "description": "Get diagnostic information about agents.\n\nReturns:\n    - agents_with_active_executions: Number of unique agents with running/queued executions\n    - timestamp: Current timestamp",
        "operationId": "getV2Get agent diagnostics",
        "responses": {
          "200": {
            "description": "Successful Response",
            "content": {
              "application/json": {
                "schema": {
                  "$ref": "#/components/schemas/AgentDiagnosticsResponse"
                }
              }
            }
          },
          "401": {
            "$ref": "#/components/responses/HTTP401NotAuthenticatedError"
          }
        },
        "security": [{ "HTTPBearerJWT": [] }]
      }
    },
    "/api/admin/diagnostics/executions/running": {
      "get": {
        "tags": ["v2", "admin", "diagnostics", "admin"],
        "summary": "List Running Executions",
        "description": "Get detailed list of running and queued executions (recent, likely active).\n\nArgs:\n    limit: Maximum number of executions to return (default 100)\n    offset: Number of executions to skip (default 0)\n\nReturns:\n    List of running executions with details",
        "operationId": "getV2List running executions",
        "security": [{ "HTTPBearerJWT": [] }],
        "parameters": [
          {
            "name": "limit",
            "in": "query",
            "required": false,
            "schema": { "type": "integer", "default": 100, "title": "Limit" }
          },
          {
            "name": "offset",
            "in": "query",
            "required": false,
            "schema": { "type": "integer", "default": 0, "title": "Offset" }
          }
        ],
        "responses": {
          "200": {
            "description": "Successful Response",
            "content": {
              "application/json": {
                "schema": {
                  "$ref": "#/components/schemas/RunningExecutionsListResponse"
                }
              }
            }
          },
          "422": {
            "description": "Validation Error",
            "content": {
              "application/json": {
                "schema": { "$ref": "#/components/schemas/HTTPValidationError" }
              }
            }
          },
          "401": {
            "$ref": "#/components/responses/HTTP401NotAuthenticatedError"
          }
        }
      }
    },
    "/api/admin/diagnostics/executions/orphaned": {
      "get": {
        "tags": ["v2", "admin", "diagnostics", "admin"],
        "summary": "List Orphaned Executions",
        "description": "Get detailed list of orphaned executions (>24h old, likely not in executor).\n\nArgs:\n    limit: Maximum number of executions to return (default 100)\n    offset: Number of executions to skip (default 0)\n\nReturns:\n    List of orphaned executions with details",
        "operationId": "getV2List orphaned executions",
        "security": [{ "HTTPBearerJWT": [] }],
        "parameters": [
          {
            "name": "limit",
            "in": "query",
            "required": false,
            "schema": { "type": "integer", "default": 100, "title": "Limit" }
          },
          {
            "name": "offset",
            "in": "query",
            "required": false,
            "schema": { "type": "integer", "default": 0, "title": "Offset" }
          }
        ],
        "responses": {
          "200": {
            "description": "Successful Response",
            "content": {
              "application/json": {
                "schema": {
                  "$ref": "#/components/schemas/RunningExecutionsListResponse"
                }
              }
            }
          },
          "422": {
            "description": "Validation Error",
            "content": {
              "application/json": {
                "schema": { "$ref": "#/components/schemas/HTTPValidationError" }
              }
            }
          },
          "401": {
            "$ref": "#/components/responses/HTTP401NotAuthenticatedError"
          }
        }
      }
    },
    "/api/admin/diagnostics/executions/failed": {
      "get": {
        "tags": ["v2", "admin", "diagnostics", "admin"],
        "summary": "List Failed Executions",
        "description": "Get detailed list of failed executions.\n\nArgs:\n    limit: Maximum number of executions to return (default 100)\n    offset: Number of executions to skip (default 0)\n    hours: Number of hours to look back (default 24)\n\nReturns:\n    List of failed executions with error details",
        "operationId": "getV2List failed executions",
        "security": [{ "HTTPBearerJWT": [] }],
        "parameters": [
          {
            "name": "limit",
            "in": "query",
            "required": false,
            "schema": { "type": "integer", "default": 100, "title": "Limit" }
          },
          {
            "name": "offset",
            "in": "query",
            "required": false,
            "schema": { "type": "integer", "default": 0, "title": "Offset" }
          },
          {
            "name": "hours",
            "in": "query",
            "required": false,
            "schema": { "type": "integer", "default": 24, "title": "Hours" }
          }
        ],
        "responses": {
          "200": {
            "description": "Successful Response",
            "content": {
              "application/json": {
                "schema": {
                  "$ref": "#/components/schemas/FailedExecutionsListResponse"
                }
              }
            }
          },
          "422": {
            "description": "Validation Error",
            "content": {
              "application/json": {
                "schema": { "$ref": "#/components/schemas/HTTPValidationError" }
              }
            }
          },
          "401": {
            "$ref": "#/components/responses/HTTP401NotAuthenticatedError"
          }
        }
      }
    },
    "/api/admin/diagnostics/executions/long-running": {
      "get": {
        "tags": ["v2", "admin", "diagnostics", "admin"],
        "summary": "List Long-Running Executions",
        "description": "Get detailed list of long-running executions (RUNNING status >24h).\n\nArgs:\n    limit: Maximum number of executions to return (default 100)\n    offset: Number of executions to skip (default 0)\n\nReturns:\n    List of long-running executions with details",
        "operationId": "getV2List long-running executions",
        "security": [{ "HTTPBearerJWT": [] }],
        "parameters": [
          {
            "name": "limit",
            "in": "query",
            "required": false,
            "schema": { "type": "integer", "default": 100, "title": "Limit" }
          },
          {
            "name": "offset",
            "in": "query",
            "required": false,
            "schema": { "type": "integer", "default": 0, "title": "Offset" }
          }
        ],
        "responses": {
          "200": {
            "description": "Successful Response",
            "content": {
              "application/json": {
                "schema": {
                  "$ref": "#/components/schemas/RunningExecutionsListResponse"
                }
              }
            }
          },
          "422": {
            "description": "Validation Error",
            "content": {
              "application/json": {
                "schema": { "$ref": "#/components/schemas/HTTPValidationError" }
              }
            }
          },
          "401": {
            "$ref": "#/components/responses/HTTP401NotAuthenticatedError"
          }
        }
      }
    },
    "/api/admin/diagnostics/executions/stuck-queued": {
      "get": {
        "tags": ["v2", "admin", "diagnostics", "admin"],
        "summary": "List Stuck Queued Executions",
        "description": "Get detailed list of stuck queued executions (QUEUED >1h, never started).\n\nArgs:\n    limit: Maximum number of executions to return (default 100)\n    offset: Number of executions to skip (default 0)\n\nReturns:\n    List of stuck queued executions with details",
        "operationId": "getV2List stuck queued executions",
        "security": [{ "HTTPBearerJWT": [] }],
        "parameters": [
          {
            "name": "limit",
            "in": "query",
            "required": false,
            "schema": { "type": "integer", "default": 100, "title": "Limit" }
          },
          {
            "name": "offset",
            "in": "query",
            "required": false,
            "schema": { "type": "integer", "default": 0, "title": "Offset" }
          }
        ],
        "responses": {
          "200": {
            "description": "Successful Response",
            "content": {
              "application/json": {
                "schema": {
                  "$ref": "#/components/schemas/RunningExecutionsListResponse"
                }
              }
            }
          },
          "422": {
            "description": "Validation Error",
            "content": {
              "application/json": {
                "schema": { "$ref": "#/components/schemas/HTTPValidationError" }
              }
            }
          },
          "401": {
            "$ref": "#/components/responses/HTTP401NotAuthenticatedError"
          }
        }
      }
    },
    "/api/admin/diagnostics/executions/invalid": {
      "get": {
        "tags": ["v2", "admin", "diagnostics", "admin"],
        "summary": "List Invalid Executions",
        "description": "Get detailed list of executions in invalid states (READ-ONLY).\n\nInvalid states indicate data corruption and require manual investigation:\n- QUEUED but has startedAt (impossible - can't start while queued)\n- RUNNING but no startedAt (impossible - can't run without starting)\n\n⚠️ NO BULK ACTIONS PROVIDED - These need case-by-case investigation.\n\nEach invalid execution likely has a different root cause (crashes, race conditions,\nDB corruption). Investigate the execution history and logs to determine appropriate\naction (manual cleanup, status fix, or leave as-is if system recovered).\n\nArgs:\n    limit: Maximum number of executions to return (default 100)\n    offset: Number of executions to skip (default 0)\n\nReturns:\n    List of invalid state executions with details",
        "operationId": "getV2List invalid executions",
        "security": [{ "HTTPBearerJWT": [] }],
        "parameters": [
          {
            "name": "limit",
            "in": "query",
            "required": false,
            "schema": { "type": "integer", "default": 100, "title": "Limit" }
          },
          {
            "name": "offset",
            "in": "query",
            "required": false,
            "schema": { "type": "integer", "default": 0, "title": "Offset" }
          }
        ],
        "responses": {
          "200": {
            "description": "Successful Response",
            "content": {
              "application/json": {
                "schema": {
                  "$ref": "#/components/schemas/RunningExecutionsListResponse"
                }
              }
            }
          },
          "422": {
            "description": "Validation Error",
            "content": {
              "application/json": {
                "schema": { "$ref": "#/components/schemas/HTTPValidationError" }
              }
            }
          },
          "401": {
            "$ref": "#/components/responses/HTTP401NotAuthenticatedError"
          }
        }
      }
    },
    "/api/admin/diagnostics/executions/requeue": {
      "post": {
        "tags": ["v2", "admin", "diagnostics", "admin"],
        "summary": "Requeue Stuck Execution",
        "description": "Requeue a stuck QUEUED execution (admin only).\n\nUses add_graph_execution with existing graph_exec_id to requeue.\n\n⚠️ WARNING: Only use for stuck executions. This will re-execute and may cost credits.\n\nArgs:\n    request: Contains execution_id to requeue\n\nReturns:\n    Success status and message",
        "operationId": "postV2Requeue stuck execution",
        "requestBody": {
          "content": {
            "application/json": {
              "schema": { "$ref": "#/components/schemas/StopExecutionRequest" }
            }
          },
          "required": true
        },
        "responses": {
          "200": {
            "description": "Successful Response",
            "content": {
              "application/json": {
                "schema": {
                  "$ref": "#/components/schemas/RequeueExecutionResponse"
                }
              }
            }
          },
          "422": {
            "description": "Validation Error",
            "content": {
              "application/json": {
                "schema": { "$ref": "#/components/schemas/HTTPValidationError" }
              }
            }
          },
          "401": {
            "$ref": "#/components/responses/HTTP401NotAuthenticatedError"
          }
        },
        "security": [{ "HTTPBearerJWT": [] }]
      }
    },
    "/api/admin/diagnostics/executions/requeue-bulk": {
      "post": {
        "tags": ["v2", "admin", "diagnostics", "admin"],
        "summary": "Requeue Multiple Stuck Executions",
        "description": "Requeue multiple stuck QUEUED executions (admin only).\n\nUses add_graph_execution with existing graph_exec_id to requeue.\n\n⚠️ WARNING: Only use for stuck executions. This will re-execute and may cost credits.\n\nArgs:\n    request: Contains list of execution_ids to requeue\n\nReturns:\n    Number of executions requeued and success message",
        "operationId": "postV2Requeue multiple stuck executions",
        "requestBody": {
          "content": {
            "application/json": {
              "schema": { "$ref": "#/components/schemas/StopExecutionsRequest" }
            }
          },
=======
    "/api/executions/admin/execution_analytics": {
      "post": {
        "tags": ["v2", "admin", "admin", "execution_analytics"],
        "summary": "Generate Execution Analytics",
        "description": "Generate activity summaries and correctness scores for graph executions.\n\nThis endpoint:\n1. Fetches all completed executions matching the criteria\n2. Identifies executions missing activity_status or correctness_score\n3. Generates missing data using AI in batches\n4. Updates the database with new stats\n5. Returns a detailed report of the analytics operation",
        "operationId": "postV2Generate execution analytics",
        "requestBody": {
          "content": {
            "application/json": {
              "schema": {
                "$ref": "#/components/schemas/ExecutionAnalyticsRequest"
              }
            }
          },
>>>>>>> bdb94a3c
          "required": true
        },
        "responses": {
          "200": {
            "description": "Successful Response",
            "content": {
              "application/json": {
                "schema": {
<<<<<<< HEAD
                  "$ref": "#/components/schemas/RequeueExecutionResponse"
=======
                  "$ref": "#/components/schemas/ExecutionAnalyticsResponse"
>>>>>>> bdb94a3c
                }
              }
            }
          },
          "422": {
            "description": "Validation Error",
            "content": {
              "application/json": {
                "schema": { "$ref": "#/components/schemas/HTTPValidationError" }
              }
            }
          },
          "401": {
            "$ref": "#/components/responses/HTTP401NotAuthenticatedError"
          }
        },
        "security": [{ "HTTPBearerJWT": [] }]
      }
    },
<<<<<<< HEAD
    "/api/admin/diagnostics/executions/stop": {
      "post": {
        "tags": ["v2", "admin", "diagnostics", "admin"],
        "summary": "Stop Single Execution",
        "description": "Stop a single execution (admin only).\n\nUses robust stop_graph_execution which cascades to children and waits for termination.\n\nArgs:\n    request: Contains execution_id to stop\n\nReturns:\n    Success status and message",
        "operationId": "postV2Stop single execution",
        "requestBody": {
          "content": {
            "application/json": {
              "schema": { "$ref": "#/components/schemas/StopExecutionRequest" }
            }
          },
          "required": true
        },
        "responses": {
          "200": {
            "description": "Successful Response",
            "content": {
              "application/json": {
                "schema": {
                  "$ref": "#/components/schemas/StopExecutionResponse"
                }
              }
            }
          },
          "422": {
            "description": "Validation Error",
            "content": {
              "application/json": {
                "schema": { "$ref": "#/components/schemas/HTTPValidationError" }
              }
            }
          },
          "401": {
            "$ref": "#/components/responses/HTTP401NotAuthenticatedError"
          }
        },
        "security": [{ "HTTPBearerJWT": [] }]
      }
    },
    "/api/admin/diagnostics/executions/stop-bulk": {
      "post": {
        "tags": ["v2", "admin", "diagnostics", "admin"],
        "summary": "Stop Multiple Executions",
        "description": "Stop multiple active executions (admin only).\n\nUses robust stop_graph_execution which cascades to children and waits for termination.\n\nArgs:\n    request: Contains list of execution_ids to stop\n\nReturns:\n    Number of executions stopped and success message",
        "operationId": "postV2Stop multiple executions",
        "requestBody": {
          "content": {
            "application/json": {
              "schema": { "$ref": "#/components/schemas/StopExecutionsRequest" }
            }
          },
          "required": true
        },
        "responses": {
          "200": {
            "description": "Successful Response",
            "content": {
              "application/json": {
                "schema": {
                  "$ref": "#/components/schemas/StopExecutionResponse"
                }
              }
            }
          },
          "422": {
            "description": "Validation Error",
            "content": {
              "application/json": {
                "schema": { "$ref": "#/components/schemas/HTTPValidationError" }
              }
            }
          },
          "401": {
            "$ref": "#/components/responses/HTTP401NotAuthenticatedError"
          }
        },
        "security": [{ "HTTPBearerJWT": [] }]
      }
    },
    "/api/admin/diagnostics/executions/cleanup-orphaned": {
      "post": {
        "tags": ["v2", "admin", "diagnostics", "admin"],
        "summary": "Cleanup Orphaned Executions",
        "description": "Cleanup orphaned executions by directly updating DB status (admin only).\nFor executions in DB but not actually running in executor (old/stale records).\n\nArgs:\n    request: Contains list of execution_ids to cleanup\n\nReturns:\n    Number of executions cleaned up and success message",
        "operationId": "postV2Cleanup orphaned executions",
        "requestBody": {
          "content": {
            "application/json": {
              "schema": { "$ref": "#/components/schemas/StopExecutionsRequest" }
            }
          },
          "required": true
        },
        "responses": {
          "200": {
            "description": "Successful Response",
            "content": {
              "application/json": {
                "schema": {
                  "$ref": "#/components/schemas/StopExecutionResponse"
                }
              }
            }
          },
          "422": {
            "description": "Validation Error",
            "content": {
              "application/json": {
                "schema": { "$ref": "#/components/schemas/HTTPValidationError" }
              }
            }
          },
          "401": {
            "$ref": "#/components/responses/HTTP401NotAuthenticatedError"
          }
        },
        "security": [{ "HTTPBearerJWT": [] }]
      }
    },
    "/api/admin/diagnostics/schedules": {
      "get": {
        "tags": ["v2", "admin", "diagnostics", "admin"],
        "summary": "Get Schedule Diagnostics",
        "description": "Get comprehensive diagnostic information about schedule health.\n\nReturns schedule metrics including:\n- Total schedules (user vs system)\n- Orphaned schedules by category\n- Upcoming executions",
        "operationId": "getV2Get schedule diagnostics",
        "responses": {
          "200": {
            "description": "Successful Response",
            "content": {
              "application/json": {
                "schema": {
                  "$ref": "#/components/schemas/ScheduleHealthMetrics"
                }
              }
            }
          },
          "401": {
            "$ref": "#/components/responses/HTTP401NotAuthenticatedError"
          }
        },
        "security": [{ "HTTPBearerJWT": [] }]
      }
    },
    "/api/admin/diagnostics/schedules/all": {
      "get": {
        "tags": ["v2", "admin", "diagnostics", "admin"],
        "summary": "List All User Schedules",
        "description": "Get detailed list of all user schedules (excludes system monitoring jobs).\n\nArgs:\n    limit: Maximum number of schedules to return (default 100)\n    offset: Number of schedules to skip (default 0)\n\nReturns:\n    List of schedules with details",
        "operationId": "getV2List all user schedules",
        "security": [{ "HTTPBearerJWT": [] }],
        "parameters": [
          {
            "name": "limit",
            "in": "query",
            "required": false,
            "schema": { "type": "integer", "default": 100, "title": "Limit" }
          },
          {
            "name": "offset",
            "in": "query",
            "required": false,
            "schema": { "type": "integer", "default": 0, "title": "Offset" }
          }
        ],
        "responses": {
          "200": {
            "description": "Successful Response",
            "content": {
              "application/json": {
                "schema": {
                  "$ref": "#/components/schemas/SchedulesListResponse"
                }
              }
            }
          },
          "422": {
            "description": "Validation Error",
            "content": {
              "application/json": {
                "schema": { "$ref": "#/components/schemas/HTTPValidationError" }
              }
            }
          },
          "401": {
            "$ref": "#/components/responses/HTTP401NotAuthenticatedError"
          }
        }
      }
    },
    "/api/admin/diagnostics/schedules/orphaned": {
      "get": {
        "tags": ["v2", "admin", "diagnostics", "admin"],
        "summary": "List Orphaned Schedules",
        "description": "Get detailed list of orphaned schedules with orphan reasons.\n\nReturns:\n    List of orphaned schedules categorized by orphan type",
        "operationId": "getV2List orphaned schedules",
        "responses": {
          "200": {
            "description": "Successful Response",
            "content": {
              "application/json": {
                "schema": {
                  "$ref": "#/components/schemas/OrphanedSchedulesListResponse"
                }
              }
            }
          },
          "401": {
            "$ref": "#/components/responses/HTTP401NotAuthenticatedError"
          }
        },
        "security": [{ "HTTPBearerJWT": [] }]
      }
    },
    "/api/admin/diagnostics/schedules/cleanup-orphaned": {
      "post": {
        "tags": ["v2", "admin", "diagnostics", "admin"],
        "summary": "Cleanup Orphaned Schedules",
        "description": "Cleanup orphaned schedules by deleting from scheduler (admin only).\n\nArgs:\n    request: Contains list of schedule_ids to delete\n\nReturns:\n    Number of schedules deleted and success message",
        "operationId": "postV2Cleanup orphaned schedules",
        "requestBody": {
          "content": {
            "application/json": {
              "schema": { "$ref": "#/components/schemas/StopExecutionsRequest" }
            }
          },
          "required": true
        },
        "responses": {
          "200": {
            "description": "Successful Response",
            "content": {
              "application/json": {
                "schema": {
                  "$ref": "#/components/schemas/ScheduleCleanupResponse"
                }
              }
            }
          },
          "422": {
            "description": "Validation Error",
            "content": {
              "application/json": {
                "schema": { "$ref": "#/components/schemas/HTTPValidationError" }
              }
            }
          },
          "401": {
            "$ref": "#/components/responses/HTTP401NotAuthenticatedError"
          }
        },
        "security": [{ "HTTPBearerJWT": [] }]
      }
    },
    "/api/admin/diagnostics/executions/stop-all-long-running": {
      "post": {
        "tags": ["v2", "admin", "diagnostics", "admin"],
        "summary": "Stop ALL Long-Running Executions",
        "description": "Stop ALL long-running executions (RUNNING >24h) by sending cancel signals (admin only).\nOperates on entire dataset, not limited to pagination.\n\nReturns:\n    Number of executions stopped and success message",
        "operationId": "postV2Stop all long-running executions",
        "responses": {
          "200": {
            "description": "Successful Response",
            "content": {
              "application/json": {
                "schema": {
                  "$ref": "#/components/schemas/StopExecutionResponse"
                }
              }
            }
          },
          "401": {
            "$ref": "#/components/responses/HTTP401NotAuthenticatedError"
          }
        },
        "security": [{ "HTTPBearerJWT": [] }]
      }
    },
    "/api/admin/diagnostics/executions/cleanup-all-orphaned": {
      "post": {
        "tags": ["v2", "admin", "diagnostics", "admin"],
        "summary": "Cleanup ALL Orphaned Executions",
        "description": "Cleanup ALL orphaned executions (>24h old) by directly updating DB status.\nOperates on all executions, not just paginated results.\n\nReturns:\n    Number of executions cleaned up and success message",
        "operationId": "postV2Cleanup all orphaned executions",
        "responses": {
          "200": {
            "description": "Successful Response",
            "content": {
              "application/json": {
                "schema": {
                  "$ref": "#/components/schemas/StopExecutionResponse"
                }
              }
            }
          },
          "401": {
            "$ref": "#/components/responses/HTTP401NotAuthenticatedError"
          }
        },
        "security": [{ "HTTPBearerJWT": [] }]
      }
    },
    "/api/admin/diagnostics/executions/cleanup-all-stuck-queued": {
      "post": {
        "tags": ["v2", "admin", "diagnostics", "admin"],
        "summary": "Cleanup ALL Stuck Queued Executions",
        "description": "Cleanup ALL stuck queued executions (QUEUED >1h) by updating DB status (admin only).\nOperates on entire dataset, not limited to pagination.\n\nReturns:\n    Number of executions cleaned up and success message",
        "operationId": "postV2Cleanup all stuck queued executions",
        "responses": {
          "200": {
            "description": "Successful Response",
            "content": {
              "application/json": {
                "schema": {
                  "$ref": "#/components/schemas/StopExecutionResponse"
                }
              }
            }
          },
          "401": {
            "$ref": "#/components/responses/HTTP401NotAuthenticatedError"
          }
        },
        "security": [{ "HTTPBearerJWT": [] }]
      }
    },
    "/api/admin/diagnostics/executions/requeue-all-stuck": {
      "post": {
        "tags": ["v2", "admin", "diagnostics", "admin"],
        "summary": "Requeue ALL Stuck Queued Executions",
        "description": "Requeue ALL stuck queued executions (QUEUED >1h) by publishing to RabbitMQ.\nOperates on all executions, not just paginated results.\n\nUses add_graph_execution with existing graph_exec_id to requeue.\n\n⚠️ WARNING: This will re-execute ALL stuck executions and may cost significant credits.\n\nReturns:\n    Number of executions requeued and success message",
        "operationId": "postV2Requeue all stuck queued executions",
        "responses": {
          "200": {
            "description": "Successful Response",
            "content": {
              "application/json": {
                "schema": {
                  "$ref": "#/components/schemas/RequeueExecutionResponse"
                }
              }
            }
          },
          "401": {
            "$ref": "#/components/responses/HTTP401NotAuthenticatedError"
          }
        },
        "security": [{ "HTTPBearerJWT": [] }]
      }
    },
=======
>>>>>>> bdb94a3c
    "/api/library/presets": {
      "get": {
        "tags": ["v2", "presets"],
        "summary": "List presets",
        "description": "Retrieve a paginated list of presets for the current user.",
        "operationId": "getV2List presets",
        "security": [{ "HTTPBearerJWT": [] }],
        "parameters": [
          {
            "name": "page",
            "in": "query",
            "required": false,
            "schema": {
              "type": "integer",
              "minimum": 1,
              "default": 1,
              "title": "Page"
            }
          },
          {
            "name": "page_size",
            "in": "query",
            "required": false,
            "schema": {
              "type": "integer",
              "minimum": 1,
              "default": 10,
              "title": "Page Size"
            }
          },
          {
            "name": "graph_id",
            "in": "query",
            "required": true,
            "schema": {
              "anyOf": [{ "type": "string" }, { "type": "null" }],
              "description": "Allows to filter presets by a specific agent graph",
              "title": "Graph Id"
            },
            "description": "Allows to filter presets by a specific agent graph"
          }
        ],
        "responses": {
          "200": {
            "description": "Successful Response",
            "content": {
              "application/json": {
                "schema": {
                  "$ref": "#/components/schemas/LibraryAgentPresetResponse"
                }
              }
            }
          },
          "422": {
            "description": "Validation Error",
            "content": {
              "application/json": {
                "schema": { "$ref": "#/components/schemas/HTTPValidationError" }
              }
            }
          },
          "401": {
            "$ref": "#/components/responses/HTTP401NotAuthenticatedError"
          }
        }
      },
      "post": {
        "tags": ["v2", "presets"],
        "summary": "Create a new preset",
        "description": "Create a new preset for the current user.",
        "operationId": "postV2Create a new preset",
        "security": [{ "HTTPBearerJWT": [] }],
        "requestBody": {
          "required": true,
          "content": {
            "application/json": {
              "schema": {
                "anyOf": [
                  {
                    "$ref": "#/components/schemas/LibraryAgentPresetCreatable"
                  },
                  {
                    "$ref": "#/components/schemas/LibraryAgentPresetCreatableFromGraphExecution"
                  }
                ],
                "title": "Preset"
              }
            }
          }
        },
        "responses": {
          "200": {
            "description": "Successful Response",
            "content": {
              "application/json": {
                "schema": { "$ref": "#/components/schemas/LibraryAgentPreset" }
              }
            }
          },
          "422": {
            "description": "Validation Error",
            "content": {
              "application/json": {
                "schema": { "$ref": "#/components/schemas/HTTPValidationError" }
              }
            }
          },
          "401": {
            "$ref": "#/components/responses/HTTP401NotAuthenticatedError"
          }
        }
      }
    },
    "/api/library/presets/{preset_id}": {
      "get": {
        "tags": ["v2", "presets"],
        "summary": "Get a specific preset",
        "description": "Retrieve details for a specific preset by its ID.",
        "operationId": "getV2Get a specific preset",
        "security": [{ "HTTPBearerJWT": [] }],
        "parameters": [
          {
            "name": "preset_id",
            "in": "path",
            "required": true,
            "schema": { "type": "string", "title": "Preset Id" }
          }
        ],
        "responses": {
          "200": {
            "description": "Successful Response",
            "content": {
              "application/json": {
                "schema": { "$ref": "#/components/schemas/LibraryAgentPreset" }
              }
            }
          },
          "422": {
            "description": "Validation Error",
            "content": {
              "application/json": {
                "schema": { "$ref": "#/components/schemas/HTTPValidationError" }
              }
            }
          },
          "401": {
            "$ref": "#/components/responses/HTTP401NotAuthenticatedError"
          }
        }
      },
      "patch": {
        "tags": ["v2", "presets"],
        "summary": "Update an existing preset",
        "description": "Update an existing preset by its ID.",
        "operationId": "patchV2Update an existing preset",
        "security": [{ "HTTPBearerJWT": [] }],
        "parameters": [
          {
            "name": "preset_id",
            "in": "path",
            "required": true,
            "schema": { "type": "string", "title": "Preset Id" }
          }
        ],
        "requestBody": {
          "required": true,
          "content": {
            "application/json": {
              "schema": {
                "$ref": "#/components/schemas/LibraryAgentPresetUpdatable"
              }
            }
          }
        },
        "responses": {
          "200": {
            "description": "Successful Response",
            "content": {
              "application/json": {
                "schema": { "$ref": "#/components/schemas/LibraryAgentPreset" }
              }
            }
          },
          "422": {
            "description": "Validation Error",
            "content": {
              "application/json": {
                "schema": { "$ref": "#/components/schemas/HTTPValidationError" }
              }
            }
          },
          "401": {
            "$ref": "#/components/responses/HTTP401NotAuthenticatedError"
          }
        }
      },
      "delete": {
        "tags": ["v2", "presets"],
        "summary": "Delete a preset",
        "description": "Delete an existing preset by its ID.",
        "operationId": "deleteV2Delete a preset",
        "security": [{ "HTTPBearerJWT": [] }],
        "parameters": [
          {
            "name": "preset_id",
            "in": "path",
            "required": true,
            "schema": { "type": "string", "title": "Preset Id" }
          }
        ],
        "responses": {
          "204": { "description": "Successful Response" },
          "422": {
            "description": "Validation Error",
            "content": {
              "application/json": {
                "schema": { "$ref": "#/components/schemas/HTTPValidationError" }
              }
            }
          },
          "401": {
            "$ref": "#/components/responses/HTTP401NotAuthenticatedError"
          }
        }
      }
    },
    "/api/library/presets/setup-trigger": {
      "post": {
        "tags": ["v2", "presets"],
        "summary": "Setup Trigger",
        "description": "Sets up a webhook-triggered `LibraryAgentPreset` for a `LibraryAgent`.\nReturns the correspondingly created `LibraryAgentPreset` with `webhook_id` set.",
        "operationId": "postV2SetupTrigger",
        "requestBody": {
          "content": {
            "application/json": {
              "schema": {
                "$ref": "#/components/schemas/TriggeredPresetSetupRequest"
              }
            }
          },
          "required": true
        },
        "responses": {
          "200": {
            "description": "Successful Response",
            "content": {
              "application/json": {
                "schema": { "$ref": "#/components/schemas/LibraryAgentPreset" }
              }
            }
          },
          "422": {
            "description": "Validation Error",
            "content": {
              "application/json": {
                "schema": { "$ref": "#/components/schemas/HTTPValidationError" }
              }
            }
          },
          "401": {
            "$ref": "#/components/responses/HTTP401NotAuthenticatedError"
          }
        },
        "security": [{ "HTTPBearerJWT": [] }]
      }
    },
    "/api/library/presets/{preset_id}/execute": {
      "post": {
        "tags": ["v2", "presets", "presets"],
        "summary": "Execute a preset",
        "description": "Execute a preset with the given graph and node input for the current user.",
        "operationId": "postV2Execute a preset",
        "security": [{ "HTTPBearerJWT": [] }],
        "parameters": [
          {
            "name": "preset_id",
            "in": "path",
            "required": true,
            "schema": { "type": "string", "title": "Preset Id" }
          }
        ],
        "requestBody": {
          "content": {
            "application/json": {
              "schema": {
                "$ref": "#/components/schemas/Body_postV2Execute_a_preset"
              }
            }
          }
        },
        "responses": {
          "200": {
            "description": "Successful Response",
            "content": {
              "application/json": {
                "schema": { "$ref": "#/components/schemas/GraphExecutionMeta" }
              }
            }
          },
          "422": {
            "description": "Validation Error",
            "content": {
              "application/json": {
                "schema": { "$ref": "#/components/schemas/HTTPValidationError" }
              }
            }
          },
          "401": {
            "$ref": "#/components/responses/HTTP401NotAuthenticatedError"
          }
        }
      }
    },
    "/api/library/agents": {
      "get": {
        "tags": ["v2", "library", "private"],
        "summary": "List Library Agents",
        "description": "Get all agents in the user's library (both created and saved).\n\nArgs:\n    user_id: ID of the authenticated user.\n    search_term: Optional search term to filter agents by name/description.\n    filter_by: List of filters to apply (favorites, created by user).\n    sort_by: List of sorting criteria (created date, updated date).\n    page: Page number to retrieve.\n    page_size: Number of agents per page.\n\nReturns:\n    A LibraryAgentResponse containing agents and pagination metadata.\n\nRaises:\n    HTTPException: If a server/database error occurs.",
        "operationId": "getV2List library agents",
        "security": [{ "HTTPBearerJWT": [] }],
        "parameters": [
          {
            "name": "search_term",
            "in": "query",
            "required": false,
            "schema": {
              "anyOf": [{ "type": "string" }, { "type": "null" }],
              "description": "Search term to filter agents",
              "title": "Search Term"
            },
            "description": "Search term to filter agents"
          },
          {
            "name": "sort_by",
            "in": "query",
            "required": false,
            "schema": {
              "$ref": "#/components/schemas/LibraryAgentSort",
              "description": "Criteria to sort results by",
              "default": "updatedAt"
            },
            "description": "Criteria to sort results by"
          },
          {
            "name": "page",
            "in": "query",
            "required": false,
            "schema": {
              "type": "integer",
              "minimum": 1,
              "description": "Page number to retrieve (must be >= 1)",
              "default": 1,
              "title": "Page"
            },
            "description": "Page number to retrieve (must be >= 1)"
          },
          {
            "name": "page_size",
            "in": "query",
            "required": false,
            "schema": {
              "type": "integer",
              "minimum": 1,
              "description": "Number of agents per page (must be >= 1)",
              "default": 15,
              "title": "Page Size"
            },
            "description": "Number of agents per page (must be >= 1)"
          }
        ],
        "responses": {
          "200": {
            "description": "Successful Response",
            "content": {
              "application/json": {
                "schema": {
                  "$ref": "#/components/schemas/LibraryAgentResponse"
                }
              }
            }
          },
          "500": {
            "description": "Server error",
            "content": { "application/json": {} }
          },
          "422": {
            "description": "Validation Error",
            "content": {
              "application/json": {
                "schema": { "$ref": "#/components/schemas/HTTPValidationError" }
              }
            }
          },
          "401": {
            "$ref": "#/components/responses/HTTP401NotAuthenticatedError"
          }
        }
      },
      "post": {
        "tags": ["v2", "library", "private"],
        "summary": "Add Marketplace Agent",
        "description": "Add an agent from the marketplace to the user's library.\n\nArgs:\n    store_listing_version_id: ID of the store listing version to add.\n    user_id: ID of the authenticated user.\n\nReturns:\n    library_model.LibraryAgent: Agent added to the library\n\nRaises:\n    HTTPException(404): If the listing version is not found.\n    HTTPException(500): If a server/database error occurs.",
        "operationId": "postV2Add marketplace agent",
        "security": [{ "HTTPBearerJWT": [] }],
        "requestBody": {
          "required": true,
          "content": {
            "application/json": {
              "schema": {
                "$ref": "#/components/schemas/Body_postV2Add_marketplace_agent"
              }
            }
          }
        },
        "responses": {
          "201": {
            "description": "Agent added successfully",
            "content": {
              "application/json": {
                "schema": { "$ref": "#/components/schemas/LibraryAgent" }
              }
            }
          },
          "404": { "description": "Store listing version not found" },
          "500": { "description": "Server error" },
          "422": {
            "description": "Validation Error",
            "content": {
              "application/json": {
                "schema": { "$ref": "#/components/schemas/HTTPValidationError" }
              }
            }
          },
          "401": {
            "$ref": "#/components/responses/HTTP401NotAuthenticatedError"
          }
        }
      }
    },
    "/api/library/agents/favorites": {
      "get": {
        "tags": ["v2", "library", "private"],
        "summary": "List Favorite Library Agents",
        "description": "Get all favorite agents in the user's library.\n\nArgs:\n    user_id: ID of the authenticated user.\n    page: Page number to retrieve.\n    page_size: Number of agents per page.\n\nReturns:\n    A LibraryAgentResponse containing favorite agents and pagination metadata.\n\nRaises:\n    HTTPException: If a server/database error occurs.",
        "operationId": "getV2List favorite library agents",
        "security": [{ "HTTPBearerJWT": [] }],
        "parameters": [
          {
            "name": "page",
            "in": "query",
            "required": false,
            "schema": {
              "type": "integer",
              "minimum": 1,
              "description": "Page number to retrieve (must be >= 1)",
              "default": 1,
              "title": "Page"
            },
            "description": "Page number to retrieve (must be >= 1)"
          },
          {
            "name": "page_size",
            "in": "query",
            "required": false,
            "schema": {
              "type": "integer",
              "minimum": 1,
              "description": "Number of agents per page (must be >= 1)",
              "default": 15,
              "title": "Page Size"
            },
            "description": "Number of agents per page (must be >= 1)"
          }
        ],
        "responses": {
          "200": {
            "description": "Successful Response",
            "content": {
              "application/json": {
                "schema": {
                  "$ref": "#/components/schemas/LibraryAgentResponse"
                }
              }
            }
          },
          "500": {
            "description": "Server error",
            "content": { "application/json": {} }
          },
          "422": {
            "description": "Validation Error",
            "content": {
              "application/json": {
                "schema": { "$ref": "#/components/schemas/HTTPValidationError" }
              }
            }
          },
          "401": {
            "$ref": "#/components/responses/HTTP401NotAuthenticatedError"
          }
        }
      }
    },
    "/api/library/agents/{library_agent_id}": {
      "get": {
        "tags": ["v2", "library", "private"],
        "summary": "Get Library Agent",
        "operationId": "getV2Get library agent",
        "security": [{ "HTTPBearerJWT": [] }],
        "parameters": [
          {
            "name": "library_agent_id",
            "in": "path",
            "required": true,
            "schema": { "type": "string", "title": "Library Agent Id" }
          }
        ],
        "responses": {
          "200": {
            "description": "Successful Response",
            "content": {
              "application/json": {
                "schema": { "$ref": "#/components/schemas/LibraryAgent" }
              }
            }
          },
          "422": {
            "description": "Validation Error",
            "content": {
              "application/json": {
                "schema": { "$ref": "#/components/schemas/HTTPValidationError" }
              }
            }
          },
          "401": {
            "$ref": "#/components/responses/HTTP401NotAuthenticatedError"
          }
        }
      },
      "patch": {
        "tags": ["v2", "library", "private"],
        "summary": "Update Library Agent",
        "description": "Update the library agent with the given fields.\n\nArgs:\n    library_agent_id: ID of the library agent to update.\n    payload: Fields to update (auto_update_version, is_favorite, etc.).\n    user_id: ID of the authenticated user.\n\nRaises:\n    HTTPException(500): If a server/database error occurs.",
        "operationId": "patchV2Update library agent",
        "security": [{ "HTTPBearerJWT": [] }],
        "parameters": [
          {
            "name": "library_agent_id",
            "in": "path",
            "required": true,
            "schema": { "type": "string", "title": "Library Agent Id" }
          }
        ],
        "requestBody": {
          "required": true,
          "content": {
            "application/json": {
              "schema": {
                "$ref": "#/components/schemas/LibraryAgentUpdateRequest"
              }
            }
          }
        },
        "responses": {
          "200": {
            "description": "Agent updated successfully",
            "content": {
              "application/json": {
                "schema": { "$ref": "#/components/schemas/LibraryAgent" }
              }
            }
          },
          "500": { "description": "Server error" },
          "422": {
            "description": "Validation Error",
            "content": {
              "application/json": {
                "schema": { "$ref": "#/components/schemas/HTTPValidationError" }
              }
            }
          },
          "401": {
            "$ref": "#/components/responses/HTTP401NotAuthenticatedError"
          }
        }
      },
      "delete": {
        "tags": ["v2", "library", "private"],
        "summary": "Delete Library Agent",
        "description": "Soft-delete the specified library agent.\n\nArgs:\n    library_agent_id: ID of the library agent to delete.\n    user_id: ID of the authenticated user.\n\nReturns:\n    204 No Content if successful.\n\nRaises:\n    HTTPException(404): If the agent does not exist.\n    HTTPException(500): If a server/database error occurs.",
        "operationId": "deleteV2Delete library agent",
        "security": [{ "HTTPBearerJWT": [] }],
        "parameters": [
          {
            "name": "library_agent_id",
            "in": "path",
            "required": true,
            "schema": { "type": "string", "title": "Library Agent Id" }
          }
        ],
        "responses": {
          "200": {
            "description": "Successful Response",
            "content": { "application/json": { "schema": {} } }
          },
          "204": { "description": "Agent deleted successfully" },
          "404": { "description": "Agent not found" },
          "500": { "description": "Server error" },
          "422": {
            "description": "Validation Error",
            "content": {
              "application/json": {
                "schema": { "$ref": "#/components/schemas/HTTPValidationError" }
              }
            }
          },
          "401": {
            "$ref": "#/components/responses/HTTP401NotAuthenticatedError"
          }
        }
      }
    },
    "/api/library/agents/by-graph/{graph_id}": {
      "get": {
        "tags": ["v2", "library", "private"],
        "summary": "Get Library Agent By Graph Id",
        "operationId": "getV2GetLibraryAgentByGraphId",
        "security": [{ "HTTPBearerJWT": [] }],
        "parameters": [
          {
            "name": "graph_id",
            "in": "path",
            "required": true,
            "schema": { "type": "string", "title": "Graph Id" }
          },
          {
            "name": "version",
            "in": "query",
            "required": false,
            "schema": {
              "anyOf": [{ "type": "integer" }, { "type": "null" }],
              "title": "Version"
            }
          }
        ],
        "responses": {
          "200": {
            "description": "Successful Response",
            "content": {
              "application/json": {
                "schema": { "$ref": "#/components/schemas/LibraryAgent" }
              }
            }
          },
          "422": {
            "description": "Validation Error",
            "content": {
              "application/json": {
                "schema": { "$ref": "#/components/schemas/HTTPValidationError" }
              }
            }
          },
          "401": {
            "$ref": "#/components/responses/HTTP401NotAuthenticatedError"
          }
        }
      }
    },
    "/api/library/agents/marketplace/{store_listing_version_id}": {
      "get": {
        "tags": ["v2", "library", "private", "store, library"],
        "summary": "Get Agent By Store ID",
        "description": "Get Library Agent from Store Listing Version ID.",
        "operationId": "getV2Get agent by store id",
        "security": [{ "HTTPBearerJWT": [] }],
        "parameters": [
          {
            "name": "store_listing_version_id",
            "in": "path",
            "required": true,
            "schema": { "type": "string", "title": "Store Listing Version Id" }
          }
        ],
        "responses": {
          "200": {
            "description": "Successful Response",
            "content": {
              "application/json": {
                "schema": {
                  "anyOf": [
                    { "$ref": "#/components/schemas/LibraryAgent" },
                    { "type": "null" }
                  ],
                  "title": "Response Getv2Get Agent By Store Id"
                }
              }
            }
          },
          "422": {
            "description": "Validation Error",
            "content": {
              "application/json": {
                "schema": { "$ref": "#/components/schemas/HTTPValidationError" }
              }
            }
          },
          "401": {
            "$ref": "#/components/responses/HTTP401NotAuthenticatedError"
          }
        }
      }
    },
    "/api/library/agents/{library_agent_id}/fork": {
      "post": {
        "tags": ["v2", "library", "private"],
        "summary": "Fork Library Agent",
        "operationId": "postV2Fork library agent",
        "security": [{ "HTTPBearerJWT": [] }],
        "parameters": [
          {
            "name": "library_agent_id",
            "in": "path",
            "required": true,
            "schema": { "type": "string", "title": "Library Agent Id" }
          }
        ],
        "responses": {
          "200": {
            "description": "Successful Response",
            "content": {
              "application/json": {
                "schema": { "$ref": "#/components/schemas/LibraryAgent" }
              }
            }
          },
          "422": {
            "description": "Validation Error",
            "content": {
              "application/json": {
                "schema": { "$ref": "#/components/schemas/HTTPValidationError" }
              }
            }
          },
          "401": {
            "$ref": "#/components/responses/HTTP401NotAuthenticatedError"
          }
        }
      }
    },
    "/api/otto/ask": {
      "post": {
        "tags": ["v2", "otto"],
        "summary": "Proxy Otto Chat Request",
        "description": "Proxy requests to Otto API while adding necessary security headers and logging.\nRequires an authenticated user.",
        "operationId": "postV2Proxy otto chat request",
        "requestBody": {
          "content": {
            "application/json": {
              "schema": { "$ref": "#/components/schemas/ChatRequest" }
            }
          },
          "required": true
        },
        "responses": {
          "200": {
            "description": "Successful Response",
            "content": {
              "application/json": {
                "schema": { "$ref": "#/components/schemas/ApiResponse" }
              }
            }
          },
          "422": {
            "description": "Validation Error",
            "content": {
              "application/json": {
                "schema": { "$ref": "#/components/schemas/HTTPValidationError" }
              }
            }
          },
          "401": {
            "$ref": "#/components/responses/HTTP401NotAuthenticatedError"
          }
        },
        "security": [{ "HTTPBearerJWT": [] }]
      }
    },
    "/api/email/unsubscribe": {
      "post": {
        "tags": ["v1", "email"],
        "summary": "One Click Email Unsubscribe",
        "operationId": "postV1One click email unsubscribe",
        "parameters": [
          {
            "name": "token",
            "in": "query",
            "required": true,
            "schema": { "type": "string", "title": "Token" }
          }
        ],
        "responses": {
          "200": {
            "description": "Successful Response",
            "content": { "application/json": { "schema": {} } }
          },
          "422": {
            "description": "Validation Error",
            "content": {
              "application/json": {
                "schema": { "$ref": "#/components/schemas/HTTPValidationError" }
              }
            }
          }
        }
      }
    },
    "/api/email/": {
      "post": {
        "tags": ["v1", "email"],
        "summary": "Handle Postmark Email Webhooks",
        "operationId": "postV1Handle postmark email webhooks",
        "requestBody": {
          "content": {
            "application/json": {
              "schema": {
                "oneOf": [
                  { "$ref": "#/components/schemas/PostmarkDeliveryWebhook" },
                  { "$ref": "#/components/schemas/PostmarkBounceWebhook" },
                  {
                    "$ref": "#/components/schemas/PostmarkSpamComplaintWebhook"
                  },
                  { "$ref": "#/components/schemas/PostmarkOpenWebhook" },
                  { "$ref": "#/components/schemas/PostmarkClickWebhook" },
                  {
                    "$ref": "#/components/schemas/PostmarkSubscriptionChangeWebhook"
                  }
                ],
                "title": "Webhook",
                "discriminator": {
                  "propertyName": "RecordType",
                  "mapping": {
                    "Delivery": "#/components/schemas/PostmarkDeliveryWebhook",
                    "Bounce": "#/components/schemas/PostmarkBounceWebhook",
                    "SpamComplaint": "#/components/schemas/PostmarkSpamComplaintWebhook",
                    "Open": "#/components/schemas/PostmarkOpenWebhook",
                    "Click": "#/components/schemas/PostmarkClickWebhook",
                    "SubscriptionChange": "#/components/schemas/PostmarkSubscriptionChangeWebhook"
                  }
                }
              }
            }
          },
          "required": true
        },
        "responses": {
          "200": {
            "description": "Successful Response",
            "content": { "application/json": { "schema": {} } }
          },
          "422": {
            "description": "Validation Error",
            "content": {
              "application/json": {
                "schema": { "$ref": "#/components/schemas/HTTPValidationError" }
              }
            }
          }
        },
        "security": [{ "APIKeyAuthenticator-X-Postmark-Webhook-Token": [] }]
      }
    },
    "/api/chat/sessions": {
      "post": {
        "tags": ["v2", "chat", "chat"],
        "summary": "Create Session",
        "description": "Create a new chat session.\n\nInitiates a new chat session for either an authenticated or anonymous user.\n\nArgs:\n    user_id: The optional authenticated user ID parsed from the JWT. If missing, creates an anonymous session.\n\nReturns:\n    CreateSessionResponse: Details of the created session.",
        "operationId": "postV2CreateSession",
        "responses": {
          "200": {
            "description": "Successful Response",
            "content": {
              "application/json": {
                "schema": {
                  "$ref": "#/components/schemas/CreateSessionResponse"
                }
              }
            }
          },
          "401": {
            "$ref": "#/components/responses/HTTP401NotAuthenticatedError"
          }
        },
        "security": [{ "HTTPBearerJWT": [] }]
      }
    },
    "/api/chat/sessions/{session_id}": {
      "get": {
        "tags": ["v2", "chat", "chat"],
        "summary": "Get Session",
        "description": "Retrieve the details of a specific chat session.\n\nLooks up a chat session by ID for the given user (if authenticated) and returns all session data including messages.\n\nArgs:\n    session_id: The unique identifier for the desired chat session.\n    user_id: The optional authenticated user ID, or None for anonymous access.\n\nReturns:\n    SessionDetailResponse: Details for the requested session; raises NotFoundError if not found.",
        "operationId": "getV2GetSession",
        "security": [{ "HTTPBearerJWT": [] }],
        "parameters": [
          {
            "name": "session_id",
            "in": "path",
            "required": true,
            "schema": { "type": "string", "title": "Session Id" }
          }
        ],
        "responses": {
          "200": {
            "description": "Successful Response",
            "content": {
              "application/json": {
                "schema": {
                  "$ref": "#/components/schemas/SessionDetailResponse"
                }
              }
            }
          },
          "422": {
            "description": "Validation Error",
            "content": {
              "application/json": {
                "schema": { "$ref": "#/components/schemas/HTTPValidationError" }
              }
            }
          },
          "401": {
            "$ref": "#/components/responses/HTTP401NotAuthenticatedError"
          }
        }
      }
    },
    "/api/chat/sessions/{session_id}/stream": {
      "get": {
        "tags": ["v2", "chat", "chat"],
        "summary": "Stream Chat",
        "description": "Stream chat responses for a session.\n\nStreams the AI/completion responses in real time over Server-Sent Events (SSE), including:\n  - Text fragments as they are generated\n  - Tool call UI elements (if invoked)\n  - Tool execution results\n\nArgs:\n    session_id: The chat session identifier to associate with the streamed messages.\n    message: The user's new message to process.\n    user_id: Optional authenticated user ID.\n    is_user_message: Whether the message is a user message.\nReturns:\n    StreamingResponse: SSE-formatted response chunks.",
        "operationId": "getV2StreamChat",
        "security": [{ "HTTPBearerJWT": [] }],
        "parameters": [
          {
            "name": "session_id",
            "in": "path",
            "required": true,
            "schema": { "type": "string", "title": "Session Id" }
          },
          {
            "name": "message",
            "in": "query",
            "required": true,
            "schema": {
              "type": "string",
              "minLength": 1,
              "maxLength": 10000,
              "title": "Message"
            }
          },
          {
            "name": "is_user_message",
            "in": "query",
            "required": false,
            "schema": {
              "type": "boolean",
              "default": true,
              "title": "Is User Message"
            }
          }
        ],
        "responses": {
          "200": {
            "description": "Successful Response",
            "content": { "application/json": { "schema": {} } }
          },
          "422": {
            "description": "Validation Error",
            "content": {
              "application/json": {
                "schema": { "$ref": "#/components/schemas/HTTPValidationError" }
              }
            }
          },
          "401": {
            "$ref": "#/components/responses/HTTP401NotAuthenticatedError"
          }
        }
      }
    },
    "/api/chat/sessions/{session_id}/assign-user": {
      "patch": {
        "tags": ["v2", "chat", "chat"],
        "summary": "Session Assign User",
        "description": "Assign an authenticated user to a chat session.\n\nUsed (typically post-login) to claim an existing anonymous session as the current authenticated user.\n\nArgs:\n    session_id: The identifier for the (previously anonymous) session.\n    user_id: The authenticated user's ID to associate with the session.\n\nReturns:\n    dict: Status of the assignment.",
        "operationId": "patchV2SessionAssignUser",
        "security": [{ "HTTPBearerJWT": [] }],
        "parameters": [
          {
            "name": "session_id",
            "in": "path",
            "required": true,
            "schema": { "type": "string", "title": "Session Id" }
          }
        ],
        "responses": {
          "200": {
            "description": "Successful Response",
            "content": {
              "application/json": {
                "schema": {
                  "type": "object",
                  "additionalProperties": true,
                  "title": "Response Patchv2Sessionassignuser"
                }
              }
            }
          },
          "422": {
            "description": "Validation Error",
            "content": {
              "application/json": {
                "schema": { "$ref": "#/components/schemas/HTTPValidationError" }
              }
            }
          },
          "401": {
            "$ref": "#/components/responses/HTTP401NotAuthenticatedError"
          }
        }
      }
    },
    "/api/chat/health": {
      "get": {
        "tags": ["v2", "chat", "chat"],
        "summary": "Health Check",
        "description": "Health check endpoint for the chat service.\n\nPerforms a full cycle test of session creation, assignment, and retrieval. Should always return healthy\nif the service and data layer are operational.\n\nReturns:\n    dict: A status dictionary indicating health, service name, and API version.",
        "operationId": "getV2HealthCheck",
        "responses": {
          "200": {
            "description": "Successful Response",
            "content": {
              "application/json": {
                "schema": {
                  "additionalProperties": true,
                  "type": "object",
                  "title": "Response Getv2Healthcheck"
                }
              }
            }
          }
        }
      }
    },
    "/health": {
      "get": {
        "tags": ["health"],
        "summary": "Health",
        "operationId": "getHealthHealth",
        "responses": {
          "200": {
            "description": "Successful Response",
            "content": { "application/json": { "schema": {} } }
          }
        }
      }
    }
  },
  "components": {
    "schemas": {
      "APIKeyCredentials": {
        "properties": {
          "id": { "type": "string", "title": "Id" },
          "provider": { "type": "string", "title": "Provider" },
          "title": {
            "anyOf": [{ "type": "string" }, { "type": "null" }],
            "title": "Title"
          },
          "type": {
            "type": "string",
            "const": "api_key",
            "title": "Type",
            "default": "api_key"
          },
          "api_key": {
            "type": "string",
            "format": "password",
            "title": "Api Key",
            "writeOnly": true
          },
          "expires_at": {
            "anyOf": [{ "type": "integer" }, { "type": "null" }],
            "title": "Expires At",
            "description": "Unix timestamp (seconds) indicating when the API key expires (if at all)"
          }
        },
        "type": "object",
        "required": ["provider", "api_key"],
        "title": "APIKeyCredentials"
      },
      "APIKeyInfo": {
        "properties": {
          "id": { "type": "string", "title": "Id" },
          "name": { "type": "string", "title": "Name" },
          "head": {
            "type": "string",
            "title": "Head",
            "description": "The first 8 characters of the key"
          },
          "tail": {
            "type": "string",
            "title": "Tail",
            "description": "The last 8 characters of the key"
          },
          "status": { "$ref": "#/components/schemas/APIKeyStatus" },
          "permissions": {
            "items": { "$ref": "#/components/schemas/APIKeyPermission" },
            "type": "array",
            "title": "Permissions"
          },
          "created_at": {
            "type": "string",
            "format": "date-time",
            "title": "Created At"
          },
          "last_used_at": {
            "anyOf": [
              { "type": "string", "format": "date-time" },
              { "type": "null" }
            ],
            "title": "Last Used At"
          },
          "revoked_at": {
            "anyOf": [
              { "type": "string", "format": "date-time" },
              { "type": "null" }
            ],
            "title": "Revoked At"
          },
          "description": {
            "anyOf": [{ "type": "string" }, { "type": "null" }],
            "title": "Description"
          },
          "user_id": { "type": "string", "title": "User Id" }
        },
        "type": "object",
        "required": [
          "id",
          "name",
          "head",
          "tail",
          "status",
          "permissions",
          "created_at",
          "user_id"
        ],
        "title": "APIKeyInfo"
      },
      "APIKeyPermission": {
        "type": "string",
        "enum": ["EXECUTE_GRAPH", "READ_GRAPH", "EXECUTE_BLOCK", "READ_BLOCK"],
        "title": "APIKeyPermission"
      },
      "APIKeyStatus": {
        "type": "string",
        "enum": ["ACTIVE", "REVOKED", "SUSPENDED"],
        "title": "APIKeyStatus"
      },
      "AddUserCreditsResponse": {
        "properties": {
          "new_balance": { "type": "integer", "title": "New Balance" },
          "transaction_key": { "type": "string", "title": "Transaction Key" }
        },
        "type": "object",
        "required": ["new_balance", "transaction_key"],
        "title": "AddUserCreditsResponse"
      },
      "AgentDiagnosticsResponse": {
        "properties": {
          "agents_with_active_executions": {
            "type": "integer",
            "title": "Agents With Active Executions"
          },
          "timestamp": { "type": "string", "title": "Timestamp" }
        },
        "type": "object",
        "required": ["agents_with_active_executions", "timestamp"],
        "title": "AgentDiagnosticsResponse",
        "description": "Response model for agent diagnostics"
      },
      "AgentExecutionStatus": {
        "type": "string",
        "enum": [
          "INCOMPLETE",
          "QUEUED",
          "RUNNING",
          "COMPLETED",
          "TERMINATED",
          "FAILED"
        ],
        "title": "AgentExecutionStatus"
      },
      "ApiResponse": {
        "properties": {
          "answer": { "type": "string", "title": "Answer" },
          "documents": {
            "items": { "$ref": "#/components/schemas/Document" },
            "type": "array",
            "title": "Documents"
          },
          "success": { "type": "boolean", "title": "Success" }
        },
        "type": "object",
        "required": ["answer", "documents", "success"],
        "title": "ApiResponse"
      },
      "AutoTopUpConfig": {
        "properties": {
          "amount": { "type": "integer", "title": "Amount" },
          "threshold": { "type": "integer", "title": "Threshold" }
        },
        "type": "object",
        "required": ["amount", "threshold"],
        "title": "AutoTopUpConfig"
      },
      "AyrshareSSOResponse": {
        "properties": {
          "sso_url": {
            "type": "string",
            "title": "Sso Url",
            "description": "The SSO URL for Ayrshare integration"
          },
          "expires_at": {
            "type": "string",
            "format": "date-time",
            "title": "Expires At",
            "description": "ISO timestamp when the URL expires"
          }
        },
        "type": "object",
        "required": ["sso_url", "expires_at"],
        "title": "AyrshareSSOResponse"
      },
      "BaseGraph-Input": {
        "properties": {
          "id": { "type": "string", "title": "Id" },
          "version": { "type": "integer", "title": "Version", "default": 1 },
          "is_active": {
            "type": "boolean",
            "title": "Is Active",
            "default": true
          },
          "name": { "type": "string", "title": "Name" },
          "description": { "type": "string", "title": "Description" },
          "instructions": {
            "anyOf": [{ "type": "string" }, { "type": "null" }],
            "title": "Instructions"
          },
          "recommended_schedule_cron": {
            "anyOf": [{ "type": "string" }, { "type": "null" }],
            "title": "Recommended Schedule Cron"
          },
          "nodes": {
            "items": { "$ref": "#/components/schemas/Node" },
            "type": "array",
            "title": "Nodes",
            "default": []
          },
          "links": {
            "items": { "$ref": "#/components/schemas/Link" },
            "type": "array",
            "title": "Links",
            "default": []
          },
          "forked_from_id": {
            "anyOf": [{ "type": "string" }, { "type": "null" }],
            "title": "Forked From Id"
          },
          "forked_from_version": {
            "anyOf": [{ "type": "integer" }, { "type": "null" }],
            "title": "Forked From Version"
          }
        },
        "type": "object",
        "required": ["name", "description"],
        "title": "BaseGraph"
      },
      "BaseGraph-Output": {
        "properties": {
          "id": { "type": "string", "title": "Id" },
          "version": { "type": "integer", "title": "Version", "default": 1 },
          "is_active": {
            "type": "boolean",
            "title": "Is Active",
            "default": true
          },
          "name": { "type": "string", "title": "Name" },
          "description": { "type": "string", "title": "Description" },
          "instructions": {
            "anyOf": [{ "type": "string" }, { "type": "null" }],
            "title": "Instructions"
          },
          "recommended_schedule_cron": {
            "anyOf": [{ "type": "string" }, { "type": "null" }],
            "title": "Recommended Schedule Cron"
          },
          "nodes": {
            "items": { "$ref": "#/components/schemas/Node" },
            "type": "array",
            "title": "Nodes",
            "default": []
          },
          "links": {
            "items": { "$ref": "#/components/schemas/Link" },
            "type": "array",
            "title": "Links",
            "default": []
          },
          "forked_from_id": {
            "anyOf": [{ "type": "string" }, { "type": "null" }],
            "title": "Forked From Id"
          },
          "forked_from_version": {
            "anyOf": [{ "type": "integer" }, { "type": "null" }],
            "title": "Forked From Version"
          },
          "input_schema": {
            "additionalProperties": true,
            "type": "object",
            "title": "Input Schema",
            "readOnly": true
          },
          "output_schema": {
            "additionalProperties": true,
            "type": "object",
            "title": "Output Schema",
            "readOnly": true
          },
          "has_external_trigger": {
            "type": "boolean",
            "title": "Has External Trigger",
            "readOnly": true
          },
          "trigger_setup_info": {
            "anyOf": [
              { "$ref": "#/components/schemas/GraphTriggerInfo" },
              { "type": "null" }
            ],
            "readOnly": true
          }
        },
        "type": "object",
        "required": [
          "name",
          "description",
          "input_schema",
          "output_schema",
          "has_external_trigger",
          "trigger_setup_info"
        ],
        "title": "BaseGraph"
      },
      "BlockCategoryResponse": {
        "properties": {
          "name": { "type": "string", "title": "Name" },
          "total_blocks": { "type": "integer", "title": "Total Blocks" },
          "blocks": {
            "items": { "$ref": "#/components/schemas/BlockInfo" },
            "type": "array",
            "title": "Blocks"
          }
        },
        "type": "object",
        "required": ["name", "total_blocks", "blocks"],
        "title": "BlockCategoryResponse"
      },
      "BlockCost": {
        "properties": {
          "cost_amount": { "type": "integer", "title": "Cost Amount" },
          "cost_filter": {
            "additionalProperties": true,
            "type": "object",
            "title": "Cost Filter"
          },
          "cost_type": { "$ref": "#/components/schemas/BlockCostType" }
        },
        "type": "object",
        "required": ["cost_amount", "cost_filter", "cost_type"],
        "title": "BlockCost"
      },
      "BlockCostType": {
        "type": "string",
        "enum": ["run", "byte", "second"],
        "title": "BlockCostType"
      },
      "BlockInfo": {
        "properties": {
          "id": { "type": "string", "title": "Id" },
          "name": { "type": "string", "title": "Name" },
          "inputSchema": {
            "additionalProperties": true,
            "type": "object",
            "title": "Inputschema"
          },
          "outputSchema": {
            "additionalProperties": true,
            "type": "object",
            "title": "Outputschema"
          },
          "costs": {
            "items": { "$ref": "#/components/schemas/BlockCost" },
            "type": "array",
            "title": "Costs"
          },
          "description": { "type": "string", "title": "Description" },
          "categories": {
            "items": {
              "additionalProperties": { "type": "string" },
              "type": "object"
            },
            "type": "array",
            "title": "Categories"
          },
          "contributors": {
            "items": { "additionalProperties": true, "type": "object" },
            "type": "array",
            "title": "Contributors"
          },
          "staticOutput": { "type": "boolean", "title": "Staticoutput" },
          "uiType": { "type": "string", "title": "Uitype" }
        },
        "type": "object",
        "required": [
          "id",
          "name",
          "inputSchema",
          "outputSchema",
          "costs",
          "description",
          "categories",
          "contributors",
          "staticOutput",
          "uiType"
        ],
        "title": "BlockInfo"
      },
      "BlockResponse": {
        "properties": {
          "blocks": {
            "items": { "$ref": "#/components/schemas/BlockInfo" },
            "type": "array",
            "title": "Blocks"
          },
          "pagination": { "$ref": "#/components/schemas/Pagination" }
        },
        "type": "object",
        "required": ["blocks", "pagination"],
        "title": "BlockResponse"
      },
      "Body_postV1Exchange_oauth_code_for_tokens": {
        "properties": {
          "code": {
            "type": "string",
            "title": "Authorization code acquired by user login"
          },
          "state_token": { "type": "string", "title": "Anti-CSRF nonce" }
        },
        "type": "object",
        "required": ["code", "state_token"],
        "title": "Body_postV1Exchange oauth code for tokens"
      },
      "Body_postV1Execute_graph_agent": {
        "properties": {
          "inputs": {
            "additionalProperties": true,
            "type": "object",
            "title": "Inputs"
          },
          "credentials_inputs": {
            "additionalProperties": {
              "$ref": "#/components/schemas/CredentialsMetaInput"
            },
            "type": "object",
            "title": "Credentials Inputs"
          }
        },
        "type": "object",
        "title": "Body_postV1Execute graph agent"
      },
      "Body_postV1LogRawAnalytics": {
        "properties": {
          "type": { "type": "string", "title": "Type" },
          "data": {
            "additionalProperties": true,
            "type": "object",
            "title": "Data",
            "description": "The data to log"
          },
          "data_index": {
            "type": "string",
            "title": "Data Index",
            "description": "Indexable field for any count based analytical measures like page order clicking, tutorial step completion, etc."
          }
        },
        "type": "object",
        "required": ["type", "data", "data_index"],
        "title": "Body_postV1LogRawAnalytics"
      },
      "Body_postV1Upload_file_to_cloud_storage": {
        "properties": {
          "file": { "type": "string", "format": "binary", "title": "File" }
        },
        "type": "object",
        "required": ["file"],
        "title": "Body_postV1Upload file to cloud storage"
      },
      "Body_postV2Add_credits_to_user": {
        "properties": {
          "user_id": { "type": "string", "title": "User Id" },
          "amount": { "type": "integer", "title": "Amount" },
          "comments": { "type": "string", "title": "Comments" }
        },
        "type": "object",
        "required": ["user_id", "amount", "comments"],
        "title": "Body_postV2Add credits to user"
      },
      "Body_postV2Add_marketplace_agent": {
        "properties": {
          "store_listing_version_id": {
            "type": "string",
            "title": "Store Listing Version Id"
          }
        },
        "type": "object",
        "required": ["store_listing_version_id"],
        "title": "Body_postV2Add marketplace agent"
      },
      "Body_postV2Execute_a_preset": {
        "properties": {
          "inputs": {
            "additionalProperties": true,
            "type": "object",
            "title": "Inputs"
          },
          "credential_inputs": {
            "additionalProperties": {
              "$ref": "#/components/schemas/CredentialsMetaInput"
            },
            "type": "object",
            "title": "Credential Inputs"
          }
        },
        "type": "object",
        "title": "Body_postV2Execute a preset"
      },
      "Body_postV2Upload_submission_media": {
        "properties": {
          "file": { "type": "string", "format": "binary", "title": "File" }
        },
        "type": "object",
        "required": ["file"],
        "title": "Body_postV2Upload submission media"
      },
      "ChatRequest": {
        "properties": {
          "query": { "type": "string", "title": "Query" },
          "conversation_history": {
            "items": { "$ref": "#/components/schemas/Message" },
            "type": "array",
            "title": "Conversation History"
          },
          "message_id": { "type": "string", "title": "Message Id" },
          "include_graph_data": {
            "type": "boolean",
            "title": "Include Graph Data",
            "default": false
          },
          "graph_id": {
            "anyOf": [{ "type": "string" }, { "type": "null" }],
            "title": "Graph Id"
          }
        },
        "type": "object",
        "required": ["query", "conversation_history", "message_id"],
        "title": "ChatRequest"
      },
      "CountResponse": {
        "properties": {
          "all_blocks": { "type": "integer", "title": "All Blocks" },
          "input_blocks": { "type": "integer", "title": "Input Blocks" },
          "action_blocks": { "type": "integer", "title": "Action Blocks" },
          "output_blocks": { "type": "integer", "title": "Output Blocks" },
          "integrations": { "type": "integer", "title": "Integrations" },
          "marketplace_agents": {
            "type": "integer",
            "title": "Marketplace Agents"
          },
          "my_agents": { "type": "integer", "title": "My Agents" }
        },
        "type": "object",
        "required": [
          "all_blocks",
          "input_blocks",
          "action_blocks",
          "output_blocks",
          "integrations",
          "marketplace_agents",
          "my_agents"
        ],
        "title": "CountResponse"
      },
      "CreateAPIKeyRequest": {
        "properties": {
          "name": { "type": "string", "title": "Name" },
          "permissions": {
            "items": { "$ref": "#/components/schemas/APIKeyPermission" },
            "type": "array",
            "title": "Permissions"
          },
          "description": {
            "anyOf": [{ "type": "string" }, { "type": "null" }],
            "title": "Description"
          }
        },
        "type": "object",
        "required": ["name", "permissions"],
        "title": "CreateAPIKeyRequest"
      },
      "CreateAPIKeyResponse": {
        "properties": {
          "api_key": { "$ref": "#/components/schemas/APIKeyInfo" },
          "plain_text_key": { "type": "string", "title": "Plain Text Key" }
        },
        "type": "object",
        "required": ["api_key", "plain_text_key"],
        "title": "CreateAPIKeyResponse"
      },
      "CreateGraph": {
        "properties": { "graph": { "$ref": "#/components/schemas/Graph" } },
        "type": "object",
        "required": ["graph"],
        "title": "CreateGraph"
      },
      "CreateSessionResponse": {
        "properties": {
          "id": { "type": "string", "title": "Id" },
          "created_at": { "type": "string", "title": "Created At" },
          "user_id": {
            "anyOf": [{ "type": "string" }, { "type": "null" }],
            "title": "User Id"
          }
        },
        "type": "object",
        "required": ["id", "created_at", "user_id"],
        "title": "CreateSessionResponse",
        "description": "Response model containing information on a newly created chat session."
      },
      "Creator": {
        "properties": {
          "name": { "type": "string", "title": "Name" },
          "username": { "type": "string", "title": "Username" },
          "description": { "type": "string", "title": "Description" },
          "avatar_url": { "type": "string", "title": "Avatar Url" },
          "num_agents": { "type": "integer", "title": "Num Agents" },
          "agent_rating": { "type": "number", "title": "Agent Rating" },
          "agent_runs": { "type": "integer", "title": "Agent Runs" },
          "is_featured": { "type": "boolean", "title": "Is Featured" }
        },
        "type": "object",
        "required": [
          "name",
          "username",
          "description",
          "avatar_url",
          "num_agents",
          "agent_rating",
          "agent_runs",
          "is_featured"
        ],
        "title": "Creator"
      },
      "CreatorDetails": {
        "properties": {
          "name": { "type": "string", "title": "Name" },
          "username": { "type": "string", "title": "Username" },
          "description": { "type": "string", "title": "Description" },
          "links": {
            "items": { "type": "string" },
            "type": "array",
            "title": "Links"
          },
          "avatar_url": { "type": "string", "title": "Avatar Url" },
          "agent_rating": { "type": "number", "title": "Agent Rating" },
          "agent_runs": { "type": "integer", "title": "Agent Runs" },
          "top_categories": {
            "items": { "type": "string" },
            "type": "array",
            "title": "Top Categories"
          }
        },
        "type": "object",
        "required": [
          "name",
          "username",
          "description",
          "links",
          "avatar_url",
          "agent_rating",
          "agent_runs",
          "top_categories"
        ],
        "title": "CreatorDetails"
      },
      "CreatorsResponse": {
        "properties": {
          "creators": {
            "items": { "$ref": "#/components/schemas/Creator" },
            "type": "array",
            "title": "Creators"
          },
          "pagination": { "$ref": "#/components/schemas/Pagination" }
        },
        "type": "object",
        "required": ["creators", "pagination"],
        "title": "CreatorsResponse"
      },
      "CredentialsDeletionNeedsConfirmationResponse": {
        "properties": {
          "deleted": {
            "type": "boolean",
            "const": false,
            "title": "Deleted",
            "default": false
          },
          "need_confirmation": {
            "type": "boolean",
            "const": true,
            "title": "Need Confirmation",
            "default": true
          },
          "message": { "type": "string", "title": "Message" }
        },
        "type": "object",
        "required": ["message"],
        "title": "CredentialsDeletionNeedsConfirmationResponse"
      },
      "CredentialsDeletionResponse": {
        "properties": {
          "deleted": {
            "type": "boolean",
            "const": true,
            "title": "Deleted",
            "default": true
          },
          "revoked": {
            "anyOf": [{ "type": "boolean" }, { "type": "null" }],
            "title": "Revoked",
            "description": "Indicates whether the credentials were also revoked by their provider. `None`/`null` if not applicable, e.g. when deleting non-revocable credentials such as API keys."
          }
        },
        "type": "object",
        "required": ["revoked"],
        "title": "CredentialsDeletionResponse"
      },
      "CredentialsMetaInput": {
        "properties": {
          "id": { "type": "string", "title": "Id" },
          "title": {
            "anyOf": [{ "type": "string" }, { "type": "null" }],
            "title": "Title"
          },
          "provider": {
            "type": "string",
            "title": "Provider",
            "description": "Provider name for integrations. Can be any string value, including custom provider names."
          },
          "type": {
            "type": "string",
            "enum": ["api_key", "oauth2", "user_password", "host_scoped"],
            "title": "Type"
          }
        },
        "type": "object",
        "required": ["id", "provider", "type"],
        "title": "CredentialsMetaInput",
        "credentials_provider": [],
        "credentials_types": []
      },
      "CredentialsMetaResponse": {
        "properties": {
          "id": { "type": "string", "title": "Id" },
          "provider": { "type": "string", "title": "Provider" },
          "type": {
            "type": "string",
            "enum": ["api_key", "oauth2", "user_password", "host_scoped"],
            "title": "Type"
          },
          "title": {
            "anyOf": [{ "type": "string" }, { "type": "null" }],
            "title": "Title"
          },
          "scopes": {
            "anyOf": [
              { "items": { "type": "string" }, "type": "array" },
              { "type": "null" }
            ],
            "title": "Scopes"
          },
          "username": {
            "anyOf": [{ "type": "string" }, { "type": "null" }],
            "title": "Username"
          },
          "host": {
            "anyOf": [{ "type": "string" }, { "type": "null" }],
            "title": "Host",
            "description": "Host pattern for host-scoped credentials"
          }
        },
        "type": "object",
        "required": ["id", "provider", "type", "title", "scopes", "username"],
        "title": "CredentialsMetaResponse"
      },
      "CreditTransactionType": {
        "type": "string",
        "enum": ["TOP_UP", "USAGE", "GRANT", "REFUND", "CARD_CHECK"],
        "title": "CreditTransactionType"
      },
      "DeleteGraphResponse": {
        "properties": {
          "version_counts": { "type": "integer", "title": "Version Counts" }
        },
        "type": "object",
        "required": ["version_counts"],
        "title": "DeleteGraphResponse"
      },
      "Document": {
        "properties": {
          "url": { "type": "string", "title": "Url" },
          "relevance_score": { "type": "number", "title": "Relevance Score" }
        },
        "type": "object",
        "required": ["url", "relevance_score"],
        "title": "Document"
      },
<<<<<<< HEAD
      "ExecutionDiagnosticsResponse": {
        "properties": {
          "running_executions": {
            "type": "integer",
            "title": "Running Executions"
          },
          "queued_executions_db": {
            "type": "integer",
            "title": "Queued Executions Db"
          },
          "queued_executions_rabbitmq": {
            "type": "integer",
            "title": "Queued Executions Rabbitmq"
          },
          "cancel_queue_depth": {
            "type": "integer",
            "title": "Cancel Queue Depth"
          },
          "orphaned_running": {
            "type": "integer",
            "title": "Orphaned Running"
          },
          "orphaned_queued": { "type": "integer", "title": "Orphaned Queued" },
          "failed_count_1h": { "type": "integer", "title": "Failed Count 1H" },
          "failed_count_24h": {
            "type": "integer",
            "title": "Failed Count 24H"
          },
          "failure_rate_24h": { "type": "number", "title": "Failure Rate 24H" },
          "stuck_running_24h": {
            "type": "integer",
            "title": "Stuck Running 24H"
          },
          "stuck_running_1h": {
            "type": "integer",
            "title": "Stuck Running 1H"
          },
          "oldest_running_hours": {
            "anyOf": [{ "type": "number" }, { "type": "null" }],
            "title": "Oldest Running Hours"
          },
          "stuck_queued_1h": { "type": "integer", "title": "Stuck Queued 1H" },
          "queued_never_started": {
            "type": "integer",
            "title": "Queued Never Started"
          },
          "invalid_queued_with_start": {
            "type": "integer",
            "title": "Invalid Queued With Start"
          },
          "invalid_running_without_start": {
            "type": "integer",
            "title": "Invalid Running Without Start"
          },
          "completed_1h": { "type": "integer", "title": "Completed 1H" },
          "completed_24h": { "type": "integer", "title": "Completed 24H" },
          "throughput_per_hour": {
            "type": "number",
            "title": "Throughput Per Hour"
          },
          "timestamp": { "type": "string", "title": "Timestamp" }
        },
        "type": "object",
        "required": [
          "running_executions",
          "queued_executions_db",
          "queued_executions_rabbitmq",
          "cancel_queue_depth",
          "orphaned_running",
          "orphaned_queued",
          "failed_count_1h",
          "failed_count_24h",
          "failure_rate_24h",
          "stuck_running_24h",
          "stuck_running_1h",
          "oldest_running_hours",
          "stuck_queued_1h",
          "queued_never_started",
          "invalid_queued_with_start",
          "invalid_running_without_start",
          "completed_1h",
          "completed_24h",
          "throughput_per_hour",
          "timestamp"
        ],
        "title": "ExecutionDiagnosticsResponse",
        "description": "Response model for execution diagnostics"
      },
      "FailedExecutionDetail": {
        "properties": {
          "execution_id": { "type": "string", "title": "Execution Id" },
          "graph_id": { "type": "string", "title": "Graph Id" },
          "graph_name": { "type": "string", "title": "Graph Name" },
          "graph_version": { "type": "integer", "title": "Graph Version" },
          "user_id": { "type": "string", "title": "User Id" },
          "user_email": {
            "anyOf": [{ "type": "string" }, { "type": "null" }],
            "title": "User Email"
          },
          "status": { "type": "string", "title": "Status" },
          "created_at": {
            "type": "string",
            "format": "date-time",
            "title": "Created At"
          },
          "started_at": {
            "anyOf": [
              { "type": "string", "format": "date-time" },
              { "type": "null" }
            ],
            "title": "Started At"
          },
          "failed_at": {
            "anyOf": [
              { "type": "string", "format": "date-time" },
              { "type": "null" }
            ],
            "title": "Failed At"
          },
=======
      "ExecutionAnalyticsConfig": {
        "properties": {
          "available_models": {
            "items": { "$ref": "#/components/schemas/ModelInfo" },
            "type": "array",
            "title": "Available Models"
          },
          "default_system_prompt": {
            "type": "string",
            "title": "Default System Prompt"
          },
          "default_user_prompt": {
            "type": "string",
            "title": "Default User Prompt"
          },
          "recommended_model": {
            "type": "string",
            "title": "Recommended Model"
          }
        },
        "type": "object",
        "required": [
          "available_models",
          "default_system_prompt",
          "default_user_prompt",
          "recommended_model"
        ],
        "title": "ExecutionAnalyticsConfig"
      },
      "ExecutionAnalyticsRequest": {
        "properties": {
          "graph_id": {
            "type": "string",
            "title": "Graph Id",
            "description": "Graph ID to analyze"
          },
          "graph_version": {
            "anyOf": [{ "type": "integer" }, { "type": "null" }],
            "title": "Graph Version",
            "description": "Optional graph version"
          },
          "user_id": {
            "anyOf": [{ "type": "string" }, { "type": "null" }],
            "title": "User Id",
            "description": "Optional user ID filter"
          },
          "created_after": {
            "anyOf": [
              { "type": "string", "format": "date-time" },
              { "type": "null" }
            ],
            "title": "Created After",
            "description": "Optional created date lower bound"
          },
          "model_name": {
            "type": "string",
            "title": "Model Name",
            "description": "Model to use for generation",
            "default": "gpt-4o-mini"
          },
          "batch_size": {
            "type": "integer",
            "maximum": 25.0,
            "minimum": 1.0,
            "title": "Batch Size",
            "description": "Batch size for concurrent processing",
            "default": 10
          },
          "system_prompt": {
            "anyOf": [{ "type": "string" }, { "type": "null" }],
            "title": "System Prompt",
            "description": "Custom system prompt (default: built-in prompt)"
          },
          "user_prompt": {
            "anyOf": [{ "type": "string" }, { "type": "null" }],
            "title": "User Prompt",
            "description": "Custom user prompt with {{GRAPH_NAME}} and {{EXECUTION_DATA}} placeholders (default: built-in prompt)"
          },
          "skip_existing": {
            "type": "boolean",
            "title": "Skip Existing",
            "description": "Whether to skip executions that already have activity status and correctness score",
            "default": true
          }
        },
        "type": "object",
        "required": ["graph_id"],
        "title": "ExecutionAnalyticsRequest"
      },
      "ExecutionAnalyticsResponse": {
        "properties": {
          "total_executions": {
            "type": "integer",
            "title": "Total Executions"
          },
          "processed_executions": {
            "type": "integer",
            "title": "Processed Executions"
          },
          "successful_analytics": {
            "type": "integer",
            "title": "Successful Analytics"
          },
          "failed_analytics": {
            "type": "integer",
            "title": "Failed Analytics"
          },
          "skipped_executions": {
            "type": "integer",
            "title": "Skipped Executions"
          },
          "results": {
            "items": {
              "$ref": "#/components/schemas/ExecutionAnalyticsResult"
            },
            "type": "array",
            "title": "Results"
          }
        },
        "type": "object",
        "required": [
          "total_executions",
          "processed_executions",
          "successful_analytics",
          "failed_analytics",
          "skipped_executions",
          "results"
        ],
        "title": "ExecutionAnalyticsResponse"
      },
      "ExecutionAnalyticsResult": {
        "properties": {
          "agent_id": { "type": "string", "title": "Agent Id" },
          "version_id": { "type": "integer", "title": "Version Id" },
          "user_id": { "type": "string", "title": "User Id" },
          "exec_id": { "type": "string", "title": "Exec Id" },
          "summary_text": {
            "anyOf": [{ "type": "string" }, { "type": "null" }],
            "title": "Summary Text"
          },
          "score": {
            "anyOf": [{ "type": "number" }, { "type": "null" }],
            "title": "Score"
          },
          "status": { "type": "string", "title": "Status" },
>>>>>>> bdb94a3c
          "error_message": {
            "anyOf": [{ "type": "string" }, { "type": "null" }],
            "title": "Error Message"
          }
        },
        "type": "object",
        "required": [
<<<<<<< HEAD
          "execution_id",
          "graph_id",
          "graph_name",
          "graph_version",
          "user_id",
          "user_email",
          "status",
          "created_at",
          "started_at",
          "failed_at",
          "error_message"
        ],
        "title": "FailedExecutionDetail",
        "description": "Details about a failed execution for admin view"
      },
      "FailedExecutionsListResponse": {
        "properties": {
          "executions": {
            "items": { "$ref": "#/components/schemas/FailedExecutionDetail" },
            "type": "array",
            "title": "Executions"
          },
          "total": { "type": "integer", "title": "Total" }
        },
        "type": "object",
        "required": ["executions", "total"],
        "title": "FailedExecutionsListResponse",
        "description": "Response model for list of failed executions"
=======
          "agent_id",
          "version_id",
          "user_id",
          "exec_id",
          "summary_text",
          "score",
          "status"
        ],
        "title": "ExecutionAnalyticsResult"
>>>>>>> bdb94a3c
      },
      "Graph": {
        "properties": {
          "id": { "type": "string", "title": "Id" },
          "version": { "type": "integer", "title": "Version", "default": 1 },
          "is_active": {
            "type": "boolean",
            "title": "Is Active",
            "default": true
          },
          "name": { "type": "string", "title": "Name" },
          "description": { "type": "string", "title": "Description" },
          "instructions": {
            "anyOf": [{ "type": "string" }, { "type": "null" }],
            "title": "Instructions"
          },
          "recommended_schedule_cron": {
            "anyOf": [{ "type": "string" }, { "type": "null" }],
            "title": "Recommended Schedule Cron"
          },
          "nodes": {
            "items": { "$ref": "#/components/schemas/Node" },
            "type": "array",
            "title": "Nodes",
            "default": []
          },
          "links": {
            "items": { "$ref": "#/components/schemas/Link" },
            "type": "array",
            "title": "Links",
            "default": []
          },
          "forked_from_id": {
            "anyOf": [{ "type": "string" }, { "type": "null" }],
            "title": "Forked From Id"
          },
          "forked_from_version": {
            "anyOf": [{ "type": "integer" }, { "type": "null" }],
            "title": "Forked From Version"
          },
          "sub_graphs": {
            "items": { "$ref": "#/components/schemas/BaseGraph-Input" },
            "type": "array",
            "title": "Sub Graphs",
            "default": []
          }
        },
        "type": "object",
        "required": ["name", "description"],
        "title": "Graph"
      },
      "GraphExecution": {
        "properties": {
          "id": { "type": "string", "title": "Id" },
          "user_id": { "type": "string", "title": "User Id" },
          "graph_id": { "type": "string", "title": "Graph Id" },
          "graph_version": { "type": "integer", "title": "Graph Version" },
          "inputs": {
            "additionalProperties": true,
            "type": "object",
            "title": "Inputs"
          },
          "credential_inputs": {
            "anyOf": [
              {
                "additionalProperties": {
                  "$ref": "#/components/schemas/CredentialsMetaInput"
                },
                "type": "object"
              },
              { "type": "null" }
            ],
            "title": "Credential Inputs"
          },
          "nodes_input_masks": {
            "anyOf": [
              {
                "additionalProperties": {
                  "additionalProperties": true,
                  "type": "object"
                },
                "type": "object"
              },
              { "type": "null" }
            ],
            "title": "Nodes Input Masks"
          },
          "preset_id": {
            "anyOf": [{ "type": "string" }, { "type": "null" }],
            "title": "Preset Id"
          },
          "status": { "$ref": "#/components/schemas/AgentExecutionStatus" },
          "started_at": {
            "type": "string",
            "format": "date-time",
            "title": "Started At"
          },
          "ended_at": {
            "type": "string",
            "format": "date-time",
            "title": "Ended At"
          },
          "is_shared": {
            "type": "boolean",
            "title": "Is Shared",
            "default": false
          },
          "share_token": {
            "anyOf": [{ "type": "string" }, { "type": "null" }],
            "title": "Share Token"
          },
          "stats": {
            "anyOf": [
              { "$ref": "#/components/schemas/Stats" },
              { "type": "null" }
            ]
          },
          "outputs": {
            "additionalProperties": { "items": {}, "type": "array" },
            "type": "object",
            "title": "Outputs"
          }
        },
        "type": "object",
        "required": [
          "id",
          "user_id",
          "graph_id",
          "graph_version",
          "inputs",
          "credential_inputs",
          "nodes_input_masks",
          "preset_id",
          "status",
          "started_at",
          "ended_at",
          "stats",
          "outputs"
        ],
        "title": "GraphExecution"
      },
      "GraphExecutionJobInfo": {
        "properties": {
          "schedule_id": {
            "anyOf": [{ "type": "string" }, { "type": "null" }],
            "title": "Schedule Id"
          },
          "user_id": { "type": "string", "title": "User Id" },
          "graph_id": { "type": "string", "title": "Graph Id" },
          "graph_version": { "type": "integer", "title": "Graph Version" },
          "agent_name": {
            "anyOf": [{ "type": "string" }, { "type": "null" }],
            "title": "Agent Name"
          },
          "cron": { "type": "string", "title": "Cron" },
          "input_data": {
            "additionalProperties": true,
            "type": "object",
            "title": "Input Data"
          },
          "input_credentials": {
            "additionalProperties": {
              "$ref": "#/components/schemas/CredentialsMetaInput"
            },
            "type": "object",
            "title": "Input Credentials"
          },
          "id": { "type": "string", "title": "Id" },
          "name": { "type": "string", "title": "Name" },
          "next_run_time": { "type": "string", "title": "Next Run Time" },
          "timezone": {
            "type": "string",
            "title": "Timezone",
            "description": "Timezone used for scheduling",
            "default": "UTC"
          }
        },
        "type": "object",
        "required": [
          "user_id",
          "graph_id",
          "graph_version",
          "cron",
          "input_data",
          "id",
          "name",
          "next_run_time"
        ],
        "title": "GraphExecutionJobInfo"
      },
      "GraphExecutionMeta": {
        "properties": {
          "id": { "type": "string", "title": "Id" },
          "user_id": { "type": "string", "title": "User Id" },
          "graph_id": { "type": "string", "title": "Graph Id" },
          "graph_version": { "type": "integer", "title": "Graph Version" },
          "inputs": {
            "anyOf": [
              { "additionalProperties": true, "type": "object" },
              { "type": "null" }
            ],
            "title": "Inputs"
          },
          "credential_inputs": {
            "anyOf": [
              {
                "additionalProperties": {
                  "$ref": "#/components/schemas/CredentialsMetaInput"
                },
                "type": "object"
              },
              { "type": "null" }
            ],
            "title": "Credential Inputs"
          },
          "nodes_input_masks": {
            "anyOf": [
              {
                "additionalProperties": {
                  "additionalProperties": true,
                  "type": "object"
                },
                "type": "object"
              },
              { "type": "null" }
            ],
            "title": "Nodes Input Masks"
          },
          "preset_id": {
            "anyOf": [{ "type": "string" }, { "type": "null" }],
            "title": "Preset Id"
          },
          "status": { "$ref": "#/components/schemas/AgentExecutionStatus" },
          "started_at": {
            "type": "string",
            "format": "date-time",
            "title": "Started At"
          },
          "ended_at": {
            "type": "string",
            "format": "date-time",
            "title": "Ended At"
          },
          "is_shared": {
            "type": "boolean",
            "title": "Is Shared",
            "default": false
          },
          "share_token": {
            "anyOf": [{ "type": "string" }, { "type": "null" }],
            "title": "Share Token"
          },
          "stats": {
            "anyOf": [
              { "$ref": "#/components/schemas/Stats" },
              { "type": "null" }
            ]
          }
        },
        "type": "object",
        "required": [
          "id",
          "user_id",
          "graph_id",
          "graph_version",
          "inputs",
          "credential_inputs",
          "nodes_input_masks",
          "preset_id",
          "status",
          "started_at",
          "ended_at",
          "stats"
        ],
        "title": "GraphExecutionMeta"
      },
      "GraphExecutionWithNodes": {
        "properties": {
          "id": { "type": "string", "title": "Id" },
          "user_id": { "type": "string", "title": "User Id" },
          "graph_id": { "type": "string", "title": "Graph Id" },
          "graph_version": { "type": "integer", "title": "Graph Version" },
          "inputs": {
            "additionalProperties": true,
            "type": "object",
            "title": "Inputs"
          },
          "credential_inputs": {
            "anyOf": [
              {
                "additionalProperties": {
                  "$ref": "#/components/schemas/CredentialsMetaInput"
                },
                "type": "object"
              },
              { "type": "null" }
            ],
            "title": "Credential Inputs"
          },
          "nodes_input_masks": {
            "anyOf": [
              {
                "additionalProperties": {
                  "additionalProperties": true,
                  "type": "object"
                },
                "type": "object"
              },
              { "type": "null" }
            ],
            "title": "Nodes Input Masks"
          },
          "preset_id": {
            "anyOf": [{ "type": "string" }, { "type": "null" }],
            "title": "Preset Id"
          },
          "status": { "$ref": "#/components/schemas/AgentExecutionStatus" },
          "started_at": {
            "type": "string",
            "format": "date-time",
            "title": "Started At"
          },
          "ended_at": {
            "type": "string",
            "format": "date-time",
            "title": "Ended At"
          },
          "is_shared": {
            "type": "boolean",
            "title": "Is Shared",
            "default": false
          },
          "share_token": {
            "anyOf": [{ "type": "string" }, { "type": "null" }],
            "title": "Share Token"
          },
          "stats": {
            "anyOf": [
              { "$ref": "#/components/schemas/Stats" },
              { "type": "null" }
            ]
          },
          "outputs": {
            "additionalProperties": { "items": {}, "type": "array" },
            "type": "object",
            "title": "Outputs"
          },
          "node_executions": {
            "items": { "$ref": "#/components/schemas/NodeExecutionResult" },
            "type": "array",
            "title": "Node Executions"
          }
        },
        "type": "object",
        "required": [
          "id",
          "user_id",
          "graph_id",
          "graph_version",
          "inputs",
          "credential_inputs",
          "nodes_input_masks",
          "preset_id",
          "status",
          "started_at",
          "ended_at",
          "stats",
          "outputs",
          "node_executions"
        ],
        "title": "GraphExecutionWithNodes"
      },
      "GraphExecutionsPaginated": {
        "properties": {
          "executions": {
            "items": { "$ref": "#/components/schemas/GraphExecutionMeta" },
            "type": "array",
            "title": "Executions"
          },
          "pagination": { "$ref": "#/components/schemas/Pagination" }
        },
        "type": "object",
        "required": ["executions", "pagination"],
        "title": "GraphExecutionsPaginated",
        "description": "Response schema for paginated graph executions."
      },
      "GraphMeta": {
        "properties": {
          "id": { "type": "string", "title": "Id" },
          "version": { "type": "integer", "title": "Version", "default": 1 },
          "is_active": {
            "type": "boolean",
            "title": "Is Active",
            "default": true
          },
          "name": { "type": "string", "title": "Name" },
          "description": { "type": "string", "title": "Description" },
          "instructions": {
            "anyOf": [{ "type": "string" }, { "type": "null" }],
            "title": "Instructions"
          },
          "recommended_schedule_cron": {
            "anyOf": [{ "type": "string" }, { "type": "null" }],
            "title": "Recommended Schedule Cron"
          },
          "forked_from_id": {
            "anyOf": [{ "type": "string" }, { "type": "null" }],
            "title": "Forked From Id"
          },
          "forked_from_version": {
            "anyOf": [{ "type": "integer" }, { "type": "null" }],
            "title": "Forked From Version"
          },
          "sub_graphs": {
            "items": { "$ref": "#/components/schemas/BaseGraph-Output" },
            "type": "array",
            "title": "Sub Graphs",
            "default": []
          },
          "user_id": { "type": "string", "title": "User Id" },
          "input_schema": {
            "additionalProperties": true,
            "type": "object",
            "title": "Input Schema",
            "readOnly": true
          },
          "output_schema": {
            "additionalProperties": true,
            "type": "object",
            "title": "Output Schema",
            "readOnly": true
          },
          "has_external_trigger": {
            "type": "boolean",
            "title": "Has External Trigger",
            "readOnly": true
          },
          "trigger_setup_info": {
            "anyOf": [
              { "$ref": "#/components/schemas/GraphTriggerInfo" },
              { "type": "null" }
            ],
            "readOnly": true
          },
          "credentials_input_schema": {
            "additionalProperties": true,
            "type": "object",
            "title": "Credentials Input Schema",
            "readOnly": true
          }
        },
        "type": "object",
        "required": [
          "name",
          "description",
          "user_id",
          "input_schema",
          "output_schema",
          "has_external_trigger",
          "trigger_setup_info",
          "credentials_input_schema"
        ],
        "title": "GraphMeta"
      },
      "GraphModel": {
        "properties": {
          "id": { "type": "string", "title": "Id" },
          "version": { "type": "integer", "title": "Version", "default": 1 },
          "is_active": {
            "type": "boolean",
            "title": "Is Active",
            "default": true
          },
          "name": { "type": "string", "title": "Name" },
          "description": { "type": "string", "title": "Description" },
          "instructions": {
            "anyOf": [{ "type": "string" }, { "type": "null" }],
            "title": "Instructions"
          },
          "recommended_schedule_cron": {
            "anyOf": [{ "type": "string" }, { "type": "null" }],
            "title": "Recommended Schedule Cron"
          },
          "nodes": {
            "items": { "$ref": "#/components/schemas/NodeModel" },
            "type": "array",
            "title": "Nodes",
            "default": []
          },
          "links": {
            "items": { "$ref": "#/components/schemas/Link" },
            "type": "array",
            "title": "Links",
            "default": []
          },
          "forked_from_id": {
            "anyOf": [{ "type": "string" }, { "type": "null" }],
            "title": "Forked From Id"
          },
          "forked_from_version": {
            "anyOf": [{ "type": "integer" }, { "type": "null" }],
            "title": "Forked From Version"
          },
          "sub_graphs": {
            "items": { "$ref": "#/components/schemas/BaseGraph-Output" },
            "type": "array",
            "title": "Sub Graphs",
            "default": []
          },
          "user_id": { "type": "string", "title": "User Id" },
          "created_at": {
            "type": "string",
            "format": "date-time",
            "title": "Created At"
          },
          "input_schema": {
            "additionalProperties": true,
            "type": "object",
            "title": "Input Schema",
            "readOnly": true
          },
          "output_schema": {
            "additionalProperties": true,
            "type": "object",
            "title": "Output Schema",
            "readOnly": true
          },
          "has_external_trigger": {
            "type": "boolean",
            "title": "Has External Trigger",
            "readOnly": true
          },
          "trigger_setup_info": {
            "anyOf": [
              { "$ref": "#/components/schemas/GraphTriggerInfo" },
              { "type": "null" }
            ],
            "readOnly": true
          },
          "credentials_input_schema": {
            "additionalProperties": true,
            "type": "object",
            "title": "Credentials Input Schema",
            "readOnly": true
          }
        },
        "type": "object",
        "required": [
          "name",
          "description",
          "user_id",
          "created_at",
          "input_schema",
          "output_schema",
          "has_external_trigger",
          "trigger_setup_info",
          "credentials_input_schema"
        ],
        "title": "GraphModel"
      },
      "GraphTriggerInfo": {
        "properties": {
          "provider": {
            "type": "string",
            "title": "Provider",
            "description": "Provider name for integrations. Can be any string value, including custom provider names."
          },
          "config_schema": {
            "additionalProperties": true,
            "type": "object",
            "title": "Config Schema",
            "description": "Input schema for the trigger block"
          },
          "credentials_input_name": {
            "anyOf": [{ "type": "string" }, { "type": "null" }],
            "title": "Credentials Input Name"
          }
        },
        "type": "object",
        "required": ["provider", "config_schema", "credentials_input_name"],
        "title": "GraphTriggerInfo"
      },
      "HTTPValidationError": {
        "properties": {
          "detail": {
            "items": { "$ref": "#/components/schemas/ValidationError" },
            "type": "array",
            "title": "Detail"
          }
        },
        "type": "object",
        "title": "HTTPValidationError"
      },
      "HostScopedCredentials-Input": {
        "properties": {
          "id": { "type": "string", "title": "Id" },
          "provider": { "type": "string", "title": "Provider" },
          "title": {
            "anyOf": [{ "type": "string" }, { "type": "null" }],
            "title": "Title"
          },
          "type": {
            "type": "string",
            "const": "host_scoped",
            "title": "Type",
            "default": "host_scoped"
          },
          "host": {
            "type": "string",
            "title": "Host",
            "description": "The host/URI pattern to match against request URLs"
          },
          "headers": {
            "additionalProperties": {
              "type": "string",
              "format": "password",
              "writeOnly": true
            },
            "type": "object",
            "title": "Headers",
            "description": "Key-value header map to add to matching requests"
          }
        },
        "type": "object",
        "required": ["provider", "host"],
        "title": "HostScopedCredentials"
      },
      "HostScopedCredentials-Output": {
        "properties": {
          "id": { "type": "string", "title": "Id" },
          "provider": { "type": "string", "title": "Provider" },
          "title": {
            "anyOf": [{ "type": "string" }, { "type": "null" }],
            "title": "Title"
          },
          "type": {
            "type": "string",
            "const": "host_scoped",
            "title": "Type",
            "default": "host_scoped"
          },
          "host": {
            "type": "string",
            "title": "Host",
            "description": "The host/URI pattern to match against request URLs"
          },
          "headers": {
            "additionalProperties": { "type": "string" },
            "type": "object",
            "title": "Headers",
            "description": "Key-value header map to add to matching requests"
          }
        },
        "type": "object",
        "required": ["provider", "host"],
        "title": "HostScopedCredentials"
      },
      "LibraryAgent": {
        "properties": {
          "id": { "type": "string", "title": "Id" },
          "graph_id": { "type": "string", "title": "Graph Id" },
          "graph_version": { "type": "integer", "title": "Graph Version" },
          "image_url": {
            "anyOf": [{ "type": "string" }, { "type": "null" }],
            "title": "Image Url"
          },
          "creator_name": { "type": "string", "title": "Creator Name" },
          "creator_image_url": {
            "type": "string",
            "title": "Creator Image Url"
          },
          "status": { "$ref": "#/components/schemas/LibraryAgentStatus" },
          "updated_at": {
            "type": "string",
            "format": "date-time",
            "title": "Updated At"
          },
          "name": { "type": "string", "title": "Name" },
          "description": { "type": "string", "title": "Description" },
          "instructions": {
            "anyOf": [{ "type": "string" }, { "type": "null" }],
            "title": "Instructions"
          },
          "input_schema": {
            "additionalProperties": true,
            "type": "object",
            "title": "Input Schema"
          },
          "output_schema": {
            "additionalProperties": true,
            "type": "object",
            "title": "Output Schema"
          },
          "credentials_input_schema": {
            "anyOf": [
              { "additionalProperties": true, "type": "object" },
              { "type": "null" }
            ],
            "title": "Credentials Input Schema",
            "description": "Input schema for credentials required by the agent"
          },
          "has_external_trigger": {
            "type": "boolean",
            "title": "Has External Trigger",
            "description": "Whether the agent has an external trigger (e.g. webhook) node"
          },
          "trigger_setup_info": {
            "anyOf": [
              { "$ref": "#/components/schemas/GraphTriggerInfo" },
              { "type": "null" }
            ]
          },
          "new_output": { "type": "boolean", "title": "New Output" },
          "can_access_graph": {
            "type": "boolean",
            "title": "Can Access Graph"
          },
          "is_latest_version": {
            "type": "boolean",
            "title": "Is Latest Version"
          },
          "is_favorite": { "type": "boolean", "title": "Is Favorite" },
          "recommended_schedule_cron": {
            "anyOf": [{ "type": "string" }, { "type": "null" }],
            "title": "Recommended Schedule Cron"
          }
        },
        "type": "object",
        "required": [
          "id",
          "graph_id",
          "graph_version",
          "image_url",
          "creator_name",
          "creator_image_url",
          "status",
          "updated_at",
          "name",
          "description",
          "input_schema",
          "output_schema",
          "credentials_input_schema",
          "has_external_trigger",
          "new_output",
          "can_access_graph",
          "is_latest_version",
          "is_favorite"
        ],
        "title": "LibraryAgent",
        "description": "Represents an agent in the library, including metadata for display and\nuser interaction within the system."
      },
      "LibraryAgentPreset": {
        "properties": {
          "graph_id": { "type": "string", "title": "Graph Id" },
          "graph_version": { "type": "integer", "title": "Graph Version" },
          "inputs": {
            "additionalProperties": true,
            "type": "object",
            "title": "Inputs"
          },
          "credentials": {
            "additionalProperties": {
              "$ref": "#/components/schemas/CredentialsMetaInput"
            },
            "type": "object",
            "title": "Credentials"
          },
          "name": { "type": "string", "title": "Name" },
          "description": { "type": "string", "title": "Description" },
          "is_active": {
            "type": "boolean",
            "title": "Is Active",
            "default": true
          },
          "webhook_id": {
            "anyOf": [{ "type": "string" }, { "type": "null" }],
            "title": "Webhook Id"
          },
          "id": { "type": "string", "title": "Id" },
          "user_id": { "type": "string", "title": "User Id" },
          "created_at": {
            "type": "string",
            "format": "date-time",
            "title": "Created At"
          },
          "updated_at": {
            "type": "string",
            "format": "date-time",
            "title": "Updated At"
          },
          "webhook": {
            "anyOf": [
              { "$ref": "#/components/schemas/Webhook" },
              { "type": "null" }
            ]
          }
        },
        "type": "object",
        "required": [
          "graph_id",
          "graph_version",
          "inputs",
          "credentials",
          "name",
          "description",
          "id",
          "user_id",
          "created_at",
          "updated_at",
          "webhook"
        ],
        "title": "LibraryAgentPreset",
        "description": "Represents a preset configuration for a library agent."
      },
      "LibraryAgentPresetCreatable": {
        "properties": {
          "graph_id": { "type": "string", "title": "Graph Id" },
          "graph_version": { "type": "integer", "title": "Graph Version" },
          "inputs": {
            "additionalProperties": true,
            "type": "object",
            "title": "Inputs"
          },
          "credentials": {
            "additionalProperties": {
              "$ref": "#/components/schemas/CredentialsMetaInput"
            },
            "type": "object",
            "title": "Credentials"
          },
          "name": { "type": "string", "title": "Name" },
          "description": { "type": "string", "title": "Description" },
          "is_active": {
            "type": "boolean",
            "title": "Is Active",
            "default": true
          },
          "webhook_id": {
            "anyOf": [{ "type": "string" }, { "type": "null" }],
            "title": "Webhook Id"
          }
        },
        "type": "object",
        "required": [
          "graph_id",
          "graph_version",
          "inputs",
          "credentials",
          "name",
          "description"
        ],
        "title": "LibraryAgentPresetCreatable",
        "description": "Request model used when creating a new preset for a library agent."
      },
      "LibraryAgentPresetCreatableFromGraphExecution": {
        "properties": {
          "graph_execution_id": {
            "type": "string",
            "title": "Graph Execution Id"
          },
          "name": { "type": "string", "title": "Name" },
          "description": { "type": "string", "title": "Description" },
          "is_active": {
            "type": "boolean",
            "title": "Is Active",
            "default": true
          }
        },
        "type": "object",
        "required": ["graph_execution_id", "name", "description"],
        "title": "LibraryAgentPresetCreatableFromGraphExecution",
        "description": "Request model used when creating a new preset for a library agent."
      },
      "LibraryAgentPresetResponse": {
        "properties": {
          "presets": {
            "items": { "$ref": "#/components/schemas/LibraryAgentPreset" },
            "type": "array",
            "title": "Presets"
          },
          "pagination": { "$ref": "#/components/schemas/Pagination" }
        },
        "type": "object",
        "required": ["presets", "pagination"],
        "title": "LibraryAgentPresetResponse",
        "description": "Response schema for a list of agent presets and pagination info."
      },
      "LibraryAgentPresetUpdatable": {
        "properties": {
          "inputs": {
            "anyOf": [
              { "additionalProperties": true, "type": "object" },
              { "type": "null" }
            ],
            "title": "Inputs"
          },
          "credentials": {
            "anyOf": [
              {
                "additionalProperties": {
                  "$ref": "#/components/schemas/CredentialsMetaInput"
                },
                "type": "object"
              },
              { "type": "null" }
            ],
            "title": "Credentials"
          },
          "name": {
            "anyOf": [{ "type": "string" }, { "type": "null" }],
            "title": "Name"
          },
          "description": {
            "anyOf": [{ "type": "string" }, { "type": "null" }],
            "title": "Description"
          },
          "is_active": {
            "anyOf": [{ "type": "boolean" }, { "type": "null" }],
            "title": "Is Active"
          }
        },
        "type": "object",
        "title": "LibraryAgentPresetUpdatable",
        "description": "Request model used when updating a preset for a library agent."
      },
      "LibraryAgentResponse": {
        "properties": {
          "agents": {
            "items": { "$ref": "#/components/schemas/LibraryAgent" },
            "type": "array",
            "title": "Agents"
          },
          "pagination": { "$ref": "#/components/schemas/Pagination" }
        },
        "type": "object",
        "required": ["agents", "pagination"],
        "title": "LibraryAgentResponse",
        "description": "Response schema for a list of library agents and pagination info."
      },
      "LibraryAgentSort": {
        "type": "string",
        "enum": ["createdAt", "updatedAt"],
        "title": "LibraryAgentSort",
        "description": "Possible sort options for sorting library agents."
      },
      "LibraryAgentStatus": {
        "type": "string",
        "enum": ["COMPLETED", "HEALTHY", "WAITING", "ERROR"],
        "title": "LibraryAgentStatus"
      },
      "LibraryAgentUpdateRequest": {
        "properties": {
          "auto_update_version": {
            "anyOf": [{ "type": "boolean" }, { "type": "null" }],
            "title": "Auto Update Version",
            "description": "Auto-update the agent version"
          },
          "is_favorite": {
            "anyOf": [{ "type": "boolean" }, { "type": "null" }],
            "title": "Is Favorite",
            "description": "Mark the agent as a favorite"
          },
          "is_archived": {
            "anyOf": [{ "type": "boolean" }, { "type": "null" }],
            "title": "Is Archived",
            "description": "Archive the agent"
          }
        },
        "type": "object",
        "title": "LibraryAgentUpdateRequest",
        "description": "Schema for updating a library agent via PUT.\n\nIncludes flags for auto-updating version, marking as favorite,\narchiving, or deleting."
      },
      "Link": {
        "properties": {
          "id": { "type": "string", "title": "Id" },
          "source_id": { "type": "string", "title": "Source Id" },
          "sink_id": { "type": "string", "title": "Sink Id" },
          "source_name": { "type": "string", "title": "Source Name" },
          "sink_name": { "type": "string", "title": "Sink Name" },
          "is_static": {
            "type": "boolean",
            "title": "Is Static",
            "default": false
          }
        },
        "type": "object",
        "required": ["source_id", "sink_id", "source_name", "sink_name"],
        "title": "Link"
      },
      "LogRawMetricRequest": {
        "properties": {
          "metric_name": {
            "type": "string",
            "minLength": 1,
            "title": "Metric Name"
          },
          "metric_value": { "type": "number", "title": "Metric Value" },
          "data_string": {
            "type": "string",
            "minLength": 1,
            "title": "Data String"
          }
        },
        "type": "object",
        "required": ["metric_name", "metric_value", "data_string"],
        "title": "LogRawMetricRequest"
      },
      "LoginResponse": {
        "properties": {
          "login_url": { "type": "string", "title": "Login Url" },
          "state_token": { "type": "string", "title": "State Token" }
        },
        "type": "object",
        "required": ["login_url", "state_token"],
        "title": "LoginResponse"
      },
      "Message": {
        "properties": {
          "query": { "type": "string", "title": "Query" },
          "response": { "type": "string", "title": "Response" }
        },
        "type": "object",
        "required": ["query", "response"],
        "title": "Message"
      },
      "ModelInfo": {
        "properties": {
          "value": { "type": "string", "title": "Value" },
          "label": { "type": "string", "title": "Label" },
          "provider": { "type": "string", "title": "Provider" }
        },
        "type": "object",
        "required": ["value", "label", "provider"],
        "title": "ModelInfo"
      },
      "MyAgent": {
        "properties": {
          "agent_id": { "type": "string", "title": "Agent Id" },
          "agent_version": { "type": "integer", "title": "Agent Version" },
          "agent_name": { "type": "string", "title": "Agent Name" },
          "agent_image": {
            "anyOf": [{ "type": "string" }, { "type": "null" }],
            "title": "Agent Image"
          },
          "description": { "type": "string", "title": "Description" },
          "last_edited": {
            "type": "string",
            "format": "date-time",
            "title": "Last Edited"
          },
          "recommended_schedule_cron": {
            "anyOf": [{ "type": "string" }, { "type": "null" }],
            "title": "Recommended Schedule Cron"
          }
        },
        "type": "object",
        "required": [
          "agent_id",
          "agent_version",
          "agent_name",
          "description",
          "last_edited"
        ],
        "title": "MyAgent"
      },
      "MyAgentsResponse": {
        "properties": {
          "agents": {
            "items": { "$ref": "#/components/schemas/MyAgent" },
            "type": "array",
            "title": "Agents"
          },
          "pagination": { "$ref": "#/components/schemas/Pagination" }
        },
        "type": "object",
        "required": ["agents", "pagination"],
        "title": "MyAgentsResponse"
      },
      "Node": {
        "properties": {
          "id": { "type": "string", "title": "Id" },
          "block_id": { "type": "string", "title": "Block Id" },
          "input_default": {
            "additionalProperties": true,
            "type": "object",
            "title": "Input Default",
            "default": {}
          },
          "metadata": {
            "additionalProperties": true,
            "type": "object",
            "title": "Metadata",
            "default": {}
          },
          "input_links": {
            "items": { "$ref": "#/components/schemas/Link" },
            "type": "array",
            "title": "Input Links",
            "default": []
          },
          "output_links": {
            "items": { "$ref": "#/components/schemas/Link" },
            "type": "array",
            "title": "Output Links",
            "default": []
          }
        },
        "type": "object",
        "required": ["block_id"],
        "title": "Node"
      },
      "NodeExecutionResult": {
        "properties": {
          "user_id": { "type": "string", "title": "User Id" },
          "graph_id": { "type": "string", "title": "Graph Id" },
          "graph_version": { "type": "integer", "title": "Graph Version" },
          "graph_exec_id": { "type": "string", "title": "Graph Exec Id" },
          "node_exec_id": { "type": "string", "title": "Node Exec Id" },
          "node_id": { "type": "string", "title": "Node Id" },
          "block_id": { "type": "string", "title": "Block Id" },
          "status": { "$ref": "#/components/schemas/AgentExecutionStatus" },
          "input_data": {
            "additionalProperties": true,
            "type": "object",
            "title": "Input Data"
          },
          "output_data": {
            "additionalProperties": { "items": {}, "type": "array" },
            "type": "object",
            "title": "Output Data"
          },
          "add_time": {
            "type": "string",
            "format": "date-time",
            "title": "Add Time"
          },
          "queue_time": {
            "anyOf": [
              { "type": "string", "format": "date-time" },
              { "type": "null" }
            ],
            "title": "Queue Time"
          },
          "start_time": {
            "anyOf": [
              { "type": "string", "format": "date-time" },
              { "type": "null" }
            ],
            "title": "Start Time"
          },
          "end_time": {
            "anyOf": [
              { "type": "string", "format": "date-time" },
              { "type": "null" }
            ],
            "title": "End Time"
          }
        },
        "type": "object",
        "required": [
          "user_id",
          "graph_id",
          "graph_version",
          "graph_exec_id",
          "node_exec_id",
          "node_id",
          "block_id",
          "status",
          "input_data",
          "output_data",
          "add_time",
          "queue_time",
          "start_time",
          "end_time"
        ],
        "title": "NodeExecutionResult"
      },
      "NodeModel": {
        "properties": {
          "id": { "type": "string", "title": "Id" },
          "block_id": { "type": "string", "title": "Block Id" },
          "input_default": {
            "additionalProperties": true,
            "type": "object",
            "title": "Input Default",
            "default": {}
          },
          "metadata": {
            "additionalProperties": true,
            "type": "object",
            "title": "Metadata",
            "default": {}
          },
          "input_links": {
            "items": { "$ref": "#/components/schemas/Link" },
            "type": "array",
            "title": "Input Links",
            "default": []
          },
          "output_links": {
            "items": { "$ref": "#/components/schemas/Link" },
            "type": "array",
            "title": "Output Links",
            "default": []
          },
          "graph_id": { "type": "string", "title": "Graph Id" },
          "graph_version": { "type": "integer", "title": "Graph Version" },
          "webhook_id": {
            "anyOf": [{ "type": "string" }, { "type": "null" }],
            "title": "Webhook Id"
          },
          "webhook": {
            "anyOf": [
              { "$ref": "#/components/schemas/Webhook" },
              { "type": "null" }
            ]
          }
        },
        "type": "object",
        "required": ["block_id", "graph_id", "graph_version"],
        "title": "NodeModel"
      },
      "NotificationPreference": {
        "properties": {
          "user_id": { "type": "string", "title": "User Id" },
          "email": { "type": "string", "format": "email", "title": "Email" },
          "preferences": {
            "additionalProperties": { "type": "boolean" },
            "propertyNames": {
              "$ref": "#/components/schemas/NotificationType"
            },
            "type": "object",
            "title": "Preferences",
            "description": "Which notifications the user wants"
          },
          "daily_limit": {
            "type": "integer",
            "title": "Daily Limit",
            "default": 10
          },
          "emails_sent_today": {
            "type": "integer",
            "title": "Emails Sent Today",
            "default": 0
          },
          "last_reset_date": {
            "type": "string",
            "format": "date-time",
            "title": "Last Reset Date"
          }
        },
        "type": "object",
        "required": ["user_id", "email"],
        "title": "NotificationPreference"
      },
      "NotificationPreferenceDTO": {
        "properties": {
          "email": {
            "type": "string",
            "format": "email",
            "title": "Email",
            "description": "User's email address"
          },
          "preferences": {
            "additionalProperties": { "type": "boolean" },
            "propertyNames": {
              "$ref": "#/components/schemas/NotificationType"
            },
            "type": "object",
            "title": "Preferences",
            "description": "Which notifications the user wants"
          },
          "daily_limit": {
            "type": "integer",
            "title": "Daily Limit",
            "description": "Max emails per day"
          }
        },
        "type": "object",
        "required": ["email", "preferences", "daily_limit"],
        "title": "NotificationPreferenceDTO"
      },
      "NotificationType": {
        "type": "string",
        "enum": [
          "AGENT_RUN",
          "ZERO_BALANCE",
          "LOW_BALANCE",
          "BLOCK_EXECUTION_FAILED",
          "CONTINUOUS_AGENT_ERROR",
          "DAILY_SUMMARY",
          "WEEKLY_SUMMARY",
          "MONTHLY_SUMMARY",
          "REFUND_REQUEST",
          "REFUND_PROCESSED",
          "AGENT_APPROVED",
          "AGENT_REJECTED"
        ],
        "title": "NotificationType"
      },
      "OAuth2Credentials": {
        "properties": {
          "id": { "type": "string", "title": "Id" },
          "provider": { "type": "string", "title": "Provider" },
          "title": {
            "anyOf": [{ "type": "string" }, { "type": "null" }],
            "title": "Title"
          },
          "type": {
            "type": "string",
            "const": "oauth2",
            "title": "Type",
            "default": "oauth2"
          },
          "username": {
            "anyOf": [{ "type": "string" }, { "type": "null" }],
            "title": "Username"
          },
          "access_token": {
            "type": "string",
            "format": "password",
            "title": "Access Token",
            "writeOnly": true
          },
          "access_token_expires_at": {
            "anyOf": [{ "type": "integer" }, { "type": "null" }],
            "title": "Access Token Expires At"
          },
          "refresh_token": {
            "anyOf": [
              { "type": "string", "format": "password", "writeOnly": true },
              { "type": "null" }
            ],
            "title": "Refresh Token"
          },
          "refresh_token_expires_at": {
            "anyOf": [{ "type": "integer" }, { "type": "null" }],
            "title": "Refresh Token Expires At"
          },
          "scopes": {
            "items": { "type": "string" },
            "type": "array",
            "title": "Scopes"
          },
          "metadata": {
            "additionalProperties": true,
            "type": "object",
            "title": "Metadata"
          }
        },
        "type": "object",
        "required": ["provider", "access_token", "scopes"],
        "title": "OAuth2Credentials"
      },
      "OnboardingStep": {
        "type": "string",
        "enum": [
          "WELCOME",
          "USAGE_REASON",
          "INTEGRATIONS",
          "AGENT_CHOICE",
          "AGENT_NEW_RUN",
          "AGENT_INPUT",
          "CONGRATS",
          "GET_RESULTS",
          "MARKETPLACE_VISIT",
          "MARKETPLACE_ADD_AGENT",
          "MARKETPLACE_RUN_AGENT",
          "BUILDER_SAVE_AGENT",
          "RE_RUN_AGENT",
          "SCHEDULE_AGENT",
          "RUN_AGENTS",
          "RUN_3_DAYS",
          "TRIGGER_WEBHOOK",
          "RUN_14_DAYS",
          "RUN_AGENTS_100",
          "BUILDER_OPEN",
          "BUILDER_RUN_AGENT"
        ],
        "title": "OnboardingStep"
      },
      "OrphanedScheduleDetail": {
        "properties": {
          "schedule_id": { "type": "string", "title": "Schedule Id" },
          "schedule_name": { "type": "string", "title": "Schedule Name" },
          "graph_id": { "type": "string", "title": "Graph Id" },
          "graph_version": { "type": "integer", "title": "Graph Version" },
          "user_id": { "type": "string", "title": "User Id" },
          "orphan_reason": { "type": "string", "title": "Orphan Reason" },
          "error_detail": {
            "anyOf": [{ "type": "string" }, { "type": "null" }],
            "title": "Error Detail"
          },
          "next_run_time": { "type": "string", "title": "Next Run Time" }
        },
        "type": "object",
        "required": [
          "schedule_id",
          "schedule_name",
          "graph_id",
          "graph_version",
          "user_id",
          "orphan_reason",
          "error_detail",
          "next_run_time"
        ],
        "title": "OrphanedScheduleDetail",
        "description": "Details about an orphaned schedule"
      },
      "OrphanedSchedulesListResponse": {
        "properties": {
          "schedules": {
            "items": { "$ref": "#/components/schemas/OrphanedScheduleDetail" },
            "type": "array",
            "title": "Schedules"
          },
          "total": { "type": "integer", "title": "Total" }
        },
        "type": "object",
        "required": ["schedules", "total"],
        "title": "OrphanedSchedulesListResponse",
        "description": "Response model for list of orphaned schedules"
      },
      "Pagination": {
        "properties": {
          "total_items": {
            "type": "integer",
            "title": "Total Items",
            "description": "Total number of items.",
            "examples": [42]
          },
          "total_pages": {
            "type": "integer",
            "title": "Total Pages",
            "description": "Total number of pages.",
            "examples": [2]
          },
          "current_page": {
            "type": "integer",
            "title": "Current Page",
            "description": "Current_page page number.",
            "examples": [1]
          },
          "page_size": {
            "type": "integer",
            "title": "Page Size",
            "description": "Number of items per page.",
            "examples": [25]
          }
        },
        "type": "object",
        "required": ["total_items", "total_pages", "current_page", "page_size"],
        "title": "Pagination"
      },
      "PostmarkBounceEnum": {
        "type": "integer",
        "enum": [
          1, 2, 16, 32, 64, 128, 256, 512, 1024, 2048, 4096, 8192, 16384,
          100000, 100001, 100002, 100003, 100006, 100007, 100008, 100009, 100010
        ],
        "title": "PostmarkBounceEnum"
      },
      "PostmarkBounceWebhook": {
        "properties": {
          "RecordType": {
            "type": "string",
            "const": "Bounce",
            "title": "Recordtype",
            "default": "Bounce"
          },
          "ID": { "type": "integer", "title": "Id" },
          "Type": { "type": "string", "title": "Type" },
          "TypeCode": { "$ref": "#/components/schemas/PostmarkBounceEnum" },
          "Tag": { "type": "string", "title": "Tag" },
          "MessageID": { "type": "string", "title": "Messageid" },
          "Details": { "type": "string", "title": "Details" },
          "Email": { "type": "string", "title": "Email" },
          "From": { "type": "string", "title": "From" },
          "BouncedAt": { "type": "string", "title": "Bouncedat" },
          "Inactive": { "type": "boolean", "title": "Inactive" },
          "DumpAvailable": { "type": "boolean", "title": "Dumpavailable" },
          "CanActivate": { "type": "boolean", "title": "Canactivate" },
          "Subject": { "type": "string", "title": "Subject" },
          "ServerID": { "type": "integer", "title": "Serverid" },
          "MessageStream": { "type": "string", "title": "Messagestream" },
          "Content": { "type": "string", "title": "Content" },
          "Name": { "type": "string", "title": "Name" },
          "Description": { "type": "string", "title": "Description" },
          "Metadata": {
            "additionalProperties": { "type": "string" },
            "type": "object",
            "title": "Metadata"
          }
        },
        "type": "object",
        "required": [
          "ID",
          "Type",
          "TypeCode",
          "Tag",
          "MessageID",
          "Details",
          "Email",
          "From",
          "BouncedAt",
          "Inactive",
          "DumpAvailable",
          "CanActivate",
          "Subject",
          "ServerID",
          "MessageStream",
          "Content",
          "Name",
          "Description",
          "Metadata"
        ],
        "title": "PostmarkBounceWebhook"
      },
      "PostmarkClickWebhook": {
        "properties": {
          "RecordType": {
            "type": "string",
            "const": "Click",
            "title": "Recordtype",
            "default": "Click"
          },
          "MessageStream": { "type": "string", "title": "Messagestream" },
          "Metadata": {
            "additionalProperties": { "type": "string" },
            "type": "object",
            "title": "Metadata"
          },
          "Recipient": { "type": "string", "title": "Recipient" },
          "MessageID": { "type": "string", "title": "Messageid" },
          "ReceivedAt": { "type": "string", "title": "Receivedat" },
          "Platform": { "type": "string", "title": "Platform" },
          "ClickLocation": { "type": "string", "title": "Clicklocation" },
          "OriginalLink": { "type": "string", "title": "Originallink" },
          "Tag": { "type": "string", "title": "Tag" },
          "UserAgent": { "type": "string", "title": "Useragent" },
          "OS": {
            "additionalProperties": { "type": "string" },
            "type": "object",
            "title": "Os"
          },
          "Client": {
            "additionalProperties": { "type": "string" },
            "type": "object",
            "title": "Client"
          },
          "Geo": {
            "additionalProperties": { "type": "string" },
            "type": "object",
            "title": "Geo"
          }
        },
        "type": "object",
        "required": [
          "MessageStream",
          "Metadata",
          "Recipient",
          "MessageID",
          "ReceivedAt",
          "Platform",
          "ClickLocation",
          "OriginalLink",
          "Tag",
          "UserAgent",
          "OS",
          "Client",
          "Geo"
        ],
        "title": "PostmarkClickWebhook"
      },
      "PostmarkDeliveryWebhook": {
        "properties": {
          "RecordType": {
            "type": "string",
            "const": "Delivery",
            "title": "Recordtype",
            "default": "Delivery"
          },
          "ServerID": { "type": "integer", "title": "Serverid" },
          "MessageStream": { "type": "string", "title": "Messagestream" },
          "MessageID": { "type": "string", "title": "Messageid" },
          "Recipient": { "type": "string", "title": "Recipient" },
          "Tag": { "type": "string", "title": "Tag" },
          "DeliveredAt": { "type": "string", "title": "Deliveredat" },
          "Details": { "type": "string", "title": "Details" },
          "Metadata": {
            "additionalProperties": { "type": "string" },
            "type": "object",
            "title": "Metadata"
          }
        },
        "type": "object",
        "required": [
          "ServerID",
          "MessageStream",
          "MessageID",
          "Recipient",
          "Tag",
          "DeliveredAt",
          "Details",
          "Metadata"
        ],
        "title": "PostmarkDeliveryWebhook"
      },
      "PostmarkOpenWebhook": {
        "properties": {
          "RecordType": {
            "type": "string",
            "const": "Open",
            "title": "Recordtype",
            "default": "Open"
          },
          "MessageStream": { "type": "string", "title": "Messagestream" },
          "Metadata": {
            "additionalProperties": { "type": "string" },
            "type": "object",
            "title": "Metadata"
          },
          "FirstOpen": { "type": "boolean", "title": "Firstopen" },
          "Recipient": { "type": "string", "title": "Recipient" },
          "MessageID": { "type": "string", "title": "Messageid" },
          "ReceivedAt": { "type": "string", "title": "Receivedat" },
          "Platform": { "type": "string", "title": "Platform" },
          "ReadSeconds": { "type": "integer", "title": "Readseconds" },
          "Tag": { "type": "string", "title": "Tag" },
          "UserAgent": { "type": "string", "title": "Useragent" },
          "OS": {
            "additionalProperties": { "type": "string" },
            "type": "object",
            "title": "Os"
          },
          "Client": {
            "additionalProperties": { "type": "string" },
            "type": "object",
            "title": "Client"
          },
          "Geo": {
            "additionalProperties": { "type": "string" },
            "type": "object",
            "title": "Geo"
          }
        },
        "type": "object",
        "required": [
          "MessageStream",
          "Metadata",
          "FirstOpen",
          "Recipient",
          "MessageID",
          "ReceivedAt",
          "Platform",
          "ReadSeconds",
          "Tag",
          "UserAgent",
          "OS",
          "Client",
          "Geo"
        ],
        "title": "PostmarkOpenWebhook"
      },
      "PostmarkSpamComplaintWebhook": {
        "properties": {
          "RecordType": {
            "type": "string",
            "const": "SpamComplaint",
            "title": "Recordtype",
            "default": "SpamComplaint"
          },
          "ID": { "type": "integer", "title": "Id" },
          "Type": { "type": "string", "title": "Type" },
          "TypeCode": { "type": "integer", "title": "Typecode" },
          "Tag": { "type": "string", "title": "Tag" },
          "MessageID": { "type": "string", "title": "Messageid" },
          "Details": { "type": "string", "title": "Details" },
          "Email": { "type": "string", "title": "Email" },
          "From": { "type": "string", "title": "From" },
          "BouncedAt": { "type": "string", "title": "Bouncedat" },
          "Inactive": { "type": "boolean", "title": "Inactive" },
          "DumpAvailable": { "type": "boolean", "title": "Dumpavailable" },
          "CanActivate": { "type": "boolean", "title": "Canactivate" },
          "Subject": { "type": "string", "title": "Subject" },
          "ServerID": { "type": "integer", "title": "Serverid" },
          "MessageStream": { "type": "string", "title": "Messagestream" },
          "Content": { "type": "string", "title": "Content" },
          "Name": { "type": "string", "title": "Name" },
          "Description": { "type": "string", "title": "Description" },
          "Metadata": {
            "additionalProperties": { "type": "string" },
            "type": "object",
            "title": "Metadata"
          }
        },
        "type": "object",
        "required": [
          "ID",
          "Type",
          "TypeCode",
          "Tag",
          "MessageID",
          "Details",
          "Email",
          "From",
          "BouncedAt",
          "Inactive",
          "DumpAvailable",
          "CanActivate",
          "Subject",
          "ServerID",
          "MessageStream",
          "Content",
          "Name",
          "Description",
          "Metadata"
        ],
        "title": "PostmarkSpamComplaintWebhook"
      },
      "PostmarkSubscriptionChangeWebhook": {
        "properties": {
          "RecordType": {
            "type": "string",
            "const": "SubscriptionChange",
            "title": "Recordtype",
            "default": "SubscriptionChange"
          },
          "MessageID": { "type": "string", "title": "Messageid" },
          "ServerID": { "type": "integer", "title": "Serverid" },
          "MessageStream": { "type": "string", "title": "Messagestream" },
          "ChangedAt": { "type": "string", "title": "Changedat" },
          "Recipient": { "type": "string", "title": "Recipient" },
          "Origin": { "type": "string", "title": "Origin" },
          "SuppressSending": { "type": "boolean", "title": "Suppresssending" },
          "SuppressionReason": {
            "type": "string",
            "title": "Suppressionreason"
          },
          "Tag": { "type": "string", "title": "Tag" },
          "Metadata": {
            "additionalProperties": { "type": "string" },
            "type": "object",
            "title": "Metadata"
          }
        },
        "type": "object",
        "required": [
          "MessageID",
          "ServerID",
          "MessageStream",
          "ChangedAt",
          "Recipient",
          "Origin",
          "SuppressSending",
          "SuppressionReason",
          "Tag",
          "Metadata"
        ],
        "title": "PostmarkSubscriptionChangeWebhook"
      },
      "Profile": {
        "properties": {
          "name": { "type": "string", "title": "Name" },
          "username": { "type": "string", "title": "Username" },
          "description": { "type": "string", "title": "Description" },
          "links": {
            "items": { "type": "string" },
            "type": "array",
            "title": "Links"
          },
          "avatar_url": { "type": "string", "title": "Avatar Url" },
          "is_featured": {
            "type": "boolean",
            "title": "Is Featured",
            "default": false
          }
        },
        "type": "object",
        "required": ["name", "username", "description", "links", "avatar_url"],
        "title": "Profile"
      },
      "ProfileDetails": {
        "properties": {
          "name": { "type": "string", "title": "Name" },
          "username": { "type": "string", "title": "Username" },
          "description": { "type": "string", "title": "Description" },
          "links": {
            "items": { "type": "string" },
            "type": "array",
            "title": "Links"
          },
          "avatar_url": {
            "anyOf": [{ "type": "string" }, { "type": "null" }],
            "title": "Avatar Url"
          }
        },
        "type": "object",
        "required": ["name", "username", "description", "links"],
        "title": "ProfileDetails"
      },
      "Provider": {
        "properties": {
          "name": {
            "type": "string",
            "title": "Name",
            "description": "Provider name for integrations. Can be any string value, including custom provider names."
          },
          "description": { "type": "string", "title": "Description" },
          "integration_count": {
            "type": "integer",
            "title": "Integration Count"
          }
        },
        "type": "object",
        "required": ["name", "description", "integration_count"],
        "title": "Provider"
      },
      "ProviderConstants": {
        "properties": {
          "PROVIDER_NAMES": {
            "additionalProperties": { "type": "string" },
            "type": "object",
            "title": "Provider Names",
            "description": "All available provider names as a constant mapping",
            "examples": [
              {
                "ANTHROPIC": "anthropic",
                "EXA": "exa",
                "EXAMPLE_SERVICE": "example-service",
                "GEM": "gem",
                "OPENAI": "openai"
              }
            ]
          }
        },
        "type": "object",
        "title": "ProviderConstants",
        "description": "Model that exposes all provider names as a constant in the OpenAPI schema.\nThis is designed to be converted by Orval into a TypeScript constant."
      },
      "ProviderEnumResponse": {
        "properties": {
          "provider": {
            "type": "string",
            "title": "Provider",
            "description": "A provider name from the complete list of providers"
          }
        },
        "type": "object",
        "required": ["provider"],
        "title": "ProviderEnumResponse",
        "description": "Response containing a provider from the enum."
      },
      "ProviderNamesResponse": {
        "properties": {
          "providers": {
            "items": { "type": "string" },
            "type": "array",
            "title": "Providers",
            "description": "List of all available provider names"
          }
        },
        "type": "object",
        "title": "ProviderNamesResponse",
        "description": "Response containing list of all provider names."
      },
      "ProviderResponse": {
        "properties": {
          "providers": {
            "items": { "$ref": "#/components/schemas/Provider" },
            "type": "array",
            "title": "Providers"
          },
          "pagination": { "$ref": "#/components/schemas/Pagination" }
        },
        "type": "object",
        "required": ["providers", "pagination"],
        "title": "ProviderResponse"
      },
      "RefundRequest": {
        "properties": {
          "id": { "type": "string", "title": "Id" },
          "user_id": { "type": "string", "title": "User Id" },
          "transaction_key": { "type": "string", "title": "Transaction Key" },
          "amount": { "type": "integer", "title": "Amount" },
          "reason": { "type": "string", "title": "Reason" },
          "result": {
            "anyOf": [{ "type": "string" }, { "type": "null" }],
            "title": "Result"
          },
          "status": { "type": "string", "title": "Status" },
          "created_at": {
            "type": "string",
            "format": "date-time",
            "title": "Created At"
          },
          "updated_at": {
            "type": "string",
            "format": "date-time",
            "title": "Updated At"
          }
        },
        "type": "object",
        "required": [
          "id",
          "user_id",
          "transaction_key",
          "amount",
          "reason",
          "status",
          "created_at",
          "updated_at"
        ],
        "title": "RefundRequest"
      },
      "RequestTopUp": {
        "properties": {
          "credit_amount": { "type": "integer", "title": "Credit Amount" }
        },
        "type": "object",
        "required": ["credit_amount"],
        "title": "RequestTopUp"
      },
      "RequeueExecutionResponse": {
        "properties": {
          "success": { "type": "boolean", "title": "Success" },
          "requeued_count": {
            "type": "integer",
            "title": "Requeued Count",
            "default": 0
          },
          "message": { "type": "string", "title": "Message" }
        },
        "type": "object",
        "required": ["success", "message"],
        "title": "RequeueExecutionResponse",
        "description": "Response model for requeue execution operations"
      },
      "ReviewSubmissionRequest": {
        "properties": {
          "store_listing_version_id": {
            "type": "string",
            "title": "Store Listing Version Id"
          },
          "is_approved": { "type": "boolean", "title": "Is Approved" },
          "comments": { "type": "string", "title": "Comments" },
          "internal_comments": {
            "anyOf": [{ "type": "string" }, { "type": "null" }],
            "title": "Internal Comments"
          }
        },
        "type": "object",
        "required": ["store_listing_version_id", "is_approved", "comments"],
        "title": "ReviewSubmissionRequest"
      },
      "RunningExecutionDetail": {
        "properties": {
          "execution_id": { "type": "string", "title": "Execution Id" },
          "graph_id": { "type": "string", "title": "Graph Id" },
          "graph_name": { "type": "string", "title": "Graph Name" },
          "graph_version": { "type": "integer", "title": "Graph Version" },
          "user_id": { "type": "string", "title": "User Id" },
          "user_email": {
            "anyOf": [{ "type": "string" }, { "type": "null" }],
            "title": "User Email"
          },
          "status": { "type": "string", "title": "Status" },
          "created_at": {
            "type": "string",
            "format": "date-time",
            "title": "Created At"
          },
          "started_at": {
            "anyOf": [
              { "type": "string", "format": "date-time" },
              { "type": "null" }
            ],
            "title": "Started At"
          },
          "queue_status": {
            "anyOf": [{ "type": "string" }, { "type": "null" }],
            "title": "Queue Status"
          }
        },
        "type": "object",
        "required": [
          "execution_id",
          "graph_id",
          "graph_name",
          "graph_version",
          "user_id",
          "user_email",
          "status",
          "created_at",
          "started_at"
        ],
        "title": "RunningExecutionDetail",
        "description": "Details about a running execution for admin view"
      },
      "RunningExecutionsListResponse": {
        "properties": {
          "executions": {
            "items": { "$ref": "#/components/schemas/RunningExecutionDetail" },
            "type": "array",
            "title": "Executions"
          },
          "total": { "type": "integer", "title": "Total" }
        },
        "type": "object",
        "required": ["executions", "total"],
        "title": "RunningExecutionsListResponse",
        "description": "Response model for list of running executions"
      },
      "ScheduleCleanupResponse": {
        "properties": {
          "success": { "type": "boolean", "title": "Success" },
          "deleted_count": {
            "type": "integer",
            "title": "Deleted Count",
            "default": 0
          },
          "message": { "type": "string", "title": "Message" }
        },
        "type": "object",
        "required": ["success", "message"],
        "title": "ScheduleCleanupResponse",
        "description": "Response model for schedule cleanup operations"
      },
      "ScheduleCreationRequest": {
        "properties": {
          "graph_version": {
            "anyOf": [{ "type": "integer" }, { "type": "null" }],
            "title": "Graph Version"
          },
          "name": { "type": "string", "title": "Name" },
          "cron": { "type": "string", "title": "Cron" },
          "inputs": {
            "additionalProperties": true,
            "type": "object",
            "title": "Inputs"
          },
          "credentials": {
            "additionalProperties": {
              "$ref": "#/components/schemas/CredentialsMetaInput"
            },
            "type": "object",
            "title": "Credentials"
          },
          "timezone": {
            "anyOf": [{ "type": "string" }, { "type": "null" }],
            "title": "Timezone",
            "description": "User's timezone for scheduling (e.g., 'America/New_York'). If not provided, will use user's saved timezone or UTC."
          }
        },
        "type": "object",
        "required": ["name", "cron", "inputs"],
        "title": "ScheduleCreationRequest"
      },
      "ScheduleDetail": {
        "properties": {
          "schedule_id": { "type": "string", "title": "Schedule Id" },
          "schedule_name": { "type": "string", "title": "Schedule Name" },
          "graph_id": { "type": "string", "title": "Graph Id" },
          "graph_name": { "type": "string", "title": "Graph Name" },
          "graph_version": { "type": "integer", "title": "Graph Version" },
          "user_id": { "type": "string", "title": "User Id" },
          "user_email": {
            "anyOf": [{ "type": "string" }, { "type": "null" }],
            "title": "User Email"
          },
          "cron": { "type": "string", "title": "Cron" },
          "timezone": { "type": "string", "title": "Timezone" },
          "next_run_time": { "type": "string", "title": "Next Run Time" },
          "created_at": {
            "anyOf": [
              { "type": "string", "format": "date-time" },
              { "type": "null" }
            ],
            "title": "Created At"
          }
        },
        "type": "object",
        "required": [
          "schedule_id",
          "schedule_name",
          "graph_id",
          "graph_name",
          "graph_version",
          "user_id",
          "user_email",
          "cron",
          "timezone",
          "next_run_time"
        ],
        "title": "ScheduleDetail",
        "description": "Details about a schedule for admin view"
      },
      "ScheduleHealthMetrics": {
        "properties": {
          "total_schedules": { "type": "integer", "title": "Total Schedules" },
          "user_schedules": { "type": "integer", "title": "User Schedules" },
          "system_schedules": {
            "type": "integer",
            "title": "System Schedules"
          },
          "orphaned_deleted_graph": {
            "type": "integer",
            "title": "Orphaned Deleted Graph"
          },
          "orphaned_no_library_access": {
            "type": "integer",
            "title": "Orphaned No Library Access"
          },
          "orphaned_invalid_credentials": {
            "type": "integer",
            "title": "Orphaned Invalid Credentials"
          },
          "orphaned_validation_failed": {
            "type": "integer",
            "title": "Orphaned Validation Failed"
          },
          "total_orphaned": { "type": "integer", "title": "Total Orphaned" },
          "schedules_next_hour": {
            "type": "integer",
            "title": "Schedules Next Hour"
          },
          "schedules_next_24h": {
            "type": "integer",
            "title": "Schedules Next 24H"
          },
          "total_runs_next_hour": {
            "type": "integer",
            "title": "Total Runs Next Hour"
          },
          "total_runs_next_24h": {
            "type": "integer",
            "title": "Total Runs Next 24H"
          },
          "timestamp": { "type": "string", "title": "Timestamp" }
        },
        "type": "object",
        "required": [
          "total_schedules",
          "user_schedules",
          "system_schedules",
          "orphaned_deleted_graph",
          "orphaned_no_library_access",
          "orphaned_invalid_credentials",
          "orphaned_validation_failed",
          "total_orphaned",
          "schedules_next_hour",
          "schedules_next_24h",
          "total_runs_next_hour",
          "total_runs_next_24h",
          "timestamp"
        ],
        "title": "ScheduleHealthMetrics",
        "description": "Summary of schedule health diagnostics"
      },
      "SchedulesListResponse": {
        "properties": {
          "schedules": {
            "items": { "$ref": "#/components/schemas/ScheduleDetail" },
            "type": "array",
            "title": "Schedules"
          },
          "total": { "type": "integer", "title": "Total" }
        },
        "type": "object",
        "required": ["schedules", "total"],
        "title": "SchedulesListResponse",
        "description": "Response model for list of schedules"
      },
      "SearchResponse": {
        "properties": {
          "items": {
            "items": {
              "anyOf": [
                { "$ref": "#/components/schemas/BlockInfo" },
                { "$ref": "#/components/schemas/LibraryAgent" },
                { "$ref": "#/components/schemas/StoreAgent" }
              ]
            },
            "type": "array",
            "title": "Items"
          },
          "total_items": {
            "additionalProperties": { "type": "integer" },
            "propertyNames": {
              "enum": [
                "blocks",
                "integrations",
                "marketplace_agents",
                "my_agents"
              ]
            },
            "type": "object",
            "title": "Total Items"
          },
          "page": { "type": "integer", "title": "Page" },
          "more_pages": { "type": "boolean", "title": "More Pages" }
        },
        "type": "object",
        "required": ["items", "total_items", "page", "more_pages"],
        "title": "SearchResponse"
      },
      "SessionDetailResponse": {
        "properties": {
          "id": { "type": "string", "title": "Id" },
          "created_at": { "type": "string", "title": "Created At" },
          "updated_at": { "type": "string", "title": "Updated At" },
          "user_id": {
            "anyOf": [{ "type": "string" }, { "type": "null" }],
            "title": "User Id"
          },
          "messages": {
            "items": { "additionalProperties": true, "type": "object" },
            "type": "array",
            "title": "Messages"
          }
        },
        "type": "object",
        "required": ["id", "created_at", "updated_at", "user_id", "messages"],
        "title": "SessionDetailResponse",
        "description": "Response model providing complete details for a chat session, including messages."
      },
      "SetGraphActiveVersion": {
        "properties": {
          "active_graph_version": {
            "type": "integer",
            "title": "Active Graph Version"
          }
        },
        "type": "object",
        "required": ["active_graph_version"],
        "title": "SetGraphActiveVersion"
      },
      "ShareRequest": {
        "properties": {},
        "type": "object",
        "title": "ShareRequest",
        "description": "Optional request body for share endpoint."
      },
      "ShareResponse": {
        "properties": {
          "share_url": { "type": "string", "title": "Share Url" },
          "share_token": { "type": "string", "title": "Share Token" }
        },
        "type": "object",
        "required": ["share_url", "share_token"],
        "title": "ShareResponse",
        "description": "Response from share endpoints."
      },
      "SharedExecutionResponse": {
        "properties": {
          "id": { "type": "string", "title": "Id" },
          "graph_name": { "type": "string", "title": "Graph Name" },
          "graph_description": {
            "anyOf": [{ "type": "string" }, { "type": "null" }],
            "title": "Graph Description"
          },
          "status": { "$ref": "#/components/schemas/AgentExecutionStatus" },
          "created_at": {
            "type": "string",
            "format": "date-time",
            "title": "Created At"
          },
          "outputs": {
            "additionalProperties": { "items": {}, "type": "array" },
            "type": "object",
            "title": "Outputs"
          }
        },
        "type": "object",
        "required": [
          "id",
          "graph_name",
          "graph_description",
          "status",
          "created_at",
          "outputs"
        ],
        "title": "SharedExecutionResponse",
        "description": "Public-safe response for shared executions"
      },
      "Stats": {
        "properties": {
          "cost": {
            "type": "integer",
            "title": "Cost",
            "description": "Execution cost (cents)",
            "default": 0
          },
          "duration": {
            "type": "number",
            "title": "Duration",
            "description": "Seconds from start to end of run",
            "default": 0
          },
          "duration_cpu_only": {
            "type": "number",
            "title": "Duration Cpu Only",
            "description": "CPU sec of duration",
            "default": 0
          },
          "node_exec_time": {
            "type": "number",
            "title": "Node Exec Time",
            "description": "Seconds of total node runtime",
            "default": 0
          },
          "node_exec_time_cpu_only": {
            "type": "number",
            "title": "Node Exec Time Cpu Only",
            "description": "CPU sec of node_exec_time",
            "default": 0
          },
          "node_exec_count": {
            "type": "integer",
            "title": "Node Exec Count",
            "description": "Number of node executions",
            "default": 0
          },
          "node_error_count": {
            "type": "integer",
            "title": "Node Error Count",
            "description": "Number of node errors",
            "default": 0
          },
          "error": {
            "anyOf": [{ "type": "string" }, { "type": "null" }],
            "title": "Error",
            "description": "Error message if any"
          },
          "activity_status": {
            "anyOf": [{ "type": "string" }, { "type": "null" }],
            "title": "Activity Status",
            "description": "AI-generated summary of what the agent did"
          },
          "correctness_score": {
            "anyOf": [{ "type": "number" }, { "type": "null" }],
            "title": "Correctness Score",
            "description": "AI-generated score (0.0-1.0) indicating how well the execution achieved its intended purpose"
          }
        },
        "additionalProperties": true,
        "type": "object",
        "title": "Stats"
      },
      "StopExecutionRequest": {
        "properties": {
          "execution_id": { "type": "string", "title": "Execution Id" }
        },
        "type": "object",
        "required": ["execution_id"],
        "title": "StopExecutionRequest",
        "description": "Request model for stopping a single execution"
      },
      "StopExecutionResponse": {
        "properties": {
          "success": { "type": "boolean", "title": "Success" },
          "stopped_count": {
            "type": "integer",
            "title": "Stopped Count",
            "default": 0
          },
          "message": { "type": "string", "title": "Message" }
        },
        "type": "object",
        "required": ["success", "message"],
        "title": "StopExecutionResponse",
        "description": "Response model for stop execution operations"
      },
      "StopExecutionsRequest": {
        "properties": {
          "execution_ids": {
            "items": { "type": "string" },
            "type": "array",
            "title": "Execution Ids"
          }
        },
        "type": "object",
        "required": ["execution_ids"],
        "title": "StopExecutionsRequest",
        "description": "Request model for stopping multiple executions"
      },
      "StoreAgent": {
        "properties": {
          "slug": { "type": "string", "title": "Slug" },
          "agent_name": { "type": "string", "title": "Agent Name" },
          "agent_image": { "type": "string", "title": "Agent Image" },
          "creator": { "type": "string", "title": "Creator" },
          "creator_avatar": { "type": "string", "title": "Creator Avatar" },
          "sub_heading": { "type": "string", "title": "Sub Heading" },
          "description": { "type": "string", "title": "Description" },
          "runs": { "type": "integer", "title": "Runs" },
          "rating": { "type": "number", "title": "Rating" }
        },
        "type": "object",
        "required": [
          "slug",
          "agent_name",
          "agent_image",
          "creator",
          "creator_avatar",
          "sub_heading",
          "description",
          "runs",
          "rating"
        ],
        "title": "StoreAgent"
      },
      "StoreAgentDetails": {
        "properties": {
          "store_listing_version_id": {
            "type": "string",
            "title": "Store Listing Version Id"
          },
          "slug": { "type": "string", "title": "Slug" },
          "agent_name": { "type": "string", "title": "Agent Name" },
          "agent_video": { "type": "string", "title": "Agent Video" },
          "agent_image": {
            "items": { "type": "string" },
            "type": "array",
            "title": "Agent Image"
          },
          "creator": { "type": "string", "title": "Creator" },
          "creator_avatar": { "type": "string", "title": "Creator Avatar" },
          "sub_heading": { "type": "string", "title": "Sub Heading" },
          "description": { "type": "string", "title": "Description" },
          "instructions": {
            "anyOf": [{ "type": "string" }, { "type": "null" }],
            "title": "Instructions"
          },
          "categories": {
            "items": { "type": "string" },
            "type": "array",
            "title": "Categories"
          },
          "runs": { "type": "integer", "title": "Runs" },
          "rating": { "type": "number", "title": "Rating" },
          "versions": {
            "items": { "type": "string" },
            "type": "array",
            "title": "Versions"
          },
          "last_updated": {
            "type": "string",
            "format": "date-time",
            "title": "Last Updated"
          },
          "recommended_schedule_cron": {
            "anyOf": [{ "type": "string" }, { "type": "null" }],
            "title": "Recommended Schedule Cron"
          },
          "active_version_id": {
            "anyOf": [{ "type": "string" }, { "type": "null" }],
            "title": "Active Version Id"
          },
          "has_approved_version": {
            "type": "boolean",
            "title": "Has Approved Version",
            "default": false
          }
        },
        "type": "object",
        "required": [
          "store_listing_version_id",
          "slug",
          "agent_name",
          "agent_video",
          "agent_image",
          "creator",
          "creator_avatar",
          "sub_heading",
          "description",
          "categories",
          "runs",
          "rating",
          "versions",
          "last_updated"
        ],
        "title": "StoreAgentDetails"
      },
      "StoreAgentsResponse": {
        "properties": {
          "agents": {
            "items": { "$ref": "#/components/schemas/StoreAgent" },
            "type": "array",
            "title": "Agents"
          },
          "pagination": { "$ref": "#/components/schemas/Pagination" }
        },
        "type": "object",
        "required": ["agents", "pagination"],
        "title": "StoreAgentsResponse"
      },
      "StoreListingWithVersions": {
        "properties": {
          "listing_id": { "type": "string", "title": "Listing Id" },
          "slug": { "type": "string", "title": "Slug" },
          "agent_id": { "type": "string", "title": "Agent Id" },
          "agent_version": { "type": "integer", "title": "Agent Version" },
          "active_version_id": {
            "anyOf": [{ "type": "string" }, { "type": "null" }],
            "title": "Active Version Id"
          },
          "has_approved_version": {
            "type": "boolean",
            "title": "Has Approved Version",
            "default": false
          },
          "creator_email": {
            "anyOf": [{ "type": "string" }, { "type": "null" }],
            "title": "Creator Email"
          },
          "latest_version": {
            "anyOf": [
              { "$ref": "#/components/schemas/StoreSubmission" },
              { "type": "null" }
            ]
          },
          "versions": {
            "items": { "$ref": "#/components/schemas/StoreSubmission" },
            "type": "array",
            "title": "Versions",
            "default": []
          }
        },
        "type": "object",
        "required": ["listing_id", "slug", "agent_id", "agent_version"],
        "title": "StoreListingWithVersions",
        "description": "A store listing with its version history"
      },
      "StoreListingsWithVersionsResponse": {
        "properties": {
          "listings": {
            "items": {
              "$ref": "#/components/schemas/StoreListingWithVersions"
            },
            "type": "array",
            "title": "Listings"
          },
          "pagination": { "$ref": "#/components/schemas/Pagination" }
        },
        "type": "object",
        "required": ["listings", "pagination"],
        "title": "StoreListingsWithVersionsResponse",
        "description": "Response model for listings with version history"
      },
      "StoreReview": {
        "properties": {
          "score": { "type": "integer", "title": "Score" },
          "comments": {
            "anyOf": [{ "type": "string" }, { "type": "null" }],
            "title": "Comments"
          }
        },
        "type": "object",
        "required": ["score"],
        "title": "StoreReview"
      },
      "StoreReviewCreate": {
        "properties": {
          "store_listing_version_id": {
            "type": "string",
            "title": "Store Listing Version Id"
          },
          "score": { "type": "integer", "title": "Score" },
          "comments": {
            "anyOf": [{ "type": "string" }, { "type": "null" }],
            "title": "Comments"
          }
        },
        "type": "object",
        "required": ["store_listing_version_id", "score"],
        "title": "StoreReviewCreate"
      },
      "StoreSubmission": {
        "properties": {
          "agent_id": { "type": "string", "title": "Agent Id" },
          "agent_version": { "type": "integer", "title": "Agent Version" },
          "name": { "type": "string", "title": "Name" },
          "sub_heading": { "type": "string", "title": "Sub Heading" },
          "slug": { "type": "string", "title": "Slug" },
          "description": { "type": "string", "title": "Description" },
          "instructions": {
            "anyOf": [{ "type": "string" }, { "type": "null" }],
            "title": "Instructions"
          },
          "image_urls": {
            "items": { "type": "string" },
            "type": "array",
            "title": "Image Urls"
          },
          "date_submitted": {
            "type": "string",
            "format": "date-time",
            "title": "Date Submitted"
          },
          "status": { "$ref": "#/components/schemas/SubmissionStatus" },
          "runs": { "type": "integer", "title": "Runs" },
          "rating": { "type": "number", "title": "Rating" },
          "store_listing_version_id": {
            "anyOf": [{ "type": "string" }, { "type": "null" }],
            "title": "Store Listing Version Id"
          },
          "version": {
            "anyOf": [{ "type": "integer" }, { "type": "null" }],
            "title": "Version"
          },
          "reviewer_id": {
            "anyOf": [{ "type": "string" }, { "type": "null" }],
            "title": "Reviewer Id"
          },
          "review_comments": {
            "anyOf": [{ "type": "string" }, { "type": "null" }],
            "title": "Review Comments"
          },
          "internal_comments": {
            "anyOf": [{ "type": "string" }, { "type": "null" }],
            "title": "Internal Comments"
          },
          "reviewed_at": {
            "anyOf": [
              { "type": "string", "format": "date-time" },
              { "type": "null" }
            ],
            "title": "Reviewed At"
          },
          "changes_summary": {
            "anyOf": [{ "type": "string" }, { "type": "null" }],
            "title": "Changes Summary"
          },
          "video_url": {
            "anyOf": [{ "type": "string" }, { "type": "null" }],
            "title": "Video Url"
          },
          "categories": {
            "items": { "type": "string" },
            "type": "array",
            "title": "Categories",
            "default": []
          }
        },
        "type": "object",
        "required": [
          "agent_id",
          "agent_version",
          "name",
          "sub_heading",
          "slug",
          "description",
          "image_urls",
          "date_submitted",
          "status",
          "runs",
          "rating"
        ],
        "title": "StoreSubmission"
      },
      "StoreSubmissionEditRequest": {
        "properties": {
          "name": { "type": "string", "title": "Name" },
          "sub_heading": { "type": "string", "title": "Sub Heading" },
          "video_url": {
            "anyOf": [{ "type": "string" }, { "type": "null" }],
            "title": "Video Url"
          },
          "image_urls": {
            "items": { "type": "string" },
            "type": "array",
            "title": "Image Urls",
            "default": []
          },
          "description": {
            "type": "string",
            "title": "Description",
            "default": ""
          },
          "instructions": {
            "anyOf": [{ "type": "string" }, { "type": "null" }],
            "title": "Instructions"
          },
          "categories": {
            "items": { "type": "string" },
            "type": "array",
            "title": "Categories",
            "default": []
          },
          "changes_summary": {
            "anyOf": [{ "type": "string" }, { "type": "null" }],
            "title": "Changes Summary"
          },
          "recommended_schedule_cron": {
            "anyOf": [{ "type": "string" }, { "type": "null" }],
            "title": "Recommended Schedule Cron"
          }
        },
        "type": "object",
        "required": ["name", "sub_heading"],
        "title": "StoreSubmissionEditRequest"
      },
      "StoreSubmissionRequest": {
        "properties": {
          "agent_id": { "type": "string", "title": "Agent Id" },
          "agent_version": { "type": "integer", "title": "Agent Version" },
          "slug": { "type": "string", "title": "Slug" },
          "name": { "type": "string", "title": "Name" },
          "sub_heading": { "type": "string", "title": "Sub Heading" },
          "video_url": {
            "anyOf": [{ "type": "string" }, { "type": "null" }],
            "title": "Video Url"
          },
          "image_urls": {
            "items": { "type": "string" },
            "type": "array",
            "title": "Image Urls",
            "default": []
          },
          "description": {
            "type": "string",
            "title": "Description",
            "default": ""
          },
          "instructions": {
            "anyOf": [{ "type": "string" }, { "type": "null" }],
            "title": "Instructions"
          },
          "categories": {
            "items": { "type": "string" },
            "type": "array",
            "title": "Categories",
            "default": []
          },
          "changes_summary": {
            "anyOf": [{ "type": "string" }, { "type": "null" }],
            "title": "Changes Summary"
          },
          "recommended_schedule_cron": {
            "anyOf": [{ "type": "string" }, { "type": "null" }],
            "title": "Recommended Schedule Cron"
          }
        },
        "type": "object",
        "required": [
          "agent_id",
          "agent_version",
          "slug",
          "name",
          "sub_heading"
        ],
        "title": "StoreSubmissionRequest"
      },
      "StoreSubmissionsResponse": {
        "properties": {
          "submissions": {
            "items": { "$ref": "#/components/schemas/StoreSubmission" },
            "type": "array",
            "title": "Submissions"
          },
          "pagination": { "$ref": "#/components/schemas/Pagination" }
        },
        "type": "object",
        "required": ["submissions", "pagination"],
        "title": "StoreSubmissionsResponse"
      },
      "SubmissionStatus": {
        "type": "string",
        "enum": ["DRAFT", "PENDING", "APPROVED", "REJECTED"],
        "title": "SubmissionStatus"
      },
      "SuggestionsResponse": {
        "properties": {
          "otto_suggestions": {
            "items": { "type": "string" },
            "type": "array",
            "title": "Otto Suggestions"
          },
          "recent_searches": {
            "items": { "type": "string" },
            "type": "array",
            "title": "Recent Searches"
          },
          "providers": {
            "items": {
              "type": "string",
              "description": "Provider name for integrations. Can be any string value, including custom provider names."
            },
            "type": "array",
            "title": "Providers"
          },
          "top_blocks": {
            "items": { "$ref": "#/components/schemas/BlockInfo" },
            "type": "array",
            "title": "Top Blocks"
          }
        },
        "type": "object",
        "required": [
          "otto_suggestions",
          "recent_searches",
          "providers",
          "top_blocks"
        ],
        "title": "SuggestionsResponse"
      },
      "TimezoneResponse": {
        "properties": {
          "timezone": {
            "anyOf": [
              {
                "type": "string",
                "enum": [
                  "Africa/Abidjan",
                  "Africa/Accra",
                  "Africa/Addis_Ababa",
                  "Africa/Algiers",
                  "Africa/Asmara",
                  "Africa/Asmera",
                  "Africa/Bamako",
                  "Africa/Bangui",
                  "Africa/Banjul",
                  "Africa/Bissau",
                  "Africa/Blantyre",
                  "Africa/Brazzaville",
                  "Africa/Bujumbura",
                  "Africa/Cairo",
                  "Africa/Casablanca",
                  "Africa/Ceuta",
                  "Africa/Conakry",
                  "Africa/Dakar",
                  "Africa/Dar_es_Salaam",
                  "Africa/Djibouti",
                  "Africa/Douala",
                  "Africa/El_Aaiun",
                  "Africa/Freetown",
                  "Africa/Gaborone",
                  "Africa/Harare",
                  "Africa/Johannesburg",
                  "Africa/Juba",
                  "Africa/Kampala",
                  "Africa/Khartoum",
                  "Africa/Kigali",
                  "Africa/Kinshasa",
                  "Africa/Lagos",
                  "Africa/Libreville",
                  "Africa/Lome",
                  "Africa/Luanda",
                  "Africa/Lubumbashi",
                  "Africa/Lusaka",
                  "Africa/Malabo",
                  "Africa/Maputo",
                  "Africa/Maseru",
                  "Africa/Mbabane",
                  "Africa/Mogadishu",
                  "Africa/Monrovia",
                  "Africa/Nairobi",
                  "Africa/Ndjamena",
                  "Africa/Niamey",
                  "Africa/Nouakchott",
                  "Africa/Ouagadougou",
                  "Africa/Porto-Novo",
                  "Africa/Sao_Tome",
                  "Africa/Timbuktu",
                  "Africa/Tripoli",
                  "Africa/Tunis",
                  "Africa/Windhoek",
                  "America/Adak",
                  "America/Anchorage",
                  "America/Anguilla",
                  "America/Antigua",
                  "America/Araguaina",
                  "America/Argentina/Buenos_Aires",
                  "America/Argentina/Catamarca",
                  "America/Argentina/ComodRivadavia",
                  "America/Argentina/Cordoba",
                  "America/Argentina/Jujuy",
                  "America/Argentina/La_Rioja",
                  "America/Argentina/Mendoza",
                  "America/Argentina/Rio_Gallegos",
                  "America/Argentina/Salta",
                  "America/Argentina/San_Juan",
                  "America/Argentina/San_Luis",
                  "America/Argentina/Tucuman",
                  "America/Argentina/Ushuaia",
                  "America/Aruba",
                  "America/Asuncion",
                  "America/Atikokan",
                  "America/Atka",
                  "America/Bahia",
                  "America/Bahia_Banderas",
                  "America/Barbados",
                  "America/Belem",
                  "America/Belize",
                  "America/Blanc-Sablon",
                  "America/Boa_Vista",
                  "America/Bogota",
                  "America/Boise",
                  "America/Buenos_Aires",
                  "America/Cambridge_Bay",
                  "America/Campo_Grande",
                  "America/Cancun",
                  "America/Caracas",
                  "America/Catamarca",
                  "America/Cayenne",
                  "America/Cayman",
                  "America/Chicago",
                  "America/Chihuahua",
                  "America/Ciudad_Juarez",
                  "America/Coral_Harbour",
                  "America/Cordoba",
                  "America/Costa_Rica",
                  "America/Coyhaique",
                  "America/Creston",
                  "America/Cuiaba",
                  "America/Curacao",
                  "America/Danmarkshavn",
                  "America/Dawson",
                  "America/Dawson_Creek",
                  "America/Denver",
                  "America/Detroit",
                  "America/Dominica",
                  "America/Edmonton",
                  "America/Eirunepe",
                  "America/El_Salvador",
                  "America/Ensenada",
                  "America/Fort_Nelson",
                  "America/Fort_Wayne",
                  "America/Fortaleza",
                  "America/Glace_Bay",
                  "America/Godthab",
                  "America/Goose_Bay",
                  "America/Grand_Turk",
                  "America/Grenada",
                  "America/Guadeloupe",
                  "America/Guatemala",
                  "America/Guayaquil",
                  "America/Guyana",
                  "America/Halifax",
                  "America/Havana",
                  "America/Hermosillo",
                  "America/Indiana/Indianapolis",
                  "America/Indiana/Knox",
                  "America/Indiana/Marengo",
                  "America/Indiana/Petersburg",
                  "America/Indiana/Tell_City",
                  "America/Indiana/Vevay",
                  "America/Indiana/Vincennes",
                  "America/Indiana/Winamac",
                  "America/Indianapolis",
                  "America/Inuvik",
                  "America/Iqaluit",
                  "America/Jamaica",
                  "America/Jujuy",
                  "America/Juneau",
                  "America/Kentucky/Louisville",
                  "America/Kentucky/Monticello",
                  "America/Knox_IN",
                  "America/Kralendijk",
                  "America/La_Paz",
                  "America/Lima",
                  "America/Los_Angeles",
                  "America/Louisville",
                  "America/Lower_Princes",
                  "America/Maceio",
                  "America/Managua",
                  "America/Manaus",
                  "America/Marigot",
                  "America/Martinique",
                  "America/Matamoros",
                  "America/Mazatlan",
                  "America/Mendoza",
                  "America/Menominee",
                  "America/Merida",
                  "America/Metlakatla",
                  "America/Mexico_City",
                  "America/Miquelon",
                  "America/Moncton",
                  "America/Monterrey",
                  "America/Montevideo",
                  "America/Montreal",
                  "America/Montserrat",
                  "America/Nassau",
                  "America/New_York",
                  "America/Nipigon",
                  "America/Nome",
                  "America/Noronha",
                  "America/North_Dakota/Beulah",
                  "America/North_Dakota/Center",
                  "America/North_Dakota/New_Salem",
                  "America/Nuuk",
                  "America/Ojinaga",
                  "America/Panama",
                  "America/Pangnirtung",
                  "America/Paramaribo",
                  "America/Phoenix",
                  "America/Port-au-Prince",
                  "America/Port_of_Spain",
                  "America/Porto_Acre",
                  "America/Porto_Velho",
                  "America/Puerto_Rico",
                  "America/Punta_Arenas",
                  "America/Rainy_River",
                  "America/Rankin_Inlet",
                  "America/Recife",
                  "America/Regina",
                  "America/Resolute",
                  "America/Rio_Branco",
                  "America/Rosario",
                  "America/Santa_Isabel",
                  "America/Santarem",
                  "America/Santiago",
                  "America/Santo_Domingo",
                  "America/Sao_Paulo",
                  "America/Scoresbysund",
                  "America/Shiprock",
                  "America/Sitka",
                  "America/St_Barthelemy",
                  "America/St_Johns",
                  "America/St_Kitts",
                  "America/St_Lucia",
                  "America/St_Thomas",
                  "America/St_Vincent",
                  "America/Swift_Current",
                  "America/Tegucigalpa",
                  "America/Thule",
                  "America/Thunder_Bay",
                  "America/Tijuana",
                  "America/Toronto",
                  "America/Tortola",
                  "America/Vancouver",
                  "America/Virgin",
                  "America/Whitehorse",
                  "America/Winnipeg",
                  "America/Yakutat",
                  "America/Yellowknife",
                  "Antarctica/Casey",
                  "Antarctica/Davis",
                  "Antarctica/DumontDUrville",
                  "Antarctica/Macquarie",
                  "Antarctica/Mawson",
                  "Antarctica/McMurdo",
                  "Antarctica/Palmer",
                  "Antarctica/Rothera",
                  "Antarctica/South_Pole",
                  "Antarctica/Syowa",
                  "Antarctica/Troll",
                  "Antarctica/Vostok",
                  "Arctic/Longyearbyen",
                  "Asia/Aden",
                  "Asia/Almaty",
                  "Asia/Amman",
                  "Asia/Anadyr",
                  "Asia/Aqtau",
                  "Asia/Aqtobe",
                  "Asia/Ashgabat",
                  "Asia/Ashkhabad",
                  "Asia/Atyrau",
                  "Asia/Baghdad",
                  "Asia/Bahrain",
                  "Asia/Baku",
                  "Asia/Bangkok",
                  "Asia/Barnaul",
                  "Asia/Beirut",
                  "Asia/Bishkek",
                  "Asia/Brunei",
                  "Asia/Calcutta",
                  "Asia/Chita",
                  "Asia/Choibalsan",
                  "Asia/Chongqing",
                  "Asia/Chungking",
                  "Asia/Colombo",
                  "Asia/Dacca",
                  "Asia/Damascus",
                  "Asia/Dhaka",
                  "Asia/Dili",
                  "Asia/Dubai",
                  "Asia/Dushanbe",
                  "Asia/Famagusta",
                  "Asia/Gaza",
                  "Asia/Harbin",
                  "Asia/Hebron",
                  "Asia/Ho_Chi_Minh",
                  "Asia/Hong_Kong",
                  "Asia/Hovd",
                  "Asia/Irkutsk",
                  "Asia/Istanbul",
                  "Asia/Jakarta",
                  "Asia/Jayapura",
                  "Asia/Jerusalem",
                  "Asia/Kabul",
                  "Asia/Kamchatka",
                  "Asia/Karachi",
                  "Asia/Kashgar",
                  "Asia/Kathmandu",
                  "Asia/Katmandu",
                  "Asia/Khandyga",
                  "Asia/Kolkata",
                  "Asia/Krasnoyarsk",
                  "Asia/Kuala_Lumpur",
                  "Asia/Kuching",
                  "Asia/Kuwait",
                  "Asia/Macao",
                  "Asia/Macau",
                  "Asia/Magadan",
                  "Asia/Makassar",
                  "Asia/Manila",
                  "Asia/Muscat",
                  "Asia/Nicosia",
                  "Asia/Novokuznetsk",
                  "Asia/Novosibirsk",
                  "Asia/Omsk",
                  "Asia/Oral",
                  "Asia/Phnom_Penh",
                  "Asia/Pontianak",
                  "Asia/Pyongyang",
                  "Asia/Qatar",
                  "Asia/Qostanay",
                  "Asia/Qyzylorda",
                  "Asia/Rangoon",
                  "Asia/Riyadh",
                  "Asia/Saigon",
                  "Asia/Sakhalin",
                  "Asia/Samarkand",
                  "Asia/Seoul",
                  "Asia/Shanghai",
                  "Asia/Singapore",
                  "Asia/Srednekolymsk",
                  "Asia/Taipei",
                  "Asia/Tashkent",
                  "Asia/Tbilisi",
                  "Asia/Tehran",
                  "Asia/Tel_Aviv",
                  "Asia/Thimbu",
                  "Asia/Thimphu",
                  "Asia/Tokyo",
                  "Asia/Tomsk",
                  "Asia/Ujung_Pandang",
                  "Asia/Ulaanbaatar",
                  "Asia/Ulan_Bator",
                  "Asia/Urumqi",
                  "Asia/Ust-Nera",
                  "Asia/Vientiane",
                  "Asia/Vladivostok",
                  "Asia/Yakutsk",
                  "Asia/Yangon",
                  "Asia/Yekaterinburg",
                  "Asia/Yerevan",
                  "Atlantic/Azores",
                  "Atlantic/Bermuda",
                  "Atlantic/Canary",
                  "Atlantic/Cape_Verde",
                  "Atlantic/Faeroe",
                  "Atlantic/Faroe",
                  "Atlantic/Jan_Mayen",
                  "Atlantic/Madeira",
                  "Atlantic/Reykjavik",
                  "Atlantic/South_Georgia",
                  "Atlantic/St_Helena",
                  "Atlantic/Stanley",
                  "Australia/ACT",
                  "Australia/Adelaide",
                  "Australia/Brisbane",
                  "Australia/Broken_Hill",
                  "Australia/Canberra",
                  "Australia/Currie",
                  "Australia/Darwin",
                  "Australia/Eucla",
                  "Australia/Hobart",
                  "Australia/LHI",
                  "Australia/Lindeman",
                  "Australia/Lord_Howe",
                  "Australia/Melbourne",
                  "Australia/NSW",
                  "Australia/North",
                  "Australia/Perth",
                  "Australia/Queensland",
                  "Australia/South",
                  "Australia/Sydney",
                  "Australia/Tasmania",
                  "Australia/Victoria",
                  "Australia/West",
                  "Australia/Yancowinna",
                  "Brazil/Acre",
                  "Brazil/DeNoronha",
                  "Brazil/East",
                  "Brazil/West",
                  "CET",
                  "CST6CDT",
                  "Canada/Atlantic",
                  "Canada/Central",
                  "Canada/Eastern",
                  "Canada/Mountain",
                  "Canada/Newfoundland",
                  "Canada/Pacific",
                  "Canada/Saskatchewan",
                  "Canada/Yukon",
                  "Chile/Continental",
                  "Chile/EasterIsland",
                  "Cuba",
                  "EET",
                  "EST",
                  "EST5EDT",
                  "Egypt",
                  "Eire",
                  "Etc/GMT",
                  "Etc/GMT+0",
                  "Etc/GMT+1",
                  "Etc/GMT+10",
                  "Etc/GMT+11",
                  "Etc/GMT+12",
                  "Etc/GMT+2",
                  "Etc/GMT+3",
                  "Etc/GMT+4",
                  "Etc/GMT+5",
                  "Etc/GMT+6",
                  "Etc/GMT+7",
                  "Etc/GMT+8",
                  "Etc/GMT+9",
                  "Etc/GMT-0",
                  "Etc/GMT-1",
                  "Etc/GMT-10",
                  "Etc/GMT-11",
                  "Etc/GMT-12",
                  "Etc/GMT-13",
                  "Etc/GMT-14",
                  "Etc/GMT-2",
                  "Etc/GMT-3",
                  "Etc/GMT-4",
                  "Etc/GMT-5",
                  "Etc/GMT-6",
                  "Etc/GMT-7",
                  "Etc/GMT-8",
                  "Etc/GMT-9",
                  "Etc/GMT0",
                  "Etc/Greenwich",
                  "Etc/UCT",
                  "Etc/UTC",
                  "Etc/Universal",
                  "Etc/Zulu",
                  "Europe/Amsterdam",
                  "Europe/Andorra",
                  "Europe/Astrakhan",
                  "Europe/Athens",
                  "Europe/Belfast",
                  "Europe/Belgrade",
                  "Europe/Berlin",
                  "Europe/Bratislava",
                  "Europe/Brussels",
                  "Europe/Bucharest",
                  "Europe/Budapest",
                  "Europe/Busingen",
                  "Europe/Chisinau",
                  "Europe/Copenhagen",
                  "Europe/Dublin",
                  "Europe/Gibraltar",
                  "Europe/Guernsey",
                  "Europe/Helsinki",
                  "Europe/Isle_of_Man",
                  "Europe/Istanbul",
                  "Europe/Jersey",
                  "Europe/Kaliningrad",
                  "Europe/Kiev",
                  "Europe/Kirov",
                  "Europe/Kyiv",
                  "Europe/Lisbon",
                  "Europe/Ljubljana",
                  "Europe/London",
                  "Europe/Luxembourg",
                  "Europe/Madrid",
                  "Europe/Malta",
                  "Europe/Mariehamn",
                  "Europe/Minsk",
                  "Europe/Monaco",
                  "Europe/Moscow",
                  "Europe/Nicosia",
                  "Europe/Oslo",
                  "Europe/Paris",
                  "Europe/Podgorica",
                  "Europe/Prague",
                  "Europe/Riga",
                  "Europe/Rome",
                  "Europe/Samara",
                  "Europe/San_Marino",
                  "Europe/Sarajevo",
                  "Europe/Saratov",
                  "Europe/Simferopol",
                  "Europe/Skopje",
                  "Europe/Sofia",
                  "Europe/Stockholm",
                  "Europe/Tallinn",
                  "Europe/Tirane",
                  "Europe/Tiraspol",
                  "Europe/Ulyanovsk",
                  "Europe/Uzhgorod",
                  "Europe/Vaduz",
                  "Europe/Vatican",
                  "Europe/Vienna",
                  "Europe/Vilnius",
                  "Europe/Volgograd",
                  "Europe/Warsaw",
                  "Europe/Zagreb",
                  "Europe/Zaporozhye",
                  "Europe/Zurich",
                  "GB",
                  "GB-Eire",
                  "GMT",
                  "GMT+0",
                  "GMT-0",
                  "GMT0",
                  "Greenwich",
                  "HST",
                  "Hongkong",
                  "Iceland",
                  "Indian/Antananarivo",
                  "Indian/Chagos",
                  "Indian/Christmas",
                  "Indian/Cocos",
                  "Indian/Comoro",
                  "Indian/Kerguelen",
                  "Indian/Mahe",
                  "Indian/Maldives",
                  "Indian/Mauritius",
                  "Indian/Mayotte",
                  "Indian/Reunion",
                  "Iran",
                  "Israel",
                  "Jamaica",
                  "Japan",
                  "Kwajalein",
                  "Libya",
                  "MET",
                  "MST",
                  "MST7MDT",
                  "Mexico/BajaNorte",
                  "Mexico/BajaSur",
                  "Mexico/General",
                  "NZ",
                  "NZ-CHAT",
                  "Navajo",
                  "PRC",
                  "PST8PDT",
                  "Pacific/Apia",
                  "Pacific/Auckland",
                  "Pacific/Bougainville",
                  "Pacific/Chatham",
                  "Pacific/Chuuk",
                  "Pacific/Easter",
                  "Pacific/Efate",
                  "Pacific/Enderbury",
                  "Pacific/Fakaofo",
                  "Pacific/Fiji",
                  "Pacific/Funafuti",
                  "Pacific/Galapagos",
                  "Pacific/Gambier",
                  "Pacific/Guadalcanal",
                  "Pacific/Guam",
                  "Pacific/Honolulu",
                  "Pacific/Johnston",
                  "Pacific/Kanton",
                  "Pacific/Kiritimati",
                  "Pacific/Kosrae",
                  "Pacific/Kwajalein",
                  "Pacific/Majuro",
                  "Pacific/Marquesas",
                  "Pacific/Midway",
                  "Pacific/Nauru",
                  "Pacific/Niue",
                  "Pacific/Norfolk",
                  "Pacific/Noumea",
                  "Pacific/Pago_Pago",
                  "Pacific/Palau",
                  "Pacific/Pitcairn",
                  "Pacific/Pohnpei",
                  "Pacific/Ponape",
                  "Pacific/Port_Moresby",
                  "Pacific/Rarotonga",
                  "Pacific/Saipan",
                  "Pacific/Samoa",
                  "Pacific/Tahiti",
                  "Pacific/Tarawa",
                  "Pacific/Tongatapu",
                  "Pacific/Truk",
                  "Pacific/Wake",
                  "Pacific/Wallis",
                  "Pacific/Yap",
                  "Poland",
                  "Portugal",
                  "ROC",
                  "ROK",
                  "Singapore",
                  "Turkey",
                  "UCT",
                  "US/Alaska",
                  "US/Aleutian",
                  "US/Arizona",
                  "US/Central",
                  "US/East-Indiana",
                  "US/Eastern",
                  "US/Hawaii",
                  "US/Indiana-Starke",
                  "US/Michigan",
                  "US/Mountain",
                  "US/Pacific",
                  "US/Samoa",
                  "UTC",
                  "Universal",
                  "W-SU",
                  "WET",
                  "Zulu"
                ],
                "minLength": 1
              },
              { "type": "string" }
            ],
            "title": "Timezone"
          }
        },
        "type": "object",
        "required": ["timezone"],
        "title": "TimezoneResponse"
      },
      "TransactionHistory": {
        "properties": {
          "transactions": {
            "items": { "$ref": "#/components/schemas/UserTransaction" },
            "type": "array",
            "title": "Transactions"
          },
          "next_transaction_time": {
            "anyOf": [
              { "type": "string", "format": "date-time" },
              { "type": "null" }
            ],
            "title": "Next Transaction Time"
          }
        },
        "type": "object",
        "required": ["transactions", "next_transaction_time"],
        "title": "TransactionHistory"
      },
      "TriggeredPresetSetupRequest": {
        "properties": {
          "name": { "type": "string", "title": "Name" },
          "description": {
            "type": "string",
            "title": "Description",
            "default": ""
          },
          "graph_id": { "type": "string", "title": "Graph Id" },
          "graph_version": { "type": "integer", "title": "Graph Version" },
          "trigger_config": {
            "additionalProperties": true,
            "type": "object",
            "title": "Trigger Config"
          },
          "agent_credentials": {
            "additionalProperties": {
              "$ref": "#/components/schemas/CredentialsMetaInput"
            },
            "type": "object",
            "title": "Agent Credentials"
          }
        },
        "type": "object",
        "required": ["name", "graph_id", "graph_version", "trigger_config"],
        "title": "TriggeredPresetSetupRequest"
      },
      "UpdatePermissionsRequest": {
        "properties": {
          "permissions": {
            "items": { "$ref": "#/components/schemas/APIKeyPermission" },
            "type": "array",
            "title": "Permissions"
          }
        },
        "type": "object",
        "required": ["permissions"],
        "title": "UpdatePermissionsRequest"
      },
      "UpdateTimezoneRequest": {
        "properties": {
          "timezone": {
            "type": "string",
            "enum": [
              "Africa/Abidjan",
              "Africa/Accra",
              "Africa/Addis_Ababa",
              "Africa/Algiers",
              "Africa/Asmara",
              "Africa/Asmera",
              "Africa/Bamako",
              "Africa/Bangui",
              "Africa/Banjul",
              "Africa/Bissau",
              "Africa/Blantyre",
              "Africa/Brazzaville",
              "Africa/Bujumbura",
              "Africa/Cairo",
              "Africa/Casablanca",
              "Africa/Ceuta",
              "Africa/Conakry",
              "Africa/Dakar",
              "Africa/Dar_es_Salaam",
              "Africa/Djibouti",
              "Africa/Douala",
              "Africa/El_Aaiun",
              "Africa/Freetown",
              "Africa/Gaborone",
              "Africa/Harare",
              "Africa/Johannesburg",
              "Africa/Juba",
              "Africa/Kampala",
              "Africa/Khartoum",
              "Africa/Kigali",
              "Africa/Kinshasa",
              "Africa/Lagos",
              "Africa/Libreville",
              "Africa/Lome",
              "Africa/Luanda",
              "Africa/Lubumbashi",
              "Africa/Lusaka",
              "Africa/Malabo",
              "Africa/Maputo",
              "Africa/Maseru",
              "Africa/Mbabane",
              "Africa/Mogadishu",
              "Africa/Monrovia",
              "Africa/Nairobi",
              "Africa/Ndjamena",
              "Africa/Niamey",
              "Africa/Nouakchott",
              "Africa/Ouagadougou",
              "Africa/Porto-Novo",
              "Africa/Sao_Tome",
              "Africa/Timbuktu",
              "Africa/Tripoli",
              "Africa/Tunis",
              "Africa/Windhoek",
              "America/Adak",
              "America/Anchorage",
              "America/Anguilla",
              "America/Antigua",
              "America/Araguaina",
              "America/Argentina/Buenos_Aires",
              "America/Argentina/Catamarca",
              "America/Argentina/ComodRivadavia",
              "America/Argentina/Cordoba",
              "America/Argentina/Jujuy",
              "America/Argentina/La_Rioja",
              "America/Argentina/Mendoza",
              "America/Argentina/Rio_Gallegos",
              "America/Argentina/Salta",
              "America/Argentina/San_Juan",
              "America/Argentina/San_Luis",
              "America/Argentina/Tucuman",
              "America/Argentina/Ushuaia",
              "America/Aruba",
              "America/Asuncion",
              "America/Atikokan",
              "America/Atka",
              "America/Bahia",
              "America/Bahia_Banderas",
              "America/Barbados",
              "America/Belem",
              "America/Belize",
              "America/Blanc-Sablon",
              "America/Boa_Vista",
              "America/Bogota",
              "America/Boise",
              "America/Buenos_Aires",
              "America/Cambridge_Bay",
              "America/Campo_Grande",
              "America/Cancun",
              "America/Caracas",
              "America/Catamarca",
              "America/Cayenne",
              "America/Cayman",
              "America/Chicago",
              "America/Chihuahua",
              "America/Ciudad_Juarez",
              "America/Coral_Harbour",
              "America/Cordoba",
              "America/Costa_Rica",
              "America/Coyhaique",
              "America/Creston",
              "America/Cuiaba",
              "America/Curacao",
              "America/Danmarkshavn",
              "America/Dawson",
              "America/Dawson_Creek",
              "America/Denver",
              "America/Detroit",
              "America/Dominica",
              "America/Edmonton",
              "America/Eirunepe",
              "America/El_Salvador",
              "America/Ensenada",
              "America/Fort_Nelson",
              "America/Fort_Wayne",
              "America/Fortaleza",
              "America/Glace_Bay",
              "America/Godthab",
              "America/Goose_Bay",
              "America/Grand_Turk",
              "America/Grenada",
              "America/Guadeloupe",
              "America/Guatemala",
              "America/Guayaquil",
              "America/Guyana",
              "America/Halifax",
              "America/Havana",
              "America/Hermosillo",
              "America/Indiana/Indianapolis",
              "America/Indiana/Knox",
              "America/Indiana/Marengo",
              "America/Indiana/Petersburg",
              "America/Indiana/Tell_City",
              "America/Indiana/Vevay",
              "America/Indiana/Vincennes",
              "America/Indiana/Winamac",
              "America/Indianapolis",
              "America/Inuvik",
              "America/Iqaluit",
              "America/Jamaica",
              "America/Jujuy",
              "America/Juneau",
              "America/Kentucky/Louisville",
              "America/Kentucky/Monticello",
              "America/Knox_IN",
              "America/Kralendijk",
              "America/La_Paz",
              "America/Lima",
              "America/Los_Angeles",
              "America/Louisville",
              "America/Lower_Princes",
              "America/Maceio",
              "America/Managua",
              "America/Manaus",
              "America/Marigot",
              "America/Martinique",
              "America/Matamoros",
              "America/Mazatlan",
              "America/Mendoza",
              "America/Menominee",
              "America/Merida",
              "America/Metlakatla",
              "America/Mexico_City",
              "America/Miquelon",
              "America/Moncton",
              "America/Monterrey",
              "America/Montevideo",
              "America/Montreal",
              "America/Montserrat",
              "America/Nassau",
              "America/New_York",
              "America/Nipigon",
              "America/Nome",
              "America/Noronha",
              "America/North_Dakota/Beulah",
              "America/North_Dakota/Center",
              "America/North_Dakota/New_Salem",
              "America/Nuuk",
              "America/Ojinaga",
              "America/Panama",
              "America/Pangnirtung",
              "America/Paramaribo",
              "America/Phoenix",
              "America/Port-au-Prince",
              "America/Port_of_Spain",
              "America/Porto_Acre",
              "America/Porto_Velho",
              "America/Puerto_Rico",
              "America/Punta_Arenas",
              "America/Rainy_River",
              "America/Rankin_Inlet",
              "America/Recife",
              "America/Regina",
              "America/Resolute",
              "America/Rio_Branco",
              "America/Rosario",
              "America/Santa_Isabel",
              "America/Santarem",
              "America/Santiago",
              "America/Santo_Domingo",
              "America/Sao_Paulo",
              "America/Scoresbysund",
              "America/Shiprock",
              "America/Sitka",
              "America/St_Barthelemy",
              "America/St_Johns",
              "America/St_Kitts",
              "America/St_Lucia",
              "America/St_Thomas",
              "America/St_Vincent",
              "America/Swift_Current",
              "America/Tegucigalpa",
              "America/Thule",
              "America/Thunder_Bay",
              "America/Tijuana",
              "America/Toronto",
              "America/Tortola",
              "America/Vancouver",
              "America/Virgin",
              "America/Whitehorse",
              "America/Winnipeg",
              "America/Yakutat",
              "America/Yellowknife",
              "Antarctica/Casey",
              "Antarctica/Davis",
              "Antarctica/DumontDUrville",
              "Antarctica/Macquarie",
              "Antarctica/Mawson",
              "Antarctica/McMurdo",
              "Antarctica/Palmer",
              "Antarctica/Rothera",
              "Antarctica/South_Pole",
              "Antarctica/Syowa",
              "Antarctica/Troll",
              "Antarctica/Vostok",
              "Arctic/Longyearbyen",
              "Asia/Aden",
              "Asia/Almaty",
              "Asia/Amman",
              "Asia/Anadyr",
              "Asia/Aqtau",
              "Asia/Aqtobe",
              "Asia/Ashgabat",
              "Asia/Ashkhabad",
              "Asia/Atyrau",
              "Asia/Baghdad",
              "Asia/Bahrain",
              "Asia/Baku",
              "Asia/Bangkok",
              "Asia/Barnaul",
              "Asia/Beirut",
              "Asia/Bishkek",
              "Asia/Brunei",
              "Asia/Calcutta",
              "Asia/Chita",
              "Asia/Choibalsan",
              "Asia/Chongqing",
              "Asia/Chungking",
              "Asia/Colombo",
              "Asia/Dacca",
              "Asia/Damascus",
              "Asia/Dhaka",
              "Asia/Dili",
              "Asia/Dubai",
              "Asia/Dushanbe",
              "Asia/Famagusta",
              "Asia/Gaza",
              "Asia/Harbin",
              "Asia/Hebron",
              "Asia/Ho_Chi_Minh",
              "Asia/Hong_Kong",
              "Asia/Hovd",
              "Asia/Irkutsk",
              "Asia/Istanbul",
              "Asia/Jakarta",
              "Asia/Jayapura",
              "Asia/Jerusalem",
              "Asia/Kabul",
              "Asia/Kamchatka",
              "Asia/Karachi",
              "Asia/Kashgar",
              "Asia/Kathmandu",
              "Asia/Katmandu",
              "Asia/Khandyga",
              "Asia/Kolkata",
              "Asia/Krasnoyarsk",
              "Asia/Kuala_Lumpur",
              "Asia/Kuching",
              "Asia/Kuwait",
              "Asia/Macao",
              "Asia/Macau",
              "Asia/Magadan",
              "Asia/Makassar",
              "Asia/Manila",
              "Asia/Muscat",
              "Asia/Nicosia",
              "Asia/Novokuznetsk",
              "Asia/Novosibirsk",
              "Asia/Omsk",
              "Asia/Oral",
              "Asia/Phnom_Penh",
              "Asia/Pontianak",
              "Asia/Pyongyang",
              "Asia/Qatar",
              "Asia/Qostanay",
              "Asia/Qyzylorda",
              "Asia/Rangoon",
              "Asia/Riyadh",
              "Asia/Saigon",
              "Asia/Sakhalin",
              "Asia/Samarkand",
              "Asia/Seoul",
              "Asia/Shanghai",
              "Asia/Singapore",
              "Asia/Srednekolymsk",
              "Asia/Taipei",
              "Asia/Tashkent",
              "Asia/Tbilisi",
              "Asia/Tehran",
              "Asia/Tel_Aviv",
              "Asia/Thimbu",
              "Asia/Thimphu",
              "Asia/Tokyo",
              "Asia/Tomsk",
              "Asia/Ujung_Pandang",
              "Asia/Ulaanbaatar",
              "Asia/Ulan_Bator",
              "Asia/Urumqi",
              "Asia/Ust-Nera",
              "Asia/Vientiane",
              "Asia/Vladivostok",
              "Asia/Yakutsk",
              "Asia/Yangon",
              "Asia/Yekaterinburg",
              "Asia/Yerevan",
              "Atlantic/Azores",
              "Atlantic/Bermuda",
              "Atlantic/Canary",
              "Atlantic/Cape_Verde",
              "Atlantic/Faeroe",
              "Atlantic/Faroe",
              "Atlantic/Jan_Mayen",
              "Atlantic/Madeira",
              "Atlantic/Reykjavik",
              "Atlantic/South_Georgia",
              "Atlantic/St_Helena",
              "Atlantic/Stanley",
              "Australia/ACT",
              "Australia/Adelaide",
              "Australia/Brisbane",
              "Australia/Broken_Hill",
              "Australia/Canberra",
              "Australia/Currie",
              "Australia/Darwin",
              "Australia/Eucla",
              "Australia/Hobart",
              "Australia/LHI",
              "Australia/Lindeman",
              "Australia/Lord_Howe",
              "Australia/Melbourne",
              "Australia/NSW",
              "Australia/North",
              "Australia/Perth",
              "Australia/Queensland",
              "Australia/South",
              "Australia/Sydney",
              "Australia/Tasmania",
              "Australia/Victoria",
              "Australia/West",
              "Australia/Yancowinna",
              "Brazil/Acre",
              "Brazil/DeNoronha",
              "Brazil/East",
              "Brazil/West",
              "CET",
              "CST6CDT",
              "Canada/Atlantic",
              "Canada/Central",
              "Canada/Eastern",
              "Canada/Mountain",
              "Canada/Newfoundland",
              "Canada/Pacific",
              "Canada/Saskatchewan",
              "Canada/Yukon",
              "Chile/Continental",
              "Chile/EasterIsland",
              "Cuba",
              "EET",
              "EST",
              "EST5EDT",
              "Egypt",
              "Eire",
              "Etc/GMT",
              "Etc/GMT+0",
              "Etc/GMT+1",
              "Etc/GMT+10",
              "Etc/GMT+11",
              "Etc/GMT+12",
              "Etc/GMT+2",
              "Etc/GMT+3",
              "Etc/GMT+4",
              "Etc/GMT+5",
              "Etc/GMT+6",
              "Etc/GMT+7",
              "Etc/GMT+8",
              "Etc/GMT+9",
              "Etc/GMT-0",
              "Etc/GMT-1",
              "Etc/GMT-10",
              "Etc/GMT-11",
              "Etc/GMT-12",
              "Etc/GMT-13",
              "Etc/GMT-14",
              "Etc/GMT-2",
              "Etc/GMT-3",
              "Etc/GMT-4",
              "Etc/GMT-5",
              "Etc/GMT-6",
              "Etc/GMT-7",
              "Etc/GMT-8",
              "Etc/GMT-9",
              "Etc/GMT0",
              "Etc/Greenwich",
              "Etc/UCT",
              "Etc/UTC",
              "Etc/Universal",
              "Etc/Zulu",
              "Europe/Amsterdam",
              "Europe/Andorra",
              "Europe/Astrakhan",
              "Europe/Athens",
              "Europe/Belfast",
              "Europe/Belgrade",
              "Europe/Berlin",
              "Europe/Bratislava",
              "Europe/Brussels",
              "Europe/Bucharest",
              "Europe/Budapest",
              "Europe/Busingen",
              "Europe/Chisinau",
              "Europe/Copenhagen",
              "Europe/Dublin",
              "Europe/Gibraltar",
              "Europe/Guernsey",
              "Europe/Helsinki",
              "Europe/Isle_of_Man",
              "Europe/Istanbul",
              "Europe/Jersey",
              "Europe/Kaliningrad",
              "Europe/Kiev",
              "Europe/Kirov",
              "Europe/Kyiv",
              "Europe/Lisbon",
              "Europe/Ljubljana",
              "Europe/London",
              "Europe/Luxembourg",
              "Europe/Madrid",
              "Europe/Malta",
              "Europe/Mariehamn",
              "Europe/Minsk",
              "Europe/Monaco",
              "Europe/Moscow",
              "Europe/Nicosia",
              "Europe/Oslo",
              "Europe/Paris",
              "Europe/Podgorica",
              "Europe/Prague",
              "Europe/Riga",
              "Europe/Rome",
              "Europe/Samara",
              "Europe/San_Marino",
              "Europe/Sarajevo",
              "Europe/Saratov",
              "Europe/Simferopol",
              "Europe/Skopje",
              "Europe/Sofia",
              "Europe/Stockholm",
              "Europe/Tallinn",
              "Europe/Tirane",
              "Europe/Tiraspol",
              "Europe/Ulyanovsk",
              "Europe/Uzhgorod",
              "Europe/Vaduz",
              "Europe/Vatican",
              "Europe/Vienna",
              "Europe/Vilnius",
              "Europe/Volgograd",
              "Europe/Warsaw",
              "Europe/Zagreb",
              "Europe/Zaporozhye",
              "Europe/Zurich",
              "GB",
              "GB-Eire",
              "GMT",
              "GMT+0",
              "GMT-0",
              "GMT0",
              "Greenwich",
              "HST",
              "Hongkong",
              "Iceland",
              "Indian/Antananarivo",
              "Indian/Chagos",
              "Indian/Christmas",
              "Indian/Cocos",
              "Indian/Comoro",
              "Indian/Kerguelen",
              "Indian/Mahe",
              "Indian/Maldives",
              "Indian/Mauritius",
              "Indian/Mayotte",
              "Indian/Reunion",
              "Iran",
              "Israel",
              "Jamaica",
              "Japan",
              "Kwajalein",
              "Libya",
              "MET",
              "MST",
              "MST7MDT",
              "Mexico/BajaNorte",
              "Mexico/BajaSur",
              "Mexico/General",
              "NZ",
              "NZ-CHAT",
              "Navajo",
              "PRC",
              "PST8PDT",
              "Pacific/Apia",
              "Pacific/Auckland",
              "Pacific/Bougainville",
              "Pacific/Chatham",
              "Pacific/Chuuk",
              "Pacific/Easter",
              "Pacific/Efate",
              "Pacific/Enderbury",
              "Pacific/Fakaofo",
              "Pacific/Fiji",
              "Pacific/Funafuti",
              "Pacific/Galapagos",
              "Pacific/Gambier",
              "Pacific/Guadalcanal",
              "Pacific/Guam",
              "Pacific/Honolulu",
              "Pacific/Johnston",
              "Pacific/Kanton",
              "Pacific/Kiritimati",
              "Pacific/Kosrae",
              "Pacific/Kwajalein",
              "Pacific/Majuro",
              "Pacific/Marquesas",
              "Pacific/Midway",
              "Pacific/Nauru",
              "Pacific/Niue",
              "Pacific/Norfolk",
              "Pacific/Noumea",
              "Pacific/Pago_Pago",
              "Pacific/Palau",
              "Pacific/Pitcairn",
              "Pacific/Pohnpei",
              "Pacific/Ponape",
              "Pacific/Port_Moresby",
              "Pacific/Rarotonga",
              "Pacific/Saipan",
              "Pacific/Samoa",
              "Pacific/Tahiti",
              "Pacific/Tarawa",
              "Pacific/Tongatapu",
              "Pacific/Truk",
              "Pacific/Wake",
              "Pacific/Wallis",
              "Pacific/Yap",
              "Poland",
              "Portugal",
              "ROC",
              "ROK",
              "Singapore",
              "Turkey",
              "UCT",
              "US/Alaska",
              "US/Aleutian",
              "US/Arizona",
              "US/Central",
              "US/East-Indiana",
              "US/Eastern",
              "US/Hawaii",
              "US/Indiana-Starke",
              "US/Michigan",
              "US/Mountain",
              "US/Pacific",
              "US/Samoa",
              "UTC",
              "Universal",
              "W-SU",
              "WET",
              "Zulu"
            ],
            "minLength": 1,
            "title": "Timezone"
          }
        },
        "type": "object",
        "required": ["timezone"],
        "title": "UpdateTimezoneRequest"
      },
      "UploadFileResponse": {
        "properties": {
          "file_uri": { "type": "string", "title": "File Uri" },
          "file_name": { "type": "string", "title": "File Name" },
          "size": { "type": "integer", "title": "Size" },
          "content_type": { "type": "string", "title": "Content Type" },
          "expires_in_hours": { "type": "integer", "title": "Expires In Hours" }
        },
        "type": "object",
        "required": [
          "file_uri",
          "file_name",
          "size",
          "content_type",
          "expires_in_hours"
        ],
        "title": "UploadFileResponse"
      },
      "UserHistoryResponse": {
        "properties": {
          "history": {
            "items": { "$ref": "#/components/schemas/UserTransaction" },
            "type": "array",
            "title": "History"
          },
          "pagination": { "$ref": "#/components/schemas/Pagination" }
        },
        "type": "object",
        "required": ["history", "pagination"],
        "title": "UserHistoryResponse",
        "description": "Response model for listings with version history"
      },
      "UserOnboardingUpdate": {
        "properties": {
          "completedSteps": {
            "anyOf": [
              {
                "items": { "$ref": "#/components/schemas/OnboardingStep" },
                "type": "array"
              },
              { "type": "null" }
            ],
            "title": "Completedsteps"
          },
          "walletShown": {
            "anyOf": [{ "type": "boolean" }, { "type": "null" }],
            "title": "Walletshown"
          },
          "notified": {
            "anyOf": [
              {
                "items": { "$ref": "#/components/schemas/OnboardingStep" },
                "type": "array"
              },
              { "type": "null" }
            ],
            "title": "Notified"
          },
          "usageReason": {
            "anyOf": [{ "type": "string" }, { "type": "null" }],
            "title": "Usagereason"
          },
          "integrations": {
            "anyOf": [
              { "items": { "type": "string" }, "type": "array" },
              { "type": "null" }
            ],
            "title": "Integrations"
          },
          "otherIntegrations": {
            "anyOf": [{ "type": "string" }, { "type": "null" }],
            "title": "Otherintegrations"
          },
          "selectedStoreListingVersionId": {
            "anyOf": [{ "type": "string" }, { "type": "null" }],
            "title": "Selectedstorelistingversionid"
          },
          "agentInput": {
            "anyOf": [
              { "additionalProperties": true, "type": "object" },
              { "type": "null" }
            ],
            "title": "Agentinput"
          },
          "onboardingAgentExecutionId": {
            "anyOf": [{ "type": "string" }, { "type": "null" }],
            "title": "Onboardingagentexecutionid"
          },
          "agentRuns": {
            "anyOf": [{ "type": "integer" }, { "type": "null" }],
            "title": "Agentruns"
          },
          "lastRunAt": {
            "anyOf": [
              { "type": "string", "format": "date-time" },
              { "type": "null" }
            ],
            "title": "Lastrunat"
          },
          "consecutiveRunDays": {
            "anyOf": [{ "type": "integer" }, { "type": "null" }],
            "title": "Consecutiverundays"
          }
        },
        "type": "object",
        "title": "UserOnboardingUpdate"
      },
      "UserPasswordCredentials": {
        "properties": {
          "id": { "type": "string", "title": "Id" },
          "provider": { "type": "string", "title": "Provider" },
          "title": {
            "anyOf": [{ "type": "string" }, { "type": "null" }],
            "title": "Title"
          },
          "type": {
            "type": "string",
            "const": "user_password",
            "title": "Type",
            "default": "user_password"
          },
          "username": {
            "type": "string",
            "format": "password",
            "title": "Username",
            "writeOnly": true
          },
          "password": {
            "type": "string",
            "format": "password",
            "title": "Password",
            "writeOnly": true
          }
        },
        "type": "object",
        "required": ["provider", "username", "password"],
        "title": "UserPasswordCredentials"
      },
      "UserTransaction": {
        "properties": {
          "transaction_key": {
            "type": "string",
            "title": "Transaction Key",
            "default": ""
          },
          "transaction_time": {
            "type": "string",
            "format": "date-time",
            "title": "Transaction Time",
            "default": "0001-01-01T00:00:00Z"
          },
          "transaction_type": {
            "$ref": "#/components/schemas/CreditTransactionType",
            "default": "USAGE"
          },
          "amount": { "type": "integer", "title": "Amount", "default": 0 },
          "running_balance": {
            "type": "integer",
            "title": "Running Balance",
            "default": 0
          },
          "current_balance": {
            "type": "integer",
            "title": "Current Balance",
            "default": 0
          },
          "description": {
            "anyOf": [{ "type": "string" }, { "type": "null" }],
            "title": "Description"
          },
          "usage_graph_id": {
            "anyOf": [{ "type": "string" }, { "type": "null" }],
            "title": "Usage Graph Id"
          },
          "usage_execution_id": {
            "anyOf": [{ "type": "string" }, { "type": "null" }],
            "title": "Usage Execution Id"
          },
          "usage_node_count": {
            "type": "integer",
            "title": "Usage Node Count",
            "default": 0
          },
          "usage_start_time": {
            "type": "string",
            "format": "date-time",
            "title": "Usage Start Time",
            "default": "9999-12-31T23:59:59.999999Z"
          },
          "user_id": { "type": "string", "title": "User Id" },
          "user_email": {
            "anyOf": [{ "type": "string" }, { "type": "null" }],
            "title": "User Email"
          },
          "reason": {
            "anyOf": [{ "type": "string" }, { "type": "null" }],
            "title": "Reason"
          },
          "admin_email": {
            "anyOf": [{ "type": "string" }, { "type": "null" }],
            "title": "Admin Email"
          },
          "extra_data": {
            "anyOf": [{ "type": "string" }, { "type": "null" }],
            "title": "Extra Data"
          }
        },
        "type": "object",
        "required": ["user_id"],
        "title": "UserTransaction"
      },
      "ValidationError": {
        "properties": {
          "loc": {
            "items": { "anyOf": [{ "type": "string" }, { "type": "integer" }] },
            "type": "array",
            "title": "Location"
          },
          "msg": { "type": "string", "title": "Message" },
          "type": { "type": "string", "title": "Error Type" }
        },
        "type": "object",
        "required": ["loc", "msg", "type"],
        "title": "ValidationError"
      },
      "Webhook": {
        "properties": {
          "id": { "type": "string", "title": "Id" },
          "user_id": { "type": "string", "title": "User Id" },
          "provider": {
            "type": "string",
            "title": "Provider",
            "description": "Provider name for integrations. Can be any string value, including custom provider names."
          },
          "credentials_id": { "type": "string", "title": "Credentials Id" },
          "webhook_type": { "type": "string", "title": "Webhook Type" },
          "resource": { "type": "string", "title": "Resource" },
          "events": {
            "items": { "type": "string" },
            "type": "array",
            "title": "Events"
          },
          "config": {
            "additionalProperties": true,
            "type": "object",
            "title": "Config"
          },
          "secret": { "type": "string", "title": "Secret" },
          "provider_webhook_id": {
            "type": "string",
            "title": "Provider Webhook Id"
          },
          "url": { "type": "string", "title": "Url", "readOnly": true }
        },
        "type": "object",
        "required": [
          "user_id",
          "provider",
          "credentials_id",
          "webhook_type",
          "resource",
          "events",
          "secret",
          "provider_webhook_id",
          "url"
        ],
        "title": "Webhook"
      }
    },
    "securitySchemes": {
      "HTTPBearerJWT": {
        "type": "http",
        "scheme": "bearer",
        "bearerFormat": "jwt"
      },
      "APIKeyAuthenticator-X-Postmark-Webhook-Token": {
        "type": "apiKey",
        "in": "header",
        "name": "X-Postmark-Webhook-Token"
      }
    },
    "responses": {
      "HTTP401NotAuthenticatedError": {
        "description": "Authentication required",
        "content": {
          "application/json": {
            "schema": {
              "type": "object",
              "properties": { "detail": { "type": "string" } }
            }
          }
        }
      }
    }
  }
}<|MERGE_RESOLUTION|>--- conflicted
+++ resolved
@@ -3886,32 +3886,26 @@
         }
       }
     },
-<<<<<<< HEAD
     "/api/admin/diagnostics/executions": {
       "get": {
         "tags": ["v2", "admin", "diagnostics", "admin"],
         "summary": "Get Execution Diagnostics",
         "description": "Get comprehensive diagnostic information about execution status.\n\nReturns all execution metrics including:\n- Current state (running, queued)\n- Orphaned executions (>24h old, likely not in executor)\n- Failure metrics (1h, 24h, rate)\n- Long-running detection (stuck >1h, >24h)\n- Stuck queued detection\n- Throughput metrics (completions/hour)\n- RabbitMQ queue depths",
         "operationId": "getV2Get execution diagnostics",
-=======
     "/api/executions/admin/execution_analytics/config": {
       "get": {
         "tags": ["v2", "admin", "admin", "execution_analytics"],
         "summary": "Get Execution Analytics Configuration",
         "description": "Get the configuration for execution analytics including:\n- Available AI models with metadata\n- Default system and user prompts\n- Recommended model selection",
         "operationId": "getV2Get execution analytics configuration",
->>>>>>> bdb94a3c
         "responses": {
           "200": {
             "description": "Successful Response",
             "content": {
               "application/json": {
                 "schema": {
-<<<<<<< HEAD
                   "$ref": "#/components/schemas/ExecutionDiagnosticsResponse"
-=======
                   "$ref": "#/components/schemas/ExecutionAnalyticsConfig"
->>>>>>> bdb94a3c
                 }
               }
             }
@@ -3923,7 +3917,6 @@
         "security": [{ "HTTPBearerJWT": [] }]
       }
     },
-<<<<<<< HEAD
     "/api/admin/diagnostics/agents": {
       "get": {
         "tags": ["v2", "admin", "diagnostics", "admin"],
@@ -4282,7 +4275,6 @@
               "schema": { "$ref": "#/components/schemas/StopExecutionsRequest" }
             }
           },
-=======
     "/api/executions/admin/execution_analytics": {
       "post": {
         "tags": ["v2", "admin", "admin", "execution_analytics"],
@@ -4297,7 +4289,6 @@
               }
             }
           },
->>>>>>> bdb94a3c
           "required": true
         },
         "responses": {
@@ -4306,11 +4297,8 @@
             "content": {
               "application/json": {
                 "schema": {
-<<<<<<< HEAD
                   "$ref": "#/components/schemas/RequeueExecutionResponse"
-=======
                   "$ref": "#/components/schemas/ExecutionAnalyticsResponse"
->>>>>>> bdb94a3c
                 }
               }
             }
@@ -4330,7 +4318,6 @@
         "security": [{ "HTTPBearerJWT": [] }]
       }
     },
-<<<<<<< HEAD
     "/api/admin/diagnostics/executions/stop": {
       "post": {
         "tags": ["v2", "admin", "diagnostics", "admin"],
@@ -4681,8 +4668,6 @@
         "security": [{ "HTTPBearerJWT": [] }]
       }
     },
-=======
->>>>>>> bdb94a3c
     "/api/library/presets": {
       "get": {
         "tags": ["v2", "presets"],
@@ -6527,7 +6512,6 @@
         "required": ["url", "relevance_score"],
         "title": "Document"
       },
-<<<<<<< HEAD
       "ExecutionDiagnosticsResponse": {
         "properties": {
           "running_executions": {
@@ -6647,7 +6631,6 @@
             ],
             "title": "Failed At"
           },
-=======
       "ExecutionAnalyticsConfig": {
         "properties": {
           "available_models": {
@@ -6793,7 +6776,6 @@
             "title": "Score"
           },
           "status": { "type": "string", "title": "Status" },
->>>>>>> bdb94a3c
           "error_message": {
             "anyOf": [{ "type": "string" }, { "type": "null" }],
             "title": "Error Message"
@@ -6801,7 +6783,6 @@
         },
         "type": "object",
         "required": [
-<<<<<<< HEAD
           "execution_id",
           "graph_id",
           "graph_name",
@@ -6830,7 +6811,6 @@
         "required": ["executions", "total"],
         "title": "FailedExecutionsListResponse",
         "description": "Response model for list of failed executions"
-=======
           "agent_id",
           "version_id",
           "user_id",
@@ -6840,7 +6820,6 @@
           "status"
         ],
         "title": "ExecutionAnalyticsResult"
->>>>>>> bdb94a3c
       },
       "Graph": {
         "properties": {
