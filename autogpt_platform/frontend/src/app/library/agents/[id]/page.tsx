"use client";
import React, { useCallback, useEffect, useMemo, useState } from "react";
import { useParams, useRouter } from "next/navigation";

import { useBackendAPI } from "@/lib/autogpt-server-api/context";
import {
  GraphExecution,
  GraphExecutionID,
  GraphExecutionMeta,
  GraphMeta,
  LibraryAgent,
  LibraryAgentID,
  Schedule,
  ScheduleID,
} from "@/lib/autogpt-server-api";

import type { ButtonAction } from "@/components/agptui/types";
import AgentRunDraftView from "@/components/agents/agent-run-draft-view";
import AgentRunDetailsView from "@/components/agents/agent-run-details-view";
import AgentRunsSelectorList from "@/components/agents/agent-runs-selector-list";
import AgentScheduleDetailsView from "@/components/agents/agent-schedule-details-view";
import AgentDeleteConfirmDialog from "@/components/agents/agent-delete-confirm-dialog";

export default function AgentRunsPage(): React.ReactElement {
  const { id: agentID }: { id: LibraryAgentID } = useParams();
  const router = useRouter();
  const api = useBackendAPI();

<<<<<<< HEAD
  // ============================ STATE =============================

  const [agent, setAgent] = useState<GraphMeta | null>(null);
=======
  const [graph, setGraph] = useState<GraphMeta | null>(null);
  const [agent, setAgent] = useState<LibraryAgent | null>(null);
>>>>>>> 27a56356
  const [agentRuns, setAgentRuns] = useState<GraphExecutionMeta[]>([]);
  const [schedules, setSchedules] = useState<Schedule[]>([]);
  const [selectedView, selectView] = useState<
    | { type: "run"; id?: GraphExecutionID }
    | { type: "schedule"; id: ScheduleID }
  >({ type: "run" });
  const [selectedRun, setSelectedRun] = useState<
    GraphExecution | GraphExecutionMeta | null
  >(null);
  const [selectedSchedule, setSelectedSchedule] = useState<Schedule | null>(
    null,
  );
  const [isFirstLoad, setIsFirstLoad] = useState<boolean>(true);
  const [agentDeleteDialogOpen, setAgentDeleteDialogOpen] =
    useState<boolean>(false);

  const openRunDraftView = useCallback(() => {
    selectView({ type: "run" });
  }, []);

  const selectRun = useCallback((id: GraphExecutionID) => {
    selectView({ type: "run", id });
  }, []);

  const selectSchedule = useCallback((schedule: Schedule) => {
    selectView({ type: "schedule", id: schedule.id });
    setSelectedSchedule(schedule);
  }, []);

  const fetchAgents = useCallback(() => {
    api.getLibraryAgent(agentID).then((agent) => {
      setAgent(agent);

      api.getGraph(agent.agent_id).then(setGraph);
      api.getGraphExecutions(agent.agent_id).then((agentRuns) => {
        const sortedRuns = agentRuns.toSorted(
          (a, b) => b.started_at - a.started_at,
        );
        setAgentRuns(sortedRuns);

        if (!selectedView.id && isFirstLoad && sortedRuns.length > 0) {
          // only for first load or first execution
          setIsFirstLoad(false);
          selectView({ type: "run", id: sortedRuns[0].execution_id });
          setSelectedRun(sortedRuns[0]);
        }
      });
    });
    if (selectedView.type == "run" && selectedView.id && agent) {
      api
        .getGraphExecutionInfo(agent.agent_id, selectedView.id)
        .then(setSelectedRun);
    }
  }, [api, agentID, selectedView, isFirstLoad]);

  useEffect(() => {
    fetchAgents();
  }, []);

  // load selectedRun based on selectedView
  useEffect(() => {
    if (selectedView.type != "run" || !selectedView.id || !agent) return;

    // pull partial data from "cache" while waiting for the rest to load
    if (selectedView.id !== selectedRun?.execution_id) {
      setSelectedRun(
        agentRuns.find((r) => r.execution_id == selectedView.id) ?? null,
      );
    }

    api
      .getGraphExecutionInfo(agent.agent_id, selectedView.id)
      .then(setSelectedRun);
  }, [api, selectedView, agentID]);

  const fetchSchedules = useCallback(async () => {
    if (!agent) return;

    // TODO: filter in backend - https://github.com/Significant-Gravitas/AutoGPT/issues/9183
    setSchedules(
      (await api.listSchedules()).filter((s) => s.graph_id == agent.agent_id),
    );
  }, [api, agent]);

  useEffect(() => {
    fetchSchedules();
  }, [fetchSchedules]);

  /* TODO: use websockets instead of polling - https://github.com/Significant-Gravitas/AutoGPT/issues/8782 */
  useEffect(() => {
    const intervalId = setInterval(() => fetchAgents(), 5000);
    return () => clearInterval(intervalId);
  }, [fetchAgents]);

<<<<<<< HEAD
  // =========================== ACTIONS ============================

  const deleteRun = useCallback(
    async (graphExecID: GraphExecutionID) => {
      await api.deleteGraphExecution(graphExecID);
      setAgentRuns(agentRuns.filter((r) => r.execution_id !== graphExecID));
    },
    [agentRuns, api],
  );

  const deleteSchedule = useCallback(
    async (scheduleID: ScheduleID) => {
      const removedSchedule = await api.deleteSchedule(scheduleID);
      setSchedules(schedules.filter((s) => s.id !== removedSchedule.id));
    },
    [schedules, api],
  );

  const agentActions: { label: string; callback: () => void }[] = useMemo(
=======
  const agentActions: ButtonAction[] = useMemo(
>>>>>>> 27a56356
    () => [
      {
        label: "Open in builder",
        callback: () => agent && router.push(`/build?flowID=${agent.agent_id}`),
      },
      {
        label: "Delete agent",
        variant: "destructive",
        callback: () => setAgentDeleteDialogOpen(true),
      },
    ],
    [agent, router],
  );

  if (!agent || !graph) {
    /* TODO: implement loading indicators / skeleton page */
    return <span>Loading...</span>;
  }

  return (
    <div className="container justify-stretch p-0 lg:flex">
      {/* Sidebar w/ list of runs */}
      {/* TODO: render this below header in sm and md layouts */}
      <AgentRunsSelectorList
        className="agpt-div w-full border-b lg:w-auto lg:border-b-0 lg:border-r"
        agent={agent}
        agentRuns={agentRuns}
        schedules={schedules}
        selectedView={selectedView}
        onSelectRun={selectRun}
        onSelectSchedule={selectSchedule}
        onSelectDraftNewRun={openRunDraftView}
        onDeleteRun={(id) => deleteRun(id)}
        onDeleteSchedule={(id) => deleteSchedule(id)}
      />

      <div className="flex-1">
        {/* Header */}
        <div className="agpt-div w-full border-b">
          <h1 className="font-poppins text-3xl font-medium">
            {
              agent.name /* TODO: use dynamic/custom run title - https://github.com/Significant-Gravitas/AutoGPT/issues/9184 */
            }
          </h1>
        </div>

        {/* Run / Schedule views */}
        {(selectedView.type == "run" && selectedView.id ? (
          selectedRun && (
            <AgentRunDetailsView
              graph={graph}
              run={selectedRun}
              agentActions={agentActions}
            />
          )
        ) : selectedView.type == "run" ? (
          <AgentRunDraftView
            graph={graph}
            onRun={(runID) => selectRun(runID)}
            agentActions={agentActions}
          />
        ) : selectedView.type == "schedule" ? (
          selectedSchedule && (
            <AgentScheduleDetailsView
              graph={graph}
              schedule={selectedSchedule}
              onForcedRun={(runID) => selectRun(runID)}
              agentActions={agentActions}
            />
          )
        ) : null) || <p>Loading...</p>}

        <AgentDeleteConfirmDialog
          open={agentDeleteDialogOpen}
          onOpenChange={setAgentDeleteDialogOpen}
          onDoDelete={() =>
            agent &&
            api
              .updateLibraryAgent(agent.id, { is_deleted: true })
              .then(() => router.push("/library"))
          }
        />
      </div>
    </div>
  );
}<|MERGE_RESOLUTION|>--- conflicted
+++ resolved
@@ -26,14 +26,10 @@
   const router = useRouter();
   const api = useBackendAPI();
 
-<<<<<<< HEAD
   // ============================ STATE =============================
 
-  const [agent, setAgent] = useState<GraphMeta | null>(null);
-=======
   const [graph, setGraph] = useState<GraphMeta | null>(null);
   const [agent, setAgent] = useState<LibraryAgent | null>(null);
->>>>>>> 27a56356
   const [agentRuns, setAgentRuns] = useState<GraphExecutionMeta[]>([]);
   const [schedules, setSchedules] = useState<Schedule[]>([]);
   const [selectedView, selectView] = useState<
@@ -128,7 +124,6 @@
     return () => clearInterval(intervalId);
   }, [fetchAgents]);
 
-<<<<<<< HEAD
   // =========================== ACTIONS ============================
 
   const deleteRun = useCallback(
@@ -147,10 +142,7 @@
     [schedules, api],
   );
 
-  const agentActions: { label: string; callback: () => void }[] = useMemo(
-=======
   const agentActions: ButtonAction[] = useMemo(
->>>>>>> 27a56356
     () => [
       {
         label: "Open in builder",
