"use client";
import React, { useCallback, useEffect, useMemo, useState } from "react";
import { useParams, useRouter } from "next/navigation";

import { exportAsJSONFile } from "@/lib/utils";
import { useBackendAPI } from "@/lib/autogpt-server-api/context";
import {
  GraphExecution,
  GraphExecutionID,
  GraphExecutionMeta,
  Graph,
  GraphID,
  LibraryAgent,
  LibraryAgentID,
  Schedule,
  ScheduleID,
} from "@/lib/autogpt-server-api";

import type { ButtonAction } from "@/components/agptui/types";
import DeleteConfirmDialog from "@/components/agptui/delete-confirm-dialog";
import AgentRunDraftView from "@/components/agents/agent-run-draft-view";
import AgentRunDetailsView from "@/components/agents/agent-run-details-view";
import AgentRunsSelectorList from "@/components/agents/agent-runs-selector-list";
import AgentScheduleDetailsView from "@/components/agents/agent-schedule-details-view";
<<<<<<< HEAD
import LibraryRunLoadingSkeleton from "./loading";
=======
import { useOnboarding } from "@/components/onboarding/onboarding-provider";
>>>>>>> 67af77e1

export default function AgentRunsPage(): React.ReactElement {
  const { id: agentID }: { id: LibraryAgentID } = useParams();
  const router = useRouter();
  const api = useBackendAPI();

  // ============================ STATE =============================

  const [graph, setGraph] = useState<Graph | null>(null);
  const [agent, setAgent] = useState<LibraryAgent | null>(null);
  const [agentRuns, setAgentRuns] = useState<GraphExecutionMeta[]>([]);
  const [schedules, setSchedules] = useState<Schedule[]>([]);
  const [selectedView, selectView] = useState<
    | { type: "run"; id?: GraphExecutionID }
    | { type: "schedule"; id: ScheduleID }
  >({ type: "run" });
  const [selectedRun, setSelectedRun] = useState<
    GraphExecution | GraphExecutionMeta | null
  >(null);
  const [selectedSchedule, setSelectedSchedule] = useState<Schedule | null>(
    null,
  );
  const [isFirstLoad, setIsFirstLoad] = useState<boolean>(true);
  const [agentDeleteDialogOpen, setAgentDeleteDialogOpen] =
    useState<boolean>(false);
  const [confirmingDeleteAgentRun, setConfirmingDeleteAgentRun] =
    useState<GraphExecutionMeta | null>(null);
  const { state, updateState } = useOnboarding();

  const openRunDraftView = useCallback(() => {
    selectView({ type: "run" });
  }, []);

  const selectRun = useCallback((id: GraphExecutionID) => {
    selectView({ type: "run", id });
  }, []);

  const selectSchedule = useCallback((schedule: Schedule) => {
    selectView({ type: "schedule", id: schedule.id });
    setSelectedSchedule(schedule);
  }, []);

  const [graphVersions, setGraphVersions] = useState<Record<number, Graph>>({});
  const getGraphVersion = useCallback(
    async (graphID: GraphID, version: number) => {
      if (graphVersions[version]) return graphVersions[version];

      const graphVersion = await api.getGraph(graphID, version);
      setGraphVersions((prev) => ({
        ...prev,
        [version]: graphVersion,
      }));
      return graphVersion;
    },
    [api, graphVersions],
  );

  // Reward user for viewing results of their onboarding agent
  useEffect(() => {
    if (!state || !selectedRun || state.completedSteps.includes("GET_RESULTS"))
      return;

    if (selectedRun.id === state.onboardingAgentExecutionId) {
      updateState({
        completedSteps: [...state.completedSteps, "GET_RESULTS"],
      });
    }
  }, [selectedRun, state]);

  const fetchAgents = useCallback(() => {
    api.getLibraryAgent(agentID).then((agent) => {
      setAgent(agent);

      getGraphVersion(agent.graph_id, agent.graph_version).then(
        (_graph) =>
          (graph && graph.version == _graph.version) || setGraph(_graph),
      );
      api.getGraphExecutions(agent.graph_id).then((agentRuns) => {
        setAgentRuns(agentRuns);

        // Preload the corresponding graph versions
        new Set(agentRuns.map((run) => run.graph_version)).forEach((version) =>
          getGraphVersion(agent.graph_id, version),
        );

        if (!selectedView.id && isFirstLoad && agentRuns.length > 0) {
          // only for first load or first execution
          setIsFirstLoad(false);

          const latestRun = agentRuns.reduce((latest, current) => {
            if (latest.started_at && !current.started_at) return current;
            else if (!latest.started_at) return latest;
            return latest.started_at > current.started_at ? latest : current;
          }, agentRuns[0]);
          selectView({ type: "run", id: latestRun.id });
        }
      });
    });
    if (selectedView.type == "run" && selectedView.id && agent) {
      api
        .getGraphExecutionInfo(agent.graph_id, selectedView.id)
        .then(setSelectedRun);
    }
  }, [api, agentID, getGraphVersion, graph, selectedView, isFirstLoad, agent]);

  useEffect(() => {
    fetchAgents();
  }, []);

  // Subscribe to websocket updates for agent runs
  useEffect(() => {
    if (!agent) return;

    // Subscribe to all executions for this agent
    api.subscribeToGraphExecutions(agent.graph_id);
  }, [api, agent]);

  // Handle execution updates
  useEffect(() => {
    const detachExecUpdateHandler = api.onWebSocketMessage(
      "graph_execution_event",
      (data) => {
        if (data.graph_id != agent?.graph_id) return;

        setAgentRuns((prev) => {
          const index = prev.findIndex((run) => run.id === data.id);
          if (index === -1) {
            return [...prev, data];
          }
          const newRuns = [...prev];
          newRuns[index] = { ...newRuns[index], ...data };
          return newRuns;
        });
        if (data.id === selectedView.id) {
          setSelectedRun((prev) => ({ ...prev, ...data }));
        }
      },
    );

    return () => {
      detachExecUpdateHandler();
    };
  }, [api, agent?.graph_id, selectedView.id]);

  // load selectedRun based on selectedView
  useEffect(() => {
    if (selectedView.type != "run" || !selectedView.id || !agent) return;

    const newSelectedRun = agentRuns.find((run) => run.id == selectedView.id);
    if (selectedView.id !== selectedRun?.id) {
      // Pull partial data from "cache" while waiting for the rest to load
      setSelectedRun(newSelectedRun ?? null);

      // Ensure corresponding graph version is available before rendering I/O
      api
        .getGraphExecutionInfo(agent.graph_id, selectedView.id)
        .then(async (run) => {
          await getGraphVersion(run.graph_id, run.graph_version);
          setSelectedRun(run);
        });
    }
  }, [api, selectedView, agent, agentRuns, selectedRun?.id, getGraphVersion]);

  const fetchSchedules = useCallback(async () => {
    if (!agent) return;

    // TODO: filter in backend - https://github.com/Significant-Gravitas/AutoGPT/issues/9183
    setSchedules(
      (await api.listSchedules()).filter((s) => s.graph_id == agent.graph_id),
    );
  }, [api, agent]);

  useEffect(() => {
    fetchSchedules();
  }, [fetchSchedules]);

  // =========================== ACTIONS ============================

  const deleteRun = useCallback(
    async (run: GraphExecutionMeta) => {
      if (run.status == "RUNNING" || run.status == "QUEUED") {
        await api.stopGraphExecution(run.graph_id, run.id);
      }
      await api.deleteGraphExecution(run.id);

      setConfirmingDeleteAgentRun(null);
      if (selectedView.type == "run" && selectedView.id == run.id) {
        openRunDraftView();
      }
      setAgentRuns(agentRuns.filter((r) => r.id !== run.id));
    },
    [agentRuns, api, selectedView, openRunDraftView],
  );

  const deleteSchedule = useCallback(
    async (scheduleID: ScheduleID) => {
      const removedSchedule = await api.deleteSchedule(scheduleID);
      setSchedules(schedules.filter((s) => s.id !== removedSchedule.id));
    },
    [schedules, api],
  );

  const downloadGraph = useCallback(
    async () =>
      agent &&
      // Export sanitized graph from backend
      api
        .getGraph(agent.graph_id, agent.graph_version, true)
        .then((graph) =>
          exportAsJSONFile(graph, `${graph.name}_v${graph.version}.json`),
        ),
    [api, agent],
  );

  const agentActions: ButtonAction[] = useMemo(
    () => [
      ...(agent?.can_access_graph
        ? [
            {
              label: "Open graph in builder",
              href: `/build?flowID=${agent.graph_id}&flowVersion=${agent.graph_version}`,
            },
            { label: "Export agent to file", callback: downloadGraph },
          ]
        : []),
      {
        label: "Delete agent",
        variant: "destructive",
        callback: () => setAgentDeleteDialogOpen(true),
      },
    ],
    [agent, downloadGraph],
  );

  if (!agent || !graph) {
    /* TODO: implement loading indicators / skeleton page */
    return <LibraryRunLoadingSkeleton />;
  }

  return (
    <div className="container justify-stretch p-0 lg:flex">
      {/* Sidebar w/ list of runs */}
      {/* TODO: render this below header in sm and md layouts */}
      <AgentRunsSelectorList
        className="agpt-div w-full border-b lg:w-auto lg:border-b-0 lg:border-r"
        agent={agent}
        agentRuns={agentRuns}
        schedules={schedules}
        selectedView={selectedView}
        allowDraftNewRun={!graph.has_webhook_trigger}
        onSelectRun={selectRun}
        onSelectSchedule={selectSchedule}
        onSelectDraftNewRun={openRunDraftView}
        onDeleteRun={setConfirmingDeleteAgentRun}
        onDeleteSchedule={(id) => deleteSchedule(id)}
      />

      <div className="flex-1">
        {/* Header */}
        <div className="agpt-div w-full border-b">
          <h1 className="font-poppins text-3xl font-medium">
            {
              agent.name /* TODO: use dynamic/custom run title - https://github.com/Significant-Gravitas/AutoGPT/issues/9184 */
            }
          </h1>
        </div>

        {/* Run / Schedule views */}
        {(selectedView.type == "run" && selectedView.id ? (
          selectedRun && (
            <AgentRunDetailsView
              agent={agent}
              graph={graphVersions[selectedRun.graph_version] ?? graph}
              run={selectedRun}
              agentActions={agentActions}
              onRun={(runID) => selectRun(runID)}
              deleteRun={() => setConfirmingDeleteAgentRun(selectedRun)}
            />
          )
        ) : selectedView.type == "run" ? (
          <AgentRunDraftView
            graph={graph}
            onRun={(runID) => selectRun(runID)}
            agentActions={agentActions}
          />
        ) : selectedView.type == "schedule" ? (
          selectedSchedule && (
            <AgentScheduleDetailsView
              graph={graph}
              schedule={selectedSchedule}
              onForcedRun={(runID) => selectRun(runID)}
              agentActions={agentActions}
            />
          )
        ) : null) || <p>Loading...</p>}

        <DeleteConfirmDialog
          entityType="agent"
          open={agentDeleteDialogOpen}
          onOpenChange={setAgentDeleteDialogOpen}
          onDoDelete={() =>
            agent &&
            api
              .updateLibraryAgent(agent.id, { is_deleted: true })
              .then(() => router.push("/library"))
          }
        />

        <DeleteConfirmDialog
          entityType="agent run"
          open={!!confirmingDeleteAgentRun}
          onOpenChange={(open) => !open && setConfirmingDeleteAgentRun(null)}
          onDoDelete={() =>
            confirmingDeleteAgentRun && deleteRun(confirmingDeleteAgentRun)
          }
        />
      </div>
    </div>
  );
}<|MERGE_RESOLUTION|>--- conflicted
+++ resolved
@@ -22,11 +22,8 @@
 import AgentRunDetailsView from "@/components/agents/agent-run-details-view";
 import AgentRunsSelectorList from "@/components/agents/agent-runs-selector-list";
 import AgentScheduleDetailsView from "@/components/agents/agent-schedule-details-view";
-<<<<<<< HEAD
 import LibraryRunLoadingSkeleton from "./loading";
-=======
 import { useOnboarding } from "@/components/onboarding/onboarding-provider";
->>>>>>> 67af77e1
 
 export default function AgentRunsPage(): React.ReactElement {
   const { id: agentID }: { id: LibraryAgentID } = useParams();
@@ -262,7 +259,6 @@
   );
 
   if (!agent || !graph) {
-    /* TODO: implement loading indicators / skeleton page */
     return <LibraryRunLoadingSkeleton />;
   }
 
