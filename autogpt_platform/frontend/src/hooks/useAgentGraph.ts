--- conflicted
+++ resolved
@@ -19,11 +19,8 @@
 import { useCallback, useEffect, useMemo, useRef, useState } from "react";
 import { useRouter, useSearchParams, usePathname } from "next/navigation";
 import { useToast } from "@/components/ui/use-toast";
-<<<<<<< HEAD
 import { InputItem } from "@/components/RunnerUIWrapper";
-=======
 import { GraphMeta } from "@/lib/autogpt-server-api";
->>>>>>> e907ffda
 
 const ajv = new Ajv({ strict: false, allErrors: true });
 
