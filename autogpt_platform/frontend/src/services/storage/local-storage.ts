import * as Sentry from "@sentry/nextjs";
import { environment } from "../environment";

export enum Key {
  LOGOUT = "supabase-logout",
  WEBSOCKET_DISCONNECT_INTENT = "websocket-disconnect-intent",
  COPIED_FLOW_DATA = "copied-flow-data",
  SHEPHERD_TOUR = "shepherd-tour",
  WALLET_LAST_SEEN_CREDITS = "wallet-last-seen-credits",
  LIBRARY_AGENTS_CACHE = "library-agents-cache",
<<<<<<< HEAD
  CHAT_SESSION_ID = "chat_session_id",
=======
  COOKIE_CONSENT = "autogpt_cookie_consent",
>>>>>>> 5b52ca92
}

function get(key: Key) {
  if (environment.isServerSide()) {
    Sentry.captureException(new Error("Local storage is not available"));
    return;
  }
  try {
    return window.localStorage.getItem(key);
  } catch {
    // Fine, just return undefined not always items will be set on local storage
    return;
  }
}

function set(key: Key, value: string) {
  if (environment.isServerSide()) {
    Sentry.captureException(new Error("Local storage is not available"));
    return;
  }
  return window.localStorage.setItem(key, value);
}

function clean(key: Key) {
  if (environment.isServerSide()) {
    Sentry.captureException(new Error("Local storage is not available"));
    return;
  }
  return window.localStorage.removeItem(key);
}

export const storage = {
  clean,
  get,
  set,
};<|MERGE_RESOLUTION|>--- conflicted
+++ resolved
@@ -8,11 +8,8 @@
   SHEPHERD_TOUR = "shepherd-tour",
   WALLET_LAST_SEEN_CREDITS = "wallet-last-seen-credits",
   LIBRARY_AGENTS_CACHE = "library-agents-cache",
-<<<<<<< HEAD
   CHAT_SESSION_ID = "chat_session_id",
-=======
   COOKIE_CONSENT = "autogpt_cookie_consent",
->>>>>>> 5b52ca92
 }
 
 function get(key: Key) {
