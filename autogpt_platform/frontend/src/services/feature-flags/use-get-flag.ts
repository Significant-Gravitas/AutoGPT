--- conflicted
+++ resolved
@@ -5,21 +5,15 @@
 export enum Flag {
   BETA_BLOCKS = "beta-blocks",
   AGENT_ACTIVITY = "agent-activity",
-<<<<<<< HEAD
+  NEW_BLOCK_MENU = "new-block-menu",
   NEW_AGENT_RUNS = "new-agent-runs",
-=======
-  NEW_BLOCK_MENU = "new-block-menu",
->>>>>>> a8feb3c8
 }
 
 export type FlagValues = {
   [Flag.BETA_BLOCKS]: string[];
   [Flag.AGENT_ACTIVITY]: boolean;
-<<<<<<< HEAD
+  [Flag.NEW_BLOCK_MENU]: boolean;
   [Flag.NEW_AGENT_RUNS]: boolean;
-=======
-  [Flag.NEW_BLOCK_MENU]: boolean;
->>>>>>> a8feb3c8
 };
 
 const isTest = process.env.NEXT_PUBLIC_PW_TEST === "true";
@@ -27,11 +21,8 @@
 const mockFlags = {
   [Flag.BETA_BLOCKS]: [],
   [Flag.AGENT_ACTIVITY]: true,
-<<<<<<< HEAD
+  [Flag.NEW_BLOCK_MENU]: false,
   [Flag.NEW_AGENT_RUNS]: true,
-=======
-  [Flag.NEW_BLOCK_MENU]: false, // TODO: change to true when new block menu is ready
->>>>>>> a8feb3c8
 };
 
 export function useGetFlag<T extends Flag>(flag: T): FlagValues[T] | null {
