--- conflicted
+++ resolved
@@ -10,13 +10,10 @@
   NEW_AGENT_RUNS = "new-agent-runs",
   GRAPH_SEARCH = "graph-search",
   ENABLE_ENHANCED_OUTPUT_HANDLING = "enable-enhanced-output-handling",
-<<<<<<< HEAD
   NEW_FLOW_EDITOR = "new-flow-editor",
   BUILDER_VIEW_SWITCH = "builder-view-switch",
-=======
   SHARE_EXECUTION_RESULTS = "share-execution-results",
   AGENT_FAVORITING = "agent-favoriting",
->>>>>>> bb208216
 }
 
 export type FlagValues = {
@@ -26,13 +23,10 @@
   [Flag.NEW_AGENT_RUNS]: boolean;
   [Flag.GRAPH_SEARCH]: boolean;
   [Flag.ENABLE_ENHANCED_OUTPUT_HANDLING]: boolean;
-<<<<<<< HEAD
   [Flag.NEW_FLOW_EDITOR]: boolean;
   [Flag.BUILDER_VIEW_SWITCH]: boolean;
-=======
   [Flag.SHARE_EXECUTION_RESULTS]: boolean;
   [Flag.AGENT_FAVORITING]: boolean;
->>>>>>> bb208216
 };
 
 const isPwMockEnabled = process.env.NEXT_PUBLIC_PW_TEST === "true";
@@ -44,13 +38,10 @@
   [Flag.NEW_AGENT_RUNS]: false,
   [Flag.GRAPH_SEARCH]: true,
   [Flag.ENABLE_ENHANCED_OUTPUT_HANDLING]: false,
-<<<<<<< HEAD
   [Flag.NEW_FLOW_EDITOR]: true,
   [Flag.BUILDER_VIEW_SWITCH]: true,
-=======
   [Flag.SHARE_EXECUTION_RESULTS]: false,
   [Flag.AGENT_FAVORITING]: false,
->>>>>>> bb208216
 };
 
 export function useGetFlag<T extends Flag>(flag: T): FlagValues[T] | null {
