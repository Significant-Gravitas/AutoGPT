--- conflicted
+++ resolved
@@ -10,11 +10,8 @@
   NEW_AGENT_RUNS = "new-agent-runs",
   GRAPH_SEARCH = "graph-search",
   ENABLE_ENHANCED_OUTPUT_HANDLING = "enable-enhanced-output-handling",
-<<<<<<< HEAD
   SHARE_EXECUTION_RESULTS = "share-execution-results",
-=======
   AGENT_FAVORITING = "agent-favoriting",
->>>>>>> f82adeb9
 }
 
 export type FlagValues = {
@@ -24,11 +21,8 @@
   [Flag.NEW_AGENT_RUNS]: boolean;
   [Flag.GRAPH_SEARCH]: boolean;
   [Flag.ENABLE_ENHANCED_OUTPUT_HANDLING]: boolean;
-<<<<<<< HEAD
   [Flag.SHARE_EXECUTION_RESULTS]: boolean;
-=======
   [Flag.AGENT_FAVORITING]: boolean;
->>>>>>> f82adeb9
 };
 
 const isPwMockEnabled = process.env.NEXT_PUBLIC_PW_TEST === "true";
@@ -40,11 +34,8 @@
   [Flag.NEW_AGENT_RUNS]: false,
   [Flag.GRAPH_SEARCH]: true,
   [Flag.ENABLE_ENHANCED_OUTPUT_HANDLING]: false,
-<<<<<<< HEAD
   [Flag.SHARE_EXECUTION_RESULTS]: false,
-=======
   [Flag.AGENT_FAVORITING]: false,
->>>>>>> f82adeb9
 };
 
 export function useGetFlag<T extends Flag>(flag: T): FlagValues[T] | null {
