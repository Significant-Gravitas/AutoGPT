--- conflicted
+++ resolved
@@ -34,23 +34,6 @@
 pnpm i
 ```
 
-<<<<<<< HEAD
-3. **Start the backend** (required for API query generation):
-
-   ```bash
-   cd .. && docker compose up -d
-   ```
-
-4. **Start the development server**:
-
-   ```bash
-   pnpm dev
-   ```
-
-   The `dev` command automatically fetches the latest OpenAPI spec from the backend and generates the API client before starting the Next.js development server. This ensures the frontend queries are always in sync with the backend API.
-
-Open [http://localhost:3000](http://localhost:3000) with your browser to see the result.
-=======
 ### 3. **Start the development server**:
 
 #### Running the Front-end & Back-end separately
@@ -72,7 +55,6 @@
 ```
 
 Open [http://localhost:3000](http://localhost:3000) with your browser to see the result. If the server starts on `http://localhost:3001` it means the Front-end is already running via Docker. You have to kill the container then or do `docker compose down`.
->>>>>>> 9158d4b6
 
 You can start editing the page by modifying `app/page.tsx`. The page auto-updates as you edit the file.
 
@@ -90,10 +72,9 @@
 
 ### Subsequent Runs
 
-For subsequent development sessions, you need to ensure the backend is running and then start the frontend:
-
-```bash
-cd autogpt_platform && docker compose up -d # Only if the Back-end is not running via Docker
+For subsequent development sessions, you only need to run:
+
+```bash
 pnpm dev
 ```
 
@@ -101,7 +82,7 @@
 
 ### Available Scripts
 
-- `pnpm dev` - Start development server with automatic API client generation
+- `pnpm dev` - Start development server
 - `pnpm build` - Build for production
 - `pnpm start` - Start production server
 - `pnpm lint` - Run ESLint and Prettier checks
@@ -118,7 +99,7 @@
 ## 🔄 Data Fetching Strategy
 
 > [!NOTE]
-> The API client is automatically generated when you run `pnpm dev` (requires backend to be running). You only need to run the manual OpenAPI commands below if you want to generate the client separately or if you're working with a modified backend API that isn't running locally.
+> You don't need to run the OpenAPI commands below to run the Front-end. You will only need to run them when adding or modifying endpoints on the Backend API and wanting to use those on the Frontend.
 
 This project uses an auto-generated API client powered by [**Orval**](https://orval.dev/), which creates type-safe API clients from OpenAPI specifications.
 
@@ -131,6 +112,17 @@
 5. **Client Generation**: Auto-generated client includes TypeScript types, API endpoints, and Zod schemas, organized by tags
 
 ### API Client Commands
+
+```bash
+# Fetch OpenAPI spec from backend and generate client
+pnpm generate:api-all
+
+# Only fetch the OpenAPI spec
+pnpm fetch:openapi
+
+# Only generate the client (after spec is fetched)
+pnpm generate:api-client
+```
 
 ### Using the Generated Client
 
