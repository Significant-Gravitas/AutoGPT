# CLAUDE.md

This file provides guidance to Claude Code (claude.ai/code) when working with code in this repository.

## Repository Overview

AutoGPT Platform is a monorepo containing:

- **Backend** (`/backend`): Python FastAPI server with async support
- **Frontend** (`/frontend`): Next.js React application
- **Shared Libraries** (`/autogpt_libs`): Common Python utilities

## Essential Commands

<<<<<<< HEAD
### Docker Development (Recommended)
```bash
# Start all services with automatic code reloading
docker compose up --watch

# This enables:
# - Automatic restart on Python code changes
# - Automatic rebuild on frontend code changes
# - Container rebuild on dependency changes (pyproject.toml, package.json)
# - Container rebuild on Prisma schema changes
```

### Backend Development (Local)
=======
### Backend Development

>>>>>>> 4589b154
```bash
# Install dependencies
cd backend && poetry install

# Run database migrations
poetry run prisma migrate dev

# Start all services (database, redis, rabbitmq, clamav)
docker compose up -d

# Run the backend server
poetry run serve

# Run tests
poetry run test

# Run specific test
poetry run pytest path/to/test_file.py::test_function_name

# Run block tests (tests that validate all blocks work correctly)
poetry run pytest backend/blocks/test/test_block.py -xvs

# Run tests for a specific block (e.g., GetCurrentTimeBlock)
poetry run pytest 'backend/blocks/test/test_block.py::test_available_blocks[GetCurrentTimeBlock]' -xvs

# Lint and format
# prefer format if you want to just "fix" it and only get the errors that can't be autofixed
poetry run format  # Black + isort
poetry run lint    # ruff
```

More details can be found in TESTING.md

#### Creating/Updating Snapshots

When you first write a test or when the expected output changes:

```bash
poetry run pytest path/to/test.py --snapshot-update
```

⚠️ **Important**: Always review snapshot changes before committing! Use `git diff` to verify the changes are expected.

### Frontend Development

```bash
# Install dependencies
cd frontend && npm install

# Start development server
npm run dev

# Run E2E tests
npm run test

# Run Storybook for component development
npm run storybook

# Build production
npm run build

# Type checking
npm run types
```

## Architecture Overview

### Backend Architecture

- **API Layer**: FastAPI with REST and WebSocket endpoints
- **Database**: PostgreSQL with Prisma ORM, includes pgvector for embeddings
- **Queue System**: RabbitMQ for async task processing
- **Execution Engine**: Separate executor service processes agent workflows
- **Authentication**: JWT-based with Supabase integration
- **Security**: Cache protection middleware prevents sensitive data caching in browsers/proxies

### Frontend Architecture

- **Framework**: Next.js App Router with React Server Components
- **State Management**: React hooks + Supabase client for real-time updates
- **Workflow Builder**: Visual graph editor using @xyflow/react
- **UI Components**: Radix UI primitives with Tailwind CSS styling
- **Feature Flags**: LaunchDarkly integration

### Key Concepts

1. **Agent Graphs**: Workflow definitions stored as JSON, executed by the backend
2. **Blocks**: Reusable components in `/backend/blocks/` that perform specific tasks
3. **Integrations**: OAuth and API connections stored per user
4. **Store**: Marketplace for sharing agent templates
5. **Virus Scanning**: ClamAV integration for file upload security

### Testing Approach

- Backend uses pytest with snapshot testing for API responses
- Test files are colocated with source files (`*_test.py`)
- Frontend uses Playwright for E2E tests
- Component testing via Storybook

### Database Schema

Key models (defined in `/backend/schema.prisma`):

- `User`: Authentication and profile data
- `AgentGraph`: Workflow definitions with version control
- `AgentGraphExecution`: Execution history and results
- `AgentNode`: Individual nodes in a workflow
- `StoreListing`: Marketplace listings for sharing agents

### Docker Watch Configuration

The platform includes comprehensive Docker Compose watch configuration for development:

#### Watch Actions:
- **sync+restart**: Used for backend Python code - copies files and restarts the container (Python services don't have hot-reload)
- **rebuild**: Used for frontend code and dependency/schema changes - rebuilds the entire container

#### Watched Paths:
- `./backend` → `/app/autogpt_platform/backend` (sync+restart)
- `./autogpt_libs` → `/app/autogpt_platform/autogpt_libs` (sync+restart)
- `./frontend` → `/app` (rebuild)
- Dependency files trigger rebuild: `pyproject.toml`, `poetry.lock`, `package.json`, `pnpm-lock.yaml`
- Prisma schema changes trigger rebuild: `schema.prisma`

#### Ignored Paths:
- Python: `__pycache__/`, `.pytest_cache/`, `.mypy_cache/`
- Frontend: `node_modules/`, `.next/`, `.turbo/`, `dist/`

### Environment Configuration

#### Configuration Files

- **Backend**: `/backend/.env.default` (defaults) → `/backend/.env` (user overrides)
- **Frontend**: `/frontend/.env.default` (defaults) → `/frontend/.env` (user overrides)
- **Platform**: `/.env.default` (Supabase/shared defaults) → `/.env` (user overrides)

#### Docker Environment Loading Order

1. `.env.default` files provide base configuration (tracked in git)
2. `.env` files provide user-specific overrides (gitignored)
3. Docker Compose `environment:` sections provide service-specific overrides
4. Shell environment variables have highest precedence

#### Key Points

- All services use hardcoded defaults in docker-compose files (no `${VARIABLE}` substitutions)
- The `env_file` directive loads variables INTO containers at runtime
- Backend/Frontend services use YAML anchors for consistent configuration
- Supabase services (`db/docker/docker-compose.yml`) follow the same pattern

### Common Development Tasks

**Adding a new block:**

1. Create new file in `/backend/backend/blocks/`
2. Inherit from `Block` base class
3. Define input/output schemas
4. Implement `run` method
5. Register in block registry
6. Generate the block uuid using `uuid.uuid4()`

Note: when making many new blocks analyze the interfaces for each of these blcoks and picture if they would go well together in a graph based editor or would they struggle to connect productively?
ex: do the inputs and outputs tie well together?

**Modifying the API:**

1. Update route in `/backend/backend/server/routers/`
2. Add/update Pydantic models in same directory
3. Write tests alongside the route file
4. Run `poetry run test` to verify

**Frontend feature development:**

1. Components go in `/frontend/src/components/`
2. Use existing UI components from `/frontend/src/components/ui/`
3. Add Storybook stories for new components
4. Test with Playwright if user-facing

### Security Implementation

**Cache Protection Middleware:**

- Located in `/backend/backend/server/middleware/security.py`
- Default behavior: Disables caching for ALL endpoints with `Cache-Control: no-store, no-cache, must-revalidate, private`
- Uses an allow list approach - only explicitly permitted paths can be cached
- Cacheable paths include: static assets (`/static/*`, `/_next/static/*`), health checks, public store pages, documentation
- Prevents sensitive data (auth tokens, API keys, user data) from being cached by browsers/proxies
- To allow caching for a new endpoint, add it to `CACHEABLE_PATHS` in the middleware
- Applied to both main API server and external API applications

### Creating Pull Requests

- Create the PR aginst the `dev` branch of the repository.
- Ensure the branch name is descriptive (e.g., `feature/add-new-block`)/
- Use conventional commit messages (see below)/
- Fill out the .github/PULL_REQUEST_TEMPLATE.md template as the PR description/
- Run the github pre-commit hooks to ensure code quality.

### Reviewing/Revising Pull Requests

- When the user runs /pr-comments or tries to fetch them, also run gh api /repos/Significant-Gravitas/AutoGPT/pulls/[issuenum]/reviews to get the reviews
- Use gh api /repos/Significant-Gravitas/AutoGPT/pulls/[issuenum]/reviews/[review_id]/comments to get the review contents
- Use gh api /repos/Significant-Gravitas/AutoGPT/issues/9924/comments to get the pr specific comments

### Conventional Commits

Use this format for commit messages and Pull Request titles:

**Conventional Commit Types:**

- `feat`: Introduces a new feature to the codebase
- `fix`: Patches a bug in the codebase
- `refactor`: Code change that neither fixes a bug nor adds a feature; also applies to removing features
- `ci`: Changes to CI configuration
- `docs`: Documentation-only changes
- `dx`: Improvements to the developer experience

**Recommended Base Scopes:**

- `platform`: Changes affecting both frontend and backend
- `frontend`
- `backend`
- `infra`
- `blocks`: Modifications/additions of individual blocks

**Subscope Examples:**

- `backend/executor`
- `backend/db`
- `frontend/builder` (includes changes to the block UI component)
- `infra/prod`

Use these scopes and subscopes for clarity and consistency in commit messages.

### Finding PR Review Comments

To find inline code review comments on pull requests (not just general PR comments):

```bash
# Find all inline review comments on a PR
gh api repos/Significant-Gravitas/AutoGPT/pulls/{PR_NUMBER}/comments

# Search for specific text in review comments
gh api repos/Significant-Gravitas/AutoGPT/pulls/{PR_NUMBER}/comments --jq '.[] | select(.body | contains("search_text")) | {user: .user.login, body: .body, path: .path, line: .line}'

# Example: Find comments about "hot reload" in PR 10642
gh api repos/Significant-Gravitas/AutoGPT/pulls/10642/comments --jq '.[] | select(.body | contains("hot reload")) | {user: .user.login, body: .body, path: .path, line: .line}'
```

Note: Regular PR comments (not on specific lines) can be found with `gh pr view {PR_NUMBER} --comments`, but inline code review comments require the API endpoint above.<|MERGE_RESOLUTION|>--- conflicted
+++ resolved
@@ -12,7 +12,6 @@
 
 ## Essential Commands
 
-<<<<<<< HEAD
 ### Docker Development (Recommended)
 ```bash
 # Start all services with automatic code reloading
@@ -26,10 +25,6 @@
 ```
 
 ### Backend Development (Local)
-=======
-### Backend Development
-
->>>>>>> 4589b154
 ```bash
 # Install dependencies
 cd backend && poetry install
