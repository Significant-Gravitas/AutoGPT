# Configuration

Configuration is controlled through the `Config` object. You can set configuration variables via the `.env` file. If you don't have a `.env` file, create a copy of `.env.template` in your `AutoGPT` folder and name it `.env`.

## Environment Variables

- `AUDIO_TO_TEXT_PROVIDER`: Audio To Text Provider. Only option currently is `huggingface`. Default: huggingface
- `AUTHORISE_COMMAND_KEY`: Key response accepted when authorising commands. Default: y
- `ANTHROPIC_API_KEY`: Set this if you want to use Anthropic models with AutoGPT
- `AZURE_CONFIG_FILE`: Location of the Azure Config file relative to the AutoGPT root directory. Default: azure.yaml
- `BROWSE_CHUNK_MAX_LENGTH`: When browsing website, define the length of chunks to summarize. Default: 3000
- `BROWSE_SPACY_LANGUAGE_MODEL`: [spaCy language model](https://spacy.io/usage/models) to use when creating chunks. Default: en_core_web_sm
- `CHAT_MESSAGES_ENABLED`: Enable chat messages. Optional
- `DISABLED_COMMANDS`: Commands to disable. Use comma separated names of commands. See the list of commands from built-in components [here](../components/components.md). Default: None
- `ELEVENLABS_API_KEY`: ElevenLabs API Key. Optional.
- `ELEVENLABS_VOICE_ID`: ElevenLabs Voice ID. Optional.
- `EMBEDDING_MODEL`: LLM Model to use for embedding tasks. Default: `text-embedding-3-small`
- `EXECUTE_LOCAL_COMMANDS`: If shell commands should be executed locally. Default: False
- `EXIT_KEY`: Exit key accepted to exit. Default: n
- `FAST_LLM`: LLM Model to use for most tasks. Default: `gpt-3.5-turbo-0125`
- `GITHUB_API_KEY`: [Github API Key](https://github.com/settings/tokens). Optional.
- `GITHUB_USERNAME`: GitHub Username. Optional.
- `GOOGLE_API_KEY`: Google API key. Optional.
- `GOOGLE_CUSTOM_SEARCH_ENGINE_ID`: [Google custom search engine ID](https://programmablesearchengine.google.com/controlpanel/all). Optional.
- `HEADLESS_BROWSER`: Use a headless browser while AutoGPT uses a web browser. Setting to `False` will allow you to see AutoGPT operate the browser. Default: True
- `HUGGINGFACE_API_TOKEN`: HuggingFace API, to be used for both image generation and audio to text. Optional.
- `HUGGINGFACE_AUDIO_TO_TEXT_MODEL`: HuggingFace audio to text model. Default: CompVis/stable-diffusion-v1-4
- `HUGGINGFACE_IMAGE_MODEL`: HuggingFace model to use for image generation. Default: CompVis/stable-diffusion-v1-4
- `IMAGE_PROVIDER`: Image provider. Options are `dalle`, `huggingface`, and `sdwebui`. Default: dalle
- `IMAGE_SIZE`: Default size of image to generate. Default: 256
- `OPENAI_API_KEY`: *REQUIRED*- Your [OpenAI API Key](https://platform.openai.com/account/api-keys).
- `OPENAI_ORGANIZATION`: Organization ID in OpenAI. Optional.
- `PLAIN_OUTPUT`: Plain output, which disables the spinner. Default: False
<<<<<<< HEAD
- `PROMPT_SETTINGS_FILE`: Location of the Prompt Settings file relative to the AutoGPT root directory. Default: prompt_settings.yaml
=======
- `REDIS_HOST`: Redis Host. Default: localhost
- `REDIS_PASSWORD`: Redis Password. Optional. Default:
- `REDIS_PORT`: Redis Port. Default: 6379
>>>>>>> d529aa45
- `RESTRICT_TO_WORKSPACE`: The restrict file reading and writing to the workspace directory. Default: True
- `SD_WEBUI_AUTH`: Stable Diffusion Web UI username:password pair. Optional.
- `SD_WEBUI_URL`: Stable Diffusion Web UI URL. Default: http://localhost:7860
- `SHELL_ALLOWLIST`: List of shell commands that ARE allowed to be executed by AutoGPT. Only applies if `SHELL_COMMAND_CONTROL` is set to `allowlist`. Default: None
- `SHELL_COMMAND_CONTROL`: Whether to use `allowlist` or `denylist` to determine what shell commands can be executed (Default: denylist)
- `SHELL_DENYLIST`: List of shell commands that ARE NOT allowed to be executed by AutoGPT. Only applies if `SHELL_COMMAND_CONTROL` is set to `denylist`. Default: sudo,su
- `SMART_LLM`: LLM Model to use for "smart" tasks. Default: `gpt-4-turbo-preview`
- `STREAMELEMENTS_VOICE`: StreamElements voice to use. Default: Brian
- `TEMPERATURE`: Value of temperature given to OpenAI. Value from 0 to 2. Lower is more deterministic, higher is more random. See https://platform.openai.com/docs/api-reference/completions/create#completions/create-temperature
- `TEXT_TO_SPEECH_PROVIDER`: Text to Speech Provider. Options are `gtts`, `macos`, `elevenlabs`, and `streamelements`. Default: gtts
- `USER_AGENT`: User-Agent given when browsing websites. Default: "Mozilla/5.0 (Macintosh; Intel Mac OS X 10_15_4) AppleWebKit/537.36 (KHTML, like Gecko) Chrome/83.0.4103.97 Safari/537.36"
- `USE_AZURE`: Use Azure's LLM Default: False
- `USE_WEB_BROWSER`: Which web browser to use. Options are `chrome`, `firefox`, `safari` or `edge` Default: chrome
- `WIPE_REDIS_ON_START`: Wipes data / index on start. Default: True<|MERGE_RESOLUTION|>--- conflicted
+++ resolved
@@ -31,13 +31,6 @@
 - `OPENAI_API_KEY`: *REQUIRED*- Your [OpenAI API Key](https://platform.openai.com/account/api-keys).
 - `OPENAI_ORGANIZATION`: Organization ID in OpenAI. Optional.
 - `PLAIN_OUTPUT`: Plain output, which disables the spinner. Default: False
-<<<<<<< HEAD
-- `PROMPT_SETTINGS_FILE`: Location of the Prompt Settings file relative to the AutoGPT root directory. Default: prompt_settings.yaml
-=======
-- `REDIS_HOST`: Redis Host. Default: localhost
-- `REDIS_PASSWORD`: Redis Password. Optional. Default:
-- `REDIS_PORT`: Redis Port. Default: 6379
->>>>>>> d529aa45
 - `RESTRICT_TO_WORKSPACE`: The restrict file reading and writing to the workspace directory. Default: True
 - `SD_WEBUI_AUTH`: Stable Diffusion Web UI username:password pair. Optional.
 - `SD_WEBUI_URL`: Stable Diffusion Web UI URL. Default: http://localhost:7860
