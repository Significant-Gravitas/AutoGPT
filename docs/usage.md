# Usage

## Command Line Arguments
Running with `--help` lists all the possible command line arguments you can pass:

``` shell
./run.sh --help     # on Linux / macOS

.\run.bat --help    # on Windows
```

!!! info
    For use with Docker, replace the script in the examples with
    `docker-compose run --rm auto-gpt`:

        :::shell
        docker-compose run --rm auto-gpt --help
        docker-compose run --rm auto-gpt --ai-settings <filename>

!!! note
    Replace anything in angled brackets (<>) to a value you want to specify

Here are some common arguments you can use when running Auto-GPT:

* Run Auto-GPT with a different AI Settings file
<<<<<<< HEAD
    ``` shell
    python -m autogpt --ai-settings <filename>
    ```
* Run Auto-GPT with a different Prompt Settings file
    ``` shell
    python -m autogpt --prompt-settings <filename>
    ```
=======

        :::shell
        ./run.sh --ai-settings <filename>

>>>>>>> 65b6c270
* Specify a memory backend

        :::shell
        ./run.sh --use-memory  <memory-backend>


!!! note
    There are shorthands for some of these flags, for example `-m` for `--use-memory`.  
    Use `./run.sh --help` for more information.

### Speak Mode

Enter this command to use TTS _(Text-to-Speech)_ for Auto-GPT

``` shell
./run.sh --speak
```

### 💀 Continuous Mode ⚠️

Run the AI **without** user authorization, 100% automated.
Continuous mode is NOT recommended.
It is potentially dangerous and may cause your AI to run forever or carry out actions you would not usually authorize.
Use at your own risk.

``` shell
./run.sh --continuous
```
To exit the program, press ++ctrl+c++

### ♻️ Self-Feedback Mode ⚠️

Running Self-Feedback will **INCREASE** token use and thus cost more. This feature enables the agent to provide self-feedback by verifying its own actions and checking if they align with its current goals. If not, it will provide better feedback for the next loop. To enable this feature for the current loop, input `S` into the input field.

### GPT-3.5 ONLY Mode

If you don't have access to GPT-4, this mode allows you to use Auto-GPT!

``` shell
./run.sh --gpt3only
```

You can achieve the same by setting `SMART_LLM_MODEL` in `.env` to `gpt-3.5-turbo`.

### GPT-4 ONLY Mode

If you have access to GPT-4, this mode allows you to use Auto-GPT solely with GPT-4.
This may give your bot increased intelligence.

``` shell
./run.sh --gpt4only
```

!!! warning
    Since GPT-4 is more expensive to use, running Auto-GPT in GPT-4-only mode will
    increase your API costs.

## Logs

Activity and error logs are located in the `./output/logs`

To print out debug logs:

``` shell
./run.sh --debug
```<|MERGE_RESOLUTION|>--- conflicted
+++ resolved
@@ -23,20 +23,13 @@
 Here are some common arguments you can use when running Auto-GPT:
 
 * Run Auto-GPT with a different AI Settings file
-<<<<<<< HEAD
     ``` shell
-    python -m autogpt --ai-settings <filename>
+    ./run.sh --ai-settings <filename>
     ```
 * Run Auto-GPT with a different Prompt Settings file
     ``` shell
-    python -m autogpt --prompt-settings <filename>
+    ./run.sh --prompt-settings <filename>
     ```
-=======
-
-        :::shell
-        ./run.sh --ai-settings <filename>
-
->>>>>>> 65b6c270
 * Specify a memory backend
 
         :::shell
