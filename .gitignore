## Original ignores
.github_access_token
classic/original_autogpt/keys.py
classic/original_autogpt/*.json
auto_gpt_workspace/*
*.mpeg
<<<<<<< HEAD
# Ignore .env files
.env
=======
# Ignore specific .env files (now handled in each project's .gitignore)
# Root .env files
/.env
>>>>>>> 004c4332
azure.yaml
.vscode
.idea/*
auto-gpt.json
log.txt
log-ingestion.txt
/logs
*.log
*.mp3
mem.sqlite3
venvAutoGPT

# Byte-compiled / optimized / DLL files
__pycache__/
*.py[cod]
*$py.class

# C extensions
*.so

# Distribution / packaging
.Python
develop-eggs/
dist/
downloads/
eggs/
.eggs/
lib64/
parts/
sdist/
var/
wheels/
pip-wheel-metadata/
share/python-wheels/
*.egg-info/
.installed.cfg
*.egg
MANIFEST

# PyInstaller
#  Usually these files are written by a python script from a template
#  before PyInstaller builds the exe, so as to inject date/other infos into it.
*.manifest
*.spec

# Installer logs
pip-log.txt
pip-delete-this-directory.txt

# Unit test / coverage reports
htmlcov/
.tox/
.nox/
.coverage
.coverage.*
.cache
nosetests.xml
coverage.xml
*.cover
*.py,cover
.hypothesis/
.pytest_cache/

# Translations
*.mo
*.pot

# Django stuff:
*.log
local_settings.py
db.sqlite3
db.sqlite3-journal

# Flask stuff:
instance/
.webassets-cache

# Scrapy stuff:
.scrapy

# Sphinx documentation
docs/_build/
site/

# PyBuilder
target/

# Jupyter Notebook
.ipynb_checkpoints

# IPython
profile_default/
ipython_config.py

# pyenv
.python-version

# pipenv
#   According to pypa/pipenv#598, it is recommended to include Pipfile.lock in version control.
#   However, in case of collaboration, if having platform-specific dependencies or dependencies
#   having no cross-platform support, pipenv may install dependencies that don't work, or not
#   install all needed dependencies.
#Pipfile.lock

# PEP 582; used by e.g. github.com/David-OConnor/pyflow
__pypackages__/

# Celery stuff
celerybeat-schedule
celerybeat.pid

# SageMath parsed files
*.sage.py

# Environments
.direnv/
.venv
env/
venv*/
ENV/
env.bak/

# Spyder project settings
.spyderproject
.spyproject

# Rope project settings
.ropeproject

# mkdocs documentation
/site

# mypy
.mypy_cache/
.dmypy.json
dmypy.json

# Pyre type checker
.pyre/
llama-*
vicuna-*

# mac
.DS_Store

openai/

# news
CURRENT_BULLETIN.md

# AgBenchmark
classic/benchmark/agbenchmark/reports/

# Nodejs
package-lock.json


# Allow for locally private items
# private
pri*
# ignore
ig*
.github_access_token
LICENSE.rtf
autogpt_platform/backend/settings.py
/.auth
/autogpt_platform/frontend/.auth

*.ign.*
.test-contents
.claude/settings.local.json
*.old<|MERGE_RESOLUTION|>--- conflicted
+++ resolved
@@ -4,14 +4,9 @@
 classic/original_autogpt/*.json
 auto_gpt_workspace/*
 *.mpeg
-<<<<<<< HEAD
-# Ignore .env files
-.env
-=======
 # Ignore specific .env files (now handled in each project's .gitignore)
 # Root .env files
 /.env
->>>>>>> 004c4332
 azure.yaml
 .vscode
 .idea/*
