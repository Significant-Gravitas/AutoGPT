## Original ignores
autogpt/keys.py
autogpt/*json
autogpt/node_modules/
autogpt/__pycache__/keys.cpython-310.pyc
autogpt/auto_gpt_workspace
package-lock.json
*.pyc
auto_gpt_workspace/*
*.mpeg
.env
azure.yaml
ai_settings.yaml
last_run_ai_settings.yaml
.vscode
.idea/*
auto-gpt.json
log.txt
log-ingestion.txt
logs
*.log
*.mp3
<<<<<<< HEAD
localCache/*
=======
mem.sqlite3
>>>>>>> 45f9b570

# Byte-compiled / optimized / DLL files
__pycache__/
*.py[cod]
*$py.class

# C extensions
*.so

# Distribution / packaging
.Python
build/
develop-eggs/
dist/
plugins/
downloads/
eggs/
.eggs/
lib/
lib64/
parts/
sdist/
var/
wheels/
pip-wheel-metadata/
share/python-wheels/
*.egg-info/
.installed.cfg
*.egg
MANIFEST

# PyInstaller
#  Usually these files are written by a python script from a template
#  before PyInstaller builds the exe, so as to inject date/other infos into it.
*.manifest
*.spec

# Installer logs
pip-log.txt
pip-delete-this-directory.txt

# Unit test / coverage reports
htmlcov/
.tox/
.nox/
.coverage
.coverage.*
.cache
nosetests.xml
coverage.xml
*.cover
*.py,cover
.hypothesis/
.pytest_cache/

# Translations
*.mo
*.pot

# Django stuff:
*.log
local_settings.py
db.sqlite3
db.sqlite3-journal

# Flask stuff:
instance/
.webassets-cache

# Scrapy stuff:
.scrapy

# Sphinx documentation
docs/_build/
site/

# PyBuilder
target/

# Jupyter Notebook
.ipynb_checkpoints

# IPython
profile_default/
ipython_config.py

# pyenv
.python-version

# pipenv
#   According to pypa/pipenv#598, it is recommended to include Pipfile.lock in version control.
#   However, in case of collaboration, if having platform-specific dependencies or dependencies
#   having no cross-platform support, pipenv may install dependencies that don't work, or not
#   install all needed dependencies.
#Pipfile.lock

# PEP 582; used by e.g. github.com/David-OConnor/pyflow
__pypackages__/

# Celery stuff
celerybeat-schedule
celerybeat.pid

# SageMath parsed files
*.sage.py

# Environments
.direnv/
.env
.venv
env/
venv*/
ENV/
env.bak/

# Spyder project settings
.spyderproject
.spyproject

# Rope project settings
.ropeproject

# mkdocs documentation
/site

# mypy
.mypy_cache/
.dmypy.json
dmypy.json

# Pyre type checker
.pyre/
llama-*
vicuna-*

# mac
.DS_Store

openai/

# news
CURRENT_BULLETIN.md<|MERGE_RESOLUTION|>--- conflicted
+++ resolved
@@ -20,11 +20,8 @@
 logs
 *.log
 *.mp3
-<<<<<<< HEAD
 localCache/*
-=======
 mem.sqlite3
->>>>>>> 45f9b570
 
 # Byte-compiled / optimized / DLL files
 __pycache__/
