--- conflicted
+++ resolved
@@ -125,7 +125,6 @@
   <a href="https://star-history.com/#Torantulino/auto-gpt&Date">
     <img src="https://api.star-history.com/svg?repos=Torantulino/auto-gpt&type=Date" alt="Star History Chart">
   </a>
-<<<<<<< HEAD
 </p>
 
 ## Run tests
@@ -188,7 +187,4 @@
 
 To enable the Chrome instance invoked by Auto-GPT to access the Internet, it is recommended to set `USE_DEFAULT_USER_DATA=True` in the `.env` file, so that Chrome instance can use your daily proxy config.
 
-Their is also a `CUSTOM_WEBDRIVER_PATH` environment in the `.env` file when your script cannot download WebDriver directly from the Internet. Follow the guidelines at https://sites.google.com/chromium.org/driver/downloads to manually download the WebDriver and set the `CUSTOM_WEBDRIVER_PATH` environment properly.
-=======
-</p>
->>>>>>> f462674e
+Their is also a `CUSTOM_WEBDRIVER_PATH` environment in the `.env` file when your script cannot download WebDriver directly from the Internet. Follow the guidelines at https://sites.google.com/chromium.org/driver/downloads to manually download the WebDriver and set the `CUSTOM_WEBDRIVER_PATH` environment properly.