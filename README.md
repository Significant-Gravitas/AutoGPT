--- conflicted
+++ resolved
@@ -146,11 +146,7 @@
 ## 🔧 Usage
 
 1. Run the `autogpt` Python module in your terminal.
-<<<<<<< HEAD
-
-=======
 * On Linux/MacOS:
->>>>>>> a8fe3085
    ```bash
    ./run.sh
   ```
