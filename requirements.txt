--- conflicted
+++ resolved
@@ -49,14 +49,11 @@
 pytest-cov
 pytest-integration
 pytest-mock
-<<<<<<< HEAD
 
 # Data Validation
 cerberus==1.3.4
 
 # OpenAI and Generic plugins import
 openapi-python-client==0.13.4
-=======
 vcrpy
-pytest-vcr
->>>>>>> d7537935
+pytest-vcr