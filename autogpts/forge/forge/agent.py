<<<<<<< HEAD
import json
import pprint
=======
from forge.sdk import (
    Agent,
    AgentDB,
    ForgeLogger,
    Step,
    StepRequestBody,
    Task,
    TaskRequestBody,
    Workspace,
)
from forge.actions import ActionRegister

>>>>>>> fdd7f8e5

from forge.sdk import (Agent, AgentDB, ChromaMemStore, ForgeLogger,
                       PromptEngine, Step, StepRequestBody, Task,
                       TaskRequestBody, Workspace, chat_completion_request)

LOG = ForgeLogger(__name__)


class ForgeAgent(Agent):
    """
    The goal of the Forge is to take care of the boilerplate code, so you can focus on
    agent design.

    There is a great paper surveying the agent landscape: https://arxiv.org/abs/2308.11432
    Which I would highly recommend reading as it will help you understand the possabilities.

    Here is a summary of the key components of an agent:

    Anatomy of an agent:
         - Profile
         - Memory
         - Planning
         - Action

    Profile:

    Agents typically perform a task by assuming specific roles. For example, a teacher,
    a coder, a planner etc. In using the profile in the llm prompt it has been shown to
    improve the quality of the output. https://arxiv.org/abs/2305.14688

    Additionally, based on the profile selected, the agent could be configured to use a
    different llm. The possibilities are endless and the profile can be selected
    dynamically based on the task at hand.

    Memory:

    Memory is critical for the agent to accumulate experiences, self-evolve, and behave
    in a more consistent, reasonable, and effective manner. There are many approaches to
    memory. However, some thoughts: there is long term and short term or working memory.
    You may want different approaches for each. There has also been work exploring the
    idea of memory reflection, which is the ability to assess its memories and re-evaluate
    them. For example, condensing short term memories into long term memories.

    Planning:

    When humans face a complex task, they first break it down into simple subtasks and then
    solve each subtask one by one. The planning module empowers LLM-based agents with the ability
    to think and plan for solving complex tasks, which makes the agent more comprehensive,
    powerful, and reliable. The two key methods to consider are: Planning with feedback and planning
    without feedback.

    Action:

    Actions translate the agent's decisions into specific outcomes. For example, if the agent
    decides to write a file, the action would be to write the file. There are many approaches you
    could implement actions.

    The Forge has a basic module for each of these areas. However, you are free to implement your own.
    This is just a starting point.
    """

    def __init__(self, database: AgentDB, workspace: Workspace):
        """
        The database is used to store tasks, steps and artifact metadata. The workspace is used to
        store artifacts. The workspace is a directory on the file system.

        Feel free to create subclasses of the database and workspace to implement your own storage
        """
        super().__init__(database, workspace)
        self.abilities = ActionRegister(self)

    async def create_task(self, task_request: TaskRequestBody) -> Task:
        """
        The agent protocol, which is the core of the Forge, works by creating a task and then
        executing steps for that task. This method is called when the agent is asked to create
        a task.

        We are hooking into function to add a custom log message. Though you can do anything you
        want here.
        """
        task = await super().create_task(task_request)
        LOG.info(
            f"📦 Task created: {task.task_id} input: {task.input[:40]}{'...' if len(task.input) > 40 else ''}"
        )
        return task

    async def execute_step(self, task_id: str, step_request: StepRequestBody) -> Step:
        """
        For a tutorial on how to add your own logic please see the offical tutorial series:
        https://aiedge.medium.com/autogpt-forge-e3de53cc58ec

        The agent protocol, which is the core of the Forge, works by creating a task and then
        executing steps for that task. This method is called when the agent is asked to execute
        a step.

        The task that is created contains an input string, for the benchmarks this is the task
        the agent has been asked to solve and additional input, which is a dictionary and
        could contain anything.

        If you want to get the task use:

        ```
        task = await self.db.get_task(task_id)
        ```

        The step request body is essentially the same as the task request and contains an input
        string, for the benchmarks this is the task the agent has been asked to solve and
        additional input, which is a dictionary and could contain anything.

        You need to implement logic that will take in this step input and output the completed step
        as a step object. You can do everything in a single step or you can break it down into
        multiple steps. Returning a request to continue in the step output, the user can then decide
        if they want the agent to continue or not.
        """
        # An example that
        step = await self.db.create_step(
            task_id=task_id, input=step_request, is_last=True
        )

        self.workspace.write(task_id=task_id, path="output.txt", data=b"Washington D.C")

        await self.db.create_artifact(
            task_id=task_id,
            step_id=step.step_id,
            file_name="output.txt",
            relative_path="",
            agent_created=True,
        )

        step.output = "Washington D.C"

        LOG.info(
            f"\t✅ Final Step completed: {step.step_id}. \n"
            + f"Output should be placeholder text Washington D.C. You'll need to \n"
            + f"modify execute_step to include LLM behavior. Follow the tutorial "
            + f"if confused. "
        )

        return step<|MERGE_RESOLUTION|>--- conflicted
+++ resolved
@@ -1,7 +1,3 @@
-<<<<<<< HEAD
-import json
-import pprint
-=======
 from forge.sdk import (
     Agent,
     AgentDB,
@@ -14,7 +10,6 @@
 )
 from forge.actions import ActionRegister
 
->>>>>>> fdd7f8e5
 
 from forge.sdk import (Agent, AgentDB, ChromaMemStore, ForgeLogger,
                        PromptEngine, Step, StepRequestBody, Task,
