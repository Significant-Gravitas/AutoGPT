--- conflicted
+++ resolved
@@ -80,25 +80,7 @@
     config.smart_llm = smart_llm
 
 
-<<<<<<< HEAD
-def test_set_debug_mode(config: Config) -> None:
-    """
-    Test if the set_debug_mode() method updates the debug_mode attribute.
-    """
-    # Store debug mode to reset it after the test
-    debug_mode = config.debug_mode
-
-    config.debug_mode = True
-    assert config.debug_mode is True
-
-    # Reset debug mode
-    config.debug_mode = debug_mode
-
-
-@patch("openai.resources.Models.list")
-=======
 @patch("openai.Model.list")
->>>>>>> 207201d9
 def test_smart_and_fast_llms_set_to_gpt4(mock_list_models: Any, config: Config) -> None:
     """
     Test if models update to gpt-3.5-turbo if gpt-4 is not available.
