import os
from unittest.mock import patch

import pytest
import requests
<<<<<<< HEAD
from autogpt.app.utils import (get_bulletin_from_web, get_current_git_branch,
                               get_latest_bulletin)
=======
from git import InvalidGitRepositoryError

from autogpt.app.utils import (
    get_bulletin_from_web,
    get_current_git_branch,
    get_latest_bulletin,
)
>>>>>>> b1419e85
from autogpt.json_utils.utilities import extract_dict_from_response
from autogpt.utils import validate_yaml_file
from tests.utils import skip_in_ci


@pytest.fixture
def valid_json_response() -> dict:
    return {
        "thoughts": {
            "text": "My task is complete. I will use the 'task_complete' command "
            "to shut down.",
            "reasoning": "I will use the 'task_complete' command because it allows me "
            "to shut down and signal that my task is complete.",
            "plan": "I will use the 'task_complete' command with the reason "
            "'Task complete: retrieved Tesla's revenue in 2022.' to shut down.",
            "criticism": "I need to ensure that I have completed all necessary tasks "
            "before shutting down.",
            "speak": "All done!",
        },
        "command": {
            "name": "task_complete",
            "args": {"reason": "Task complete: retrieved Tesla's revenue in 2022."},
        },
    }


@pytest.fixture
def invalid_json_response() -> dict:
    return {
        "thoughts": {
            "text": "My task is complete. I will use the 'task_complete' command "
            "to shut down.",
            "reasoning": "I will use the 'task_complete' command because it allows me "
            "to shut down and signal that my task is complete.",
            "plan": "I will use the 'task_complete' command with the reason "
            "'Task complete: retrieved Tesla's revenue in 2022.' to shut down.",
            "criticism": "I need to ensure that I have completed all necessary tasks "
            "before shutting down.",
            "speak": "",
        },
        "command": {"name": "", "args": {}},
    }


def test_validate_yaml_file_valid():
    with open("valid_test_file.yaml", "w") as f:
        f.write("setting: value")
    result, message = validate_yaml_file("valid_test_file.yaml")
    os.remove("valid_test_file.yaml")

    assert result is True
    assert "Successfully validated" in message


def test_validate_yaml_file_not_found():
    result, message = validate_yaml_file("non_existent_file.yaml")

    assert result is False
    assert "wasn't found" in message


def test_validate_yaml_file_invalid():
    with open("invalid_test_file.yaml", "w") as f:
        f.write(
            "settings:\n"
            "  first_setting: value\n"
            "  second_setting: value\n"
            "    nested_setting: value\n"
            "  third_setting: value\n"
            "unindented_setting: value"
        )
    result, message = validate_yaml_file("invalid_test_file.yaml")
    os.remove("invalid_test_file.yaml")
    print(result)
    print(message)
    assert result is False
    assert "There was an issue while trying to read" in message


@patch("requests.get")
def test_get_bulletin_from_web_success(mock_get):
    expected_content = "Test bulletin from web"

    mock_get.return_value.status_code = 200
    mock_get.return_value.text = expected_content
    bulletin = get_bulletin_from_web()

    assert expected_content in bulletin
    mock_get.assert_called_with(
        "https://raw.githubusercontent.com/Significant-Gravitas/AutoGPT/master/autogpts/autogpt/BULLETIN.md"  # noqa: E501
    )


@patch("requests.get")
def test_get_bulletin_from_web_failure(mock_get):
    mock_get.return_value.status_code = 404
    bulletin = get_bulletin_from_web()

    assert bulletin == ""


@patch("requests.get")
def test_get_bulletin_from_web_exception(mock_get):
    mock_get.side_effect = requests.exceptions.RequestException()
    bulletin = get_bulletin_from_web()

    assert bulletin == ""


def test_get_latest_bulletin_no_file():
    if os.path.exists("data/CURRENT_BULLETIN.md"):
        os.remove("data/CURRENT_BULLETIN.md")

    bulletin, is_new = get_latest_bulletin()
    assert is_new


def test_get_latest_bulletin_with_file():
    expected_content = "Test bulletin"
    with open("data/CURRENT_BULLETIN.md", "w", encoding="utf-8") as f:
        f.write(expected_content)

    with patch("autogpt.app.utils.get_bulletin_from_web", return_value=""):
        bulletin, is_new = get_latest_bulletin()
        assert expected_content in bulletin
        assert is_new is False

    os.remove("data/CURRENT_BULLETIN.md")


def test_get_latest_bulletin_with_new_bulletin():
    with open("data/CURRENT_BULLETIN.md", "w", encoding="utf-8") as f:
        f.write("Old bulletin")

    expected_content = "New bulletin from web"
    with patch(
        "autogpt.app.utils.get_bulletin_from_web", return_value=expected_content
    ):
        bulletin, is_new = get_latest_bulletin()
        assert "::NEW BULLETIN::" in bulletin
        assert expected_content in bulletin
        assert is_new

    os.remove("data/CURRENT_BULLETIN.md")


def test_get_latest_bulletin_new_bulletin_same_as_old_bulletin():
    expected_content = "Current bulletin"
    with open("data/CURRENT_BULLETIN.md", "w", encoding="utf-8") as f:
        f.write(expected_content)

    with patch(
        "autogpt.app.utils.get_bulletin_from_web", return_value=expected_content
    ):
        bulletin, is_new = get_latest_bulletin()
        assert expected_content in bulletin
        assert is_new is False

    os.remove("data/CURRENT_BULLETIN.md")


@skip_in_ci
def test_get_current_git_branch():
    branch_name = get_current_git_branch()
    assert branch_name != ""


@patch("autogpt.app.utils.Repo")
def test_get_current_git_branch_success(mock_repo):
    mock_repo.return_value.active_branch.name = "test-branch"
    branch_name = get_current_git_branch()

    assert branch_name == "test-branch"


@patch("autogpt.app.utils.Repo")
def test_get_current_git_branch_failure(mock_repo):
    mock_repo.side_effect = InvalidGitRepositoryError()
    branch_name = get_current_git_branch()

    assert branch_name == ""


def test_extract_json_from_response(valid_json_response: dict):
    emulated_response_from_openai = str(valid_json_response)
    assert (
        extract_dict_from_response(emulated_response_from_openai) == valid_json_response
    )


def test_extract_json_from_response_wrapped_in_code_block(valid_json_response: dict):
    emulated_response_from_openai = "```" + str(valid_json_response) + "```"
    assert (
        extract_dict_from_response(emulated_response_from_openai) == valid_json_response
    )


def test_extract_json_from_response_wrapped_in_code_block_with_language(
    valid_json_response: dict,
):
    emulated_response_from_openai = "```json" + str(valid_json_response) + "```"
    assert (
        extract_dict_from_response(emulated_response_from_openai) == valid_json_response
    )


def test_extract_json_from_response_json_contained_in_string(valid_json_response: dict):
    emulated_response_from_openai = "sentence1" + str(valid_json_response) + "sentence2"
    assert (
        extract_dict_from_response(emulated_response_from_openai) == valid_json_response
    )<|MERGE_RESOLUTION|>--- conflicted
+++ resolved
@@ -3,18 +3,8 @@
 
 import pytest
 import requests
-<<<<<<< HEAD
-from autogpt.app.utils import (get_bulletin_from_web, get_current_git_branch,
-                               get_latest_bulletin)
-=======
 from git import InvalidGitRepositoryError
 
-from autogpt.app.utils import (
-    get_bulletin_from_web,
-    get_current_git_branch,
-    get_latest_bulletin,
-)
->>>>>>> b1419e85
 from autogpt.json_utils.utilities import extract_dict_from_response
 from autogpt.utils import validate_yaml_file
 from tests.utils import skip_in_ci
