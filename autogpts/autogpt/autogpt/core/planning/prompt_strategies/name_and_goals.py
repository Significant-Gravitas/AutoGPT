import logging

<<<<<<< HEAD
from forge.json.model import JSONSchema
=======
>>>>>>> e8d7dfa3
from forge.llm.prompting import ChatPrompt, LanguageModelClassification, PromptStrategy
from forge.llm.providers import (
    AssistantChatMessage,
    ChatMessage,
    CompletionModelFunction,
)
from forge.models.config import SystemConfiguration, UserConfigurable
<<<<<<< HEAD
=======
from forge.models.json_schema import JSONSchema
>>>>>>> e8d7dfa3

logger = logging.getLogger(__name__)


class NameAndGoalsConfiguration(SystemConfiguration):
    model_classification: LanguageModelClassification = UserConfigurable()
    system_prompt: str = UserConfigurable()
    user_prompt_template: str = UserConfigurable()
    create_agent_function: dict = UserConfigurable()


class NameAndGoals(PromptStrategy):
    DEFAULT_SYSTEM_PROMPT = (
        "Your job is to respond to a user-defined task, given in triple quotes, by "
        "invoking the `create_agent` function to generate an autonomous agent to "
        "complete the task. "
        "You should supply a role-based name for the agent, "
        "an informative description for what the agent does, and "
        "1 to 5 goals that are optimally aligned with the successful completion of "
        "its assigned task.\n"
        "\n"
        "Example Input:\n"
        '"""Help me with marketing my business"""\n\n'
        "Example Function Call:\n"
        "create_agent(name='CMOGPT', "
        "description='A professional digital marketer AI that assists Solopreneurs in "
        "growing their businesses by providing world-class expertise in solving "
        "marketing problems for SaaS, content products, agencies, and more.', "
        "goals=['Engage in effective problem-solving, prioritization, planning, and "
        "supporting execution to address your marketing needs as your virtual Chief "
        "Marketing Officer.', 'Provide specific, actionable, and concise advice to "
        "help you make informed decisions without the use of platitudes or overly "
        "wordy explanations.', 'Identify and prioritize quick wins and cost-effective "
        "campaigns that maximize results with minimal time and budget investment.', "
        "'Proactively take the lead in guiding you and offering suggestions when faced "
        "with unclear information or uncertainty to ensure your marketing strategy "
        "remains on track.'])"
    )

    DEFAULT_USER_PROMPT_TEMPLATE = '"""{user_objective}"""'

    DEFAULT_CREATE_AGENT_FUNCTION = CompletionModelFunction(
        name="create_agent",
        description="Create a new autonomous AI agent to complete a given task.",
        parameters={
            "agent_name": JSONSchema(
                type=JSONSchema.Type.STRING,
                description="A short role-based name for an autonomous agent.",
            ),
            "agent_role": JSONSchema(
                type=JSONSchema.Type.STRING,
                description=(
                    "An informative one sentence description of what the AI agent does"
                ),
            ),
            "agent_goals": JSONSchema(
                type=JSONSchema.Type.ARRAY,
                minItems=1,
                maxItems=5,
                items=JSONSchema(
                    type=JSONSchema.Type.STRING,
                ),
                description=(
                    "One to five highly effective goals that are optimally aligned "
                    "with the completion of a specific task. "
                    "The number and complexity of the goals should correspond to the "
                    "complexity of the agent's primary objective."
                ),
            ),
        },
    )

    default_configuration: NameAndGoalsConfiguration = NameAndGoalsConfiguration(
        model_classification=LanguageModelClassification.SMART_MODEL,
        system_prompt=DEFAULT_SYSTEM_PROMPT,
        user_prompt_template=DEFAULT_USER_PROMPT_TEMPLATE,
        create_agent_function=DEFAULT_CREATE_AGENT_FUNCTION.schema,
    )

    def __init__(
        self,
        model_classification: LanguageModelClassification,
        system_prompt: str,
        user_prompt_template: str,
        create_agent_function: dict,
    ):
        self._model_classification = model_classification
        self._system_prompt_message = system_prompt
        self._user_prompt_template = user_prompt_template
        self._create_agent_function = CompletionModelFunction.parse(
            create_agent_function
        )

    @property
    def model_classification(self) -> LanguageModelClassification:
        return self._model_classification

    def build_prompt(self, user_objective: str = "", **kwargs) -> ChatPrompt:
        system_message = ChatMessage.system(self._system_prompt_message)
        user_message = ChatMessage.user(
            self._user_prompt_template.format(
                user_objective=user_objective,
            )
        )
        prompt = ChatPrompt(
            messages=[system_message, user_message],
            functions=[self._create_agent_function],
            # TODO
            tokens_used=0,
        )
        return prompt

    def parse_response_content(
        self,
        response_content: AssistantChatMessage,
    ) -> dict:
        """Parse the actual text response from the objective model.

        Args:
            response_content: The raw response content from the objective model.

        Returns:
            The parsed response.

        """
        try:
            if not response_content.tool_calls:
                raise ValueError(
                    f"LLM did not call {self._create_agent_function} function; "
                    "agent profile creation failed"
                )
            parsed_response = response_content.tool_calls[0].function.arguments
        except KeyError:
            logger.debug(f"Failed to parse this response content: {response_content}")
            raise
        return parsed_response<|MERGE_RESOLUTION|>--- conflicted
+++ resolved
@@ -1,9 +1,5 @@
 import logging
 
-<<<<<<< HEAD
-from forge.json.model import JSONSchema
-=======
->>>>>>> e8d7dfa3
 from forge.llm.prompting import ChatPrompt, LanguageModelClassification, PromptStrategy
 from forge.llm.providers import (
     AssistantChatMessage,
@@ -11,10 +7,7 @@
     CompletionModelFunction,
 )
 from forge.models.config import SystemConfiguration, UserConfigurable
-<<<<<<< HEAD
-=======
 from forge.models.json_schema import JSONSchema
->>>>>>> e8d7dfa3
 
 logger = logging.getLogger(__name__)
 
