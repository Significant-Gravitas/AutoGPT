--- conflicted
+++ resolved
@@ -177,13 +177,6 @@
         self.legacy_config = legacy_config
         """LEGACY: Monolithic application configuration."""
 
-<<<<<<< HEAD
-        self.file_manager: AgentFileManager = (
-            AgentFileManager(settings.agent_data_dir)
-            if settings.agent_data_dir
-            else None
-        )  # type: ignore
-
         # In case the agent is resumed, cursor is set to the last episode
         if self.event_history:
             # To prevent errors, when the last action is "finish", we register a result
@@ -192,8 +185,6 @@
                 self.event_history.register_result(ActionSuccessResult())
                 self.event_history.cursor = len(self.event_history)
 
-=======
->>>>>>> 37904a0f
         self.llm_provider = llm_provider
 
         self.prompt_strategy = prompt_strategy
