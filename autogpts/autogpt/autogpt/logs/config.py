--- conflicted
+++ resolved
@@ -8,10 +8,7 @@
 from pathlib import Path
 from typing import TYPE_CHECKING, Optional
 
-<<<<<<< HEAD
 from forge.config.schema import SystemConfiguration, UserConfigurable
-=======
->>>>>>> d38e8b8f
 from openai._base_client import log as openai_logger
 
 if TYPE_CHECKING:
