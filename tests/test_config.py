"""
Test cases for the Config class, which handles the configuration settings
for the AI and ensures it behaves as a singleton.
"""

import pytest

from autogpt.config import Config
from autogpt import configurator

<<<<<<< HEAD
class TestConfig(TestCase):
    """
    Test cases for the Config class, which handles the configuration settings
    for the AI and ensures it behaves as a singleton.
    """

    def setUp(self):
        """
        Set up the test environment by creating an instance of the Config class.
        """
        self.config = Config()

    def test_singleton(self):
        """
        Test if the Config class behaves as a singleton by ensuring that two instances are the same.
        """
        config2 = Config()
        self.assertIs(self.config, config2)

    def test_initial_values(self):
        """
        Test if the initial values of the Config class attributes are set correctly.
        """
        self.assertFalse(self.config.debug_mode)
        self.assertFalse(self.config.continuous_mode)
        self.assertFalse(self.config.speak_mode)
        self.assertEqual(self.config.fast_llm_model, "gpt-3.5-turbo")
        self.assertEqual(self.config.smart_llm_model, "gpt-4")
        self.assertEqual(self.config.fast_token_limit, 4000)
        self.assertEqual(self.config.smart_token_limit, 8000)

    def test_set_continuous_mode(self):
        """
        Test if the set_continuous_mode() method updates the continuous_mode attribute.
        """
        # Store continuous mode to reset it after the test
        continuous_mode = self.config.continuous_mode

        self.config.set_continuous_mode(True)
        self.assertTrue(self.config.continuous_mode)

        # Reset continuous mode
        self.config.set_continuous_mode(continuous_mode)

    def test_set_speak_mode(self):
        """
        Test if the set_speak_mode() method updates the speak_mode attribute.
        """
        # Store speak mode to reset it after the test
        speak_mode = self.config.speak_mode

        self.config.set_speak_mode(True)
        self.assertTrue(self.config.speak_mode)

        # Reset speak mode
        self.config.set_speak_mode(speak_mode)

    def test_set_fast_llm_model(self):
        """
        Test if the set_fast_llm_model() method updates the fast_llm_model attribute.
        """
        # Store model name to reset it after the test
        fast_llm_model = self.config.fast_llm_model

        self.config.set_fast_llm_model("gpt-3.5-turbo-test")
        self.assertEqual(self.config.fast_llm_model, "gpt-3.5-turbo-test")

        # Reset model name
        self.config.set_fast_llm_model(fast_llm_model)

    def test_set_smart_llm_model(self):
        """
        Test if the set_smart_llm_model() method updates the smart_llm_model attribute.
        """
        # Store model name to reset it after the test
        smart_llm_model = self.config.smart_llm_model

        self.config.set_smart_llm_model("gpt-4-test")
        self.assertEqual(self.config.smart_llm_model, "gpt-4-test")

        # Reset model name
        self.config.set_smart_llm_model(smart_llm_model)

    def test_set_fast_token_limit(self):
        """
        Test if the set_fast_token_limit() method updates the fast_token_limit attribute.
        """
        # Store token limit to reset it after the test
        fast_token_limit = self.config.fast_token_limit

        self.config.set_fast_token_limit(5000)
        self.assertEqual(self.config.fast_token_limit, 5000)

        # Reset token limit
        self.config.set_fast_token_limit(fast_token_limit)

    def test_set_smart_token_limit(self):
        """
        Test if the set_smart_token_limit() method updates the smart_token_limit attribute.
        """
        # Store token limit to reset it after the test
        smart_token_limit = self.config.smart_token_limit

        self.config.set_smart_token_limit(9000)
        self.assertEqual(self.config.smart_token_limit, 9000)

        # Reset token limit
        self.config.set_smart_token_limit(smart_token_limit)

    def test_set_debug_mode(self):
        """
        Test if the set_debug_mode() method updates the debug_mode attribute.
        """
        # Store debug mode to reset it after the test
        debug_mode = self.config.debug_mode

        self.config.set_debug_mode(True)
        self.assertTrue(self.config.debug_mode)

        # Reset debug mode
        self.config.set_debug_mode(debug_mode)

    def test_command_line_ai_params(self):
        """
        Test setting AI parameters overrides such as ai goals and name from the command line.
        """
        CFG = Config()
        configurator.create_config(False, 0, None, False, False, False, False, 
                                   False, "local", "chrome", True, True, None, None, None)
        self.assertEqual(CFG.ai_name, None)
        self.assertEqual(CFG.ai_role, None)
        self.assertEqual(CFG.ai_goals, None)

        configurator.create_config(False, 0, None, False, False, False, False, 
                                   False, "local", "chrome", True, True, "testGPT", None, None)
        
        self.assertEqual(CFG.ai_name, "testGPT")

        configurator.create_config(False, 0, None, False, False, False, False, 
                            False, "local", "chrome", True, True, "testGPT2", "testRole1", "testGoal1,testGoal2")
        
        self.assertEqual(CFG.ai_name, "testGPT2")
        self.assertEqual(CFG.ai_role, "testRole1")
        self.assertEqual(CFG.ai_goals, ["testGoal1", "testGoal2"])
        
=======
def test_initial_values(config):
    """
    Test if the initial values of the Config class attributes are set correctly.
    """
    assert config.debug_mode == False
    assert config.continuous_mode == False
    assert config.speak_mode == False
    assert config.fast_llm_model == "gpt-3.5-turbo"
    assert config.smart_llm_model == "gpt-4"
    assert config.fast_token_limit == 4000
    assert config.smart_token_limit == 8000


def test_set_continuous_mode(config):
    """
    Test if the set_continuous_mode() method updates the continuous_mode attribute.
    """
    # Store continuous mode to reset it after the test
    continuous_mode = config.continuous_mode

    config.set_continuous_mode(True)
    assert config.continuous_mode == True

    # Reset continuous mode
    config.set_continuous_mode(continuous_mode)


def test_set_speak_mode(config):
    """
    Test if the set_speak_mode() method updates the speak_mode attribute.
    """
    # Store speak mode to reset it after the test
    speak_mode = config.speak_mode

    config.set_speak_mode(True)
    assert config.speak_mode == True

    # Reset speak mode
    config.set_speak_mode(speak_mode)


def test_set_fast_llm_model(config):
    """
    Test if the set_fast_llm_model() method updates the fast_llm_model attribute.
    """
    # Store model name to reset it after the test
    fast_llm_model = config.fast_llm_model

    config.set_fast_llm_model("gpt-3.5-turbo-test")
    assert config.fast_llm_model == "gpt-3.5-turbo-test"

    # Reset model name
    config.set_fast_llm_model(fast_llm_model)


def test_set_smart_llm_model(config):
    """
    Test if the set_smart_llm_model() method updates the smart_llm_model attribute.
    """
    # Store model name to reset it after the test
    smart_llm_model = config.smart_llm_model

    config.set_smart_llm_model("gpt-4-test")
    assert config.smart_llm_model == "gpt-4-test"

    # Reset model name
    config.set_smart_llm_model(smart_llm_model)


def test_set_fast_token_limit(config):
    """
    Test if the set_fast_token_limit() method updates the fast_token_limit attribute.
    """
    # Store token limit to reset it after the test
    fast_token_limit = config.fast_token_limit

    config.set_fast_token_limit(5000)
    assert config.fast_token_limit == 5000

    # Reset token limit
    config.set_fast_token_limit(fast_token_limit)


def test_set_smart_token_limit(config):
    """
    Test if the set_smart_token_limit() method updates the smart_token_limit attribute.
    """
    # Store token limit to reset it after the test
    smart_token_limit = config.smart_token_limit

    config.set_smart_token_limit(9000)
    assert config.smart_token_limit == 9000

    # Reset token limit
    config.set_smart_token_limit(smart_token_limit)


def test_set_debug_mode(config):
    """
    Test if the set_debug_mode() method updates the debug_mode attribute.
    """
    # Store debug mode to reset it after the test
    debug_mode = config.debug_mode

    config.set_debug_mode(True)
    assert config.debug_mode == True

    # Reset debug mode
    config.set_debug_mode(debug_mode)
>>>>>>> b8478a96
<|MERGE_RESOLUTION|>--- conflicted
+++ resolved
@@ -5,156 +5,10 @@
 
 import pytest
 
+from autogpt import configurator
 from autogpt.config import Config
-from autogpt import configurator
 
-<<<<<<< HEAD
-class TestConfig(TestCase):
-    """
-    Test cases for the Config class, which handles the configuration settings
-    for the AI and ensures it behaves as a singleton.
-    """
 
-    def setUp(self):
-        """
-        Set up the test environment by creating an instance of the Config class.
-        """
-        self.config = Config()
-
-    def test_singleton(self):
-        """
-        Test if the Config class behaves as a singleton by ensuring that two instances are the same.
-        """
-        config2 = Config()
-        self.assertIs(self.config, config2)
-
-    def test_initial_values(self):
-        """
-        Test if the initial values of the Config class attributes are set correctly.
-        """
-        self.assertFalse(self.config.debug_mode)
-        self.assertFalse(self.config.continuous_mode)
-        self.assertFalse(self.config.speak_mode)
-        self.assertEqual(self.config.fast_llm_model, "gpt-3.5-turbo")
-        self.assertEqual(self.config.smart_llm_model, "gpt-4")
-        self.assertEqual(self.config.fast_token_limit, 4000)
-        self.assertEqual(self.config.smart_token_limit, 8000)
-
-    def test_set_continuous_mode(self):
-        """
-        Test if the set_continuous_mode() method updates the continuous_mode attribute.
-        """
-        # Store continuous mode to reset it after the test
-        continuous_mode = self.config.continuous_mode
-
-        self.config.set_continuous_mode(True)
-        self.assertTrue(self.config.continuous_mode)
-
-        # Reset continuous mode
-        self.config.set_continuous_mode(continuous_mode)
-
-    def test_set_speak_mode(self):
-        """
-        Test if the set_speak_mode() method updates the speak_mode attribute.
-        """
-        # Store speak mode to reset it after the test
-        speak_mode = self.config.speak_mode
-
-        self.config.set_speak_mode(True)
-        self.assertTrue(self.config.speak_mode)
-
-        # Reset speak mode
-        self.config.set_speak_mode(speak_mode)
-
-    def test_set_fast_llm_model(self):
-        """
-        Test if the set_fast_llm_model() method updates the fast_llm_model attribute.
-        """
-        # Store model name to reset it after the test
-        fast_llm_model = self.config.fast_llm_model
-
-        self.config.set_fast_llm_model("gpt-3.5-turbo-test")
-        self.assertEqual(self.config.fast_llm_model, "gpt-3.5-turbo-test")
-
-        # Reset model name
-        self.config.set_fast_llm_model(fast_llm_model)
-
-    def test_set_smart_llm_model(self):
-        """
-        Test if the set_smart_llm_model() method updates the smart_llm_model attribute.
-        """
-        # Store model name to reset it after the test
-        smart_llm_model = self.config.smart_llm_model
-
-        self.config.set_smart_llm_model("gpt-4-test")
-        self.assertEqual(self.config.smart_llm_model, "gpt-4-test")
-
-        # Reset model name
-        self.config.set_smart_llm_model(smart_llm_model)
-
-    def test_set_fast_token_limit(self):
-        """
-        Test if the set_fast_token_limit() method updates the fast_token_limit attribute.
-        """
-        # Store token limit to reset it after the test
-        fast_token_limit = self.config.fast_token_limit
-
-        self.config.set_fast_token_limit(5000)
-        self.assertEqual(self.config.fast_token_limit, 5000)
-
-        # Reset token limit
-        self.config.set_fast_token_limit(fast_token_limit)
-
-    def test_set_smart_token_limit(self):
-        """
-        Test if the set_smart_token_limit() method updates the smart_token_limit attribute.
-        """
-        # Store token limit to reset it after the test
-        smart_token_limit = self.config.smart_token_limit
-
-        self.config.set_smart_token_limit(9000)
-        self.assertEqual(self.config.smart_token_limit, 9000)
-
-        # Reset token limit
-        self.config.set_smart_token_limit(smart_token_limit)
-
-    def test_set_debug_mode(self):
-        """
-        Test if the set_debug_mode() method updates the debug_mode attribute.
-        """
-        # Store debug mode to reset it after the test
-        debug_mode = self.config.debug_mode
-
-        self.config.set_debug_mode(True)
-        self.assertTrue(self.config.debug_mode)
-
-        # Reset debug mode
-        self.config.set_debug_mode(debug_mode)
-
-    def test_command_line_ai_params(self):
-        """
-        Test setting AI parameters overrides such as ai goals and name from the command line.
-        """
-        CFG = Config()
-        configurator.create_config(False, 0, None, False, False, False, False, 
-                                   False, "local", "chrome", True, True, None, None, None)
-        self.assertEqual(CFG.ai_name, None)
-        self.assertEqual(CFG.ai_role, None)
-        self.assertEqual(CFG.ai_goals, None)
-
-        configurator.create_config(False, 0, None, False, False, False, False, 
-                                   False, "local", "chrome", True, True, "testGPT", None, None)
-        
-        self.assertEqual(CFG.ai_name, "testGPT")
-
-        configurator.create_config(False, 0, None, False, False, False, False, 
-                            False, "local", "chrome", True, True, "testGPT2", "testRole1", "testGoal1,testGoal2")
-        
-        self.assertEqual(CFG.ai_name, "testGPT2")
-        self.assertEqual(CFG.ai_role, "testRole1")
-        self.assertEqual(CFG.ai_goals, ["testGoal1", "testGoal2"])
-        
-=======
 def test_initial_values(config):
     """
     Test if the initial values of the Config class attributes are set correctly.
@@ -264,4 +118,27 @@
 
     # Reset debug mode
     config.set_debug_mode(debug_mode)
->>>>>>> b8478a96
+
+    def test_command_line_ai_params(self):
+        """
+        Test setting AI parameters overrides such as ai goals and name from the command line.
+        """
+        CFG = Config()
+        configurator.create_config(False, 0, None, False, False, False, False, 
+                                   False, "local", "chrome", True, True, None, None, None)
+        self.assertEqual(CFG.ai_name, None)
+        self.assertEqual(CFG.ai_role, None)
+        self.assertEqual(CFG.ai_goals, None)
+
+        configurator.create_config(False, 0, None, False, False, False, False, 
+                                   False, "local", "chrome", True, True, "testGPT", None, None)
+        
+        self.assertEqual(CFG.ai_name, "testGPT")
+
+        configurator.create_config(False, 0, None, False, False, False, False, 
+                            False, "local", "chrome", True, True, "testGPT2", "testRole1", "testGoal1,testGoal2")
+        
+        self.assertEqual(CFG.ai_name, "testGPT2")
+        self.assertEqual(CFG.ai_role, "testRole1")
+        self.assertEqual(CFG.ai_goals, ["testGoal1", "testGoal2"])
+        