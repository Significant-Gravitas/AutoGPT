import pytest

from autogpt.agent import Agent
from autogpt.commands.file_operations import read_file
from tests.integration.agent_utils import run_interaction_loop
from tests.utils import requires_api_key
from autogpt.ai_guidelines import AIGuidelines



@requires_api_key("OPENAI_API_KEY")
@pytest.mark.vcr
def test_write_file(writer_agent: Agent) -> None:
    file_path = str(writer_agent.workspace.get_path("hello_world.txt"))
    try:
        run_interaction_loop(writer_agent, 40)
    # catch system exit exceptions
    except SystemExit:  # the agent returns an exception when it shuts down
<<<<<<< HEAD
        content = read_file(file_name)
        assert content == "Hello World", f"Expected 'Hello World', got {content}"


def create_writer_agent(workspace):
    command_registry = CommandRegistry()
    command_registry.import_commands("autogpt.commands.file_operations")
    command_registry.import_commands("autogpt.app")

    ai_config = AIConfig(
        ai_name="write_to_file-GPT",
        ai_role="an AI designed to use the write_to_file command to write 'Hello World' into a file named \"hello_world.txt\" and then use the task_complete command to complete the task.",
        ai_goals=[
            "Use the write_to_file command to write 'Hello World' into a file named \"hello_world.txt\".",
            "Use the task_complete command to complete the task.",
            "Do not use any other commands.",
        ],
    )
    ai_config.command_registry = command_registry
    CFG.set_continuous_mode(True)
    CFG.set_memory_backend("no_memory")
    CFG.set_temperature(0)
    memory = get_memory(CFG, init=True)
    triggering_prompt = (
        "Determine which next command to use, and respond using the"
        " format specified above:"
    )
    system_prompt = ai_config.construct_full_prompt()
    cfg = Config()
    guidelines_mgr = AIGuidelines(cfg.ai_guidelines_file, bsilent=True)

    agent = Agent(
        ai_name="",
        memory=memory,
        full_message_history=[],
        command_registry=command_registry,
        config=ai_config,
        next_action_count=0,
        system_prompt=system_prompt,
        triggering_prompt=triggering_prompt,
        workspace_directory=workspace.root,
        ai_guidelines=guidelines_mgr,
    )

    os.environ["TIKTOKEN_CACHE_DIR"] = ""

    return agent


if __name__ == "__main__":
    unittest.main()
=======
        content = read_file(file_path)
        assert content == "Hello World", f"Expected 'Hello World', got {content}"
>>>>>>> 1772a01d
<|MERGE_RESOLUTION|>--- conflicted
+++ resolved
@@ -4,8 +4,6 @@
 from autogpt.commands.file_operations import read_file
 from tests.integration.agent_utils import run_interaction_loop
 from tests.utils import requires_api_key
-from autogpt.ai_guidelines import AIGuidelines
-
 
 
 @requires_api_key("OPENAI_API_KEY")
@@ -16,59 +14,5 @@
         run_interaction_loop(writer_agent, 40)
     # catch system exit exceptions
     except SystemExit:  # the agent returns an exception when it shuts down
-<<<<<<< HEAD
-        content = read_file(file_name)
-        assert content == "Hello World", f"Expected 'Hello World', got {content}"
-
-
-def create_writer_agent(workspace):
-    command_registry = CommandRegistry()
-    command_registry.import_commands("autogpt.commands.file_operations")
-    command_registry.import_commands("autogpt.app")
-
-    ai_config = AIConfig(
-        ai_name="write_to_file-GPT",
-        ai_role="an AI designed to use the write_to_file command to write 'Hello World' into a file named \"hello_world.txt\" and then use the task_complete command to complete the task.",
-        ai_goals=[
-            "Use the write_to_file command to write 'Hello World' into a file named \"hello_world.txt\".",
-            "Use the task_complete command to complete the task.",
-            "Do not use any other commands.",
-        ],
-    )
-    ai_config.command_registry = command_registry
-    CFG.set_continuous_mode(True)
-    CFG.set_memory_backend("no_memory")
-    CFG.set_temperature(0)
-    memory = get_memory(CFG, init=True)
-    triggering_prompt = (
-        "Determine which next command to use, and respond using the"
-        " format specified above:"
-    )
-    system_prompt = ai_config.construct_full_prompt()
-    cfg = Config()
-    guidelines_mgr = AIGuidelines(cfg.ai_guidelines_file, bsilent=True)
-
-    agent = Agent(
-        ai_name="",
-        memory=memory,
-        full_message_history=[],
-        command_registry=command_registry,
-        config=ai_config,
-        next_action_count=0,
-        system_prompt=system_prompt,
-        triggering_prompt=triggering_prompt,
-        workspace_directory=workspace.root,
-        ai_guidelines=guidelines_mgr,
-    )
-
-    os.environ["TIKTOKEN_CACHE_DIR"] = ""
-
-    return agent
-
-
-if __name__ == "__main__":
-    unittest.main()
-=======
         content = read_file(file_path)
-        assert content == "Hello World", f"Expected 'Hello World', got {content}"
->>>>>>> 1772a01d
+        assert content == "Hello World", f"Expected 'Hello World', got {content}"