--- conflicted
+++ resolved
@@ -69,7 +69,7 @@
         config=ai_config,
         autonomous_cycles_budget=0,
         system_prompt=system_prompt,
-        initial_prompt=DEFAULT_TRIGGERING_PROMPT,
+        triggering_prompt=DEFAULT_TRIGGERING_PROMPT,
         workspace_directory=str(workspace.root),
     )
 
@@ -107,9 +107,8 @@
         command_registry=command_registry,
         config=ai_config,
         autonomous_cycles_budget=0,
-<<<<<<< HEAD
         system_prompt=system_prompt,
-        initial_prompt=triggering_prompt,
+        triggering_prompt=triggering_prompt,
         workspace_directory=str(workspace.root),
     )
 
@@ -145,7 +144,7 @@
         config=ai_config,
         autonomous_cycles_budget=0,
         system_prompt=system_prompt,
-        initial_prompt=DEFAULT_TRIGGERING_PROMPT,
+        triggering_prompt=DEFAULT_TRIGGERING_PROMPT,
         workspace_directory=str(workspace.root),
     )
 
@@ -177,9 +176,7 @@
         full_message_history=[],
         command_registry=command_registry,
         config=ai_config,
-        next_action_count=0,
-=======
->>>>>>> ff63cff2
+        autonomous_cycles_budget=0,
         system_prompt=system_prompt,
         triggering_prompt=DEFAULT_TRIGGERING_PROMPT,
         workspace_directory=workspace.root,
