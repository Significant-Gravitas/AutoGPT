--- conflicted
+++ resolved
@@ -1,143 +1,6 @@
 from unittest.mock import patch
 
-<<<<<<< HEAD
-from autogpt.llm import llm_utils
-from autogpt.llm.llm_utils import check_model
-
-
-def test_chunked_tokens():
-    text = "Auto-GPT is an experimental open-source application showcasing the capabilities of the GPT-4 language model"
-    expected_output = [
-        (
-            13556,
-            12279,
-            2898,
-            374,
-            459,
-            22772,
-            1825,
-            31874,
-            3851,
-            67908,
-            279,
-            17357,
-            315,
-            279,
-            480,
-            2898,
-            12,
-            19,
-            4221,
-            1646,
-        )
-    ]
-    output = list(llm_utils.chunked_tokens(text, "cl100k_base", 8191))
-    assert output == expected_output
-=======
-import pytest
-from openai.error import APIError, RateLimitError
-
 from autogpt.llm import utils as llm_utils
-
-
-@pytest.fixture(params=[RateLimitError, APIError])
-def error(request):
-    if request.param == APIError:
-        return request.param("Error", http_status=502)
-    else:
-        return request.param("Error")
-
-
-def error_factory(error_instance, error_count, retry_count, warn_user=True):
-    class RaisesError:
-        def __init__(self):
-            self.count = 0
-
-        @llm_utils.retry_openai_api(
-            num_retries=retry_count, backoff_base=0.001, warn_user=warn_user
-        )
-        def __call__(self):
-            self.count += 1
-            if self.count <= error_count:
-                raise error_instance
-            return self.count
-
-    return RaisesError()
-
-
-def test_retry_open_api_no_error(capsys):
-    @llm_utils.retry_openai_api()
-    def f():
-        return 1
-
-    result = f()
-    assert result == 1
-
-    output = capsys.readouterr()
-    assert output.out == ""
-    assert output.err == ""
-
-
-@pytest.mark.parametrize(
-    "error_count, retry_count, failure",
-    [(2, 10, False), (2, 2, False), (10, 2, True), (3, 2, True), (1, 0, True)],
-    ids=["passing", "passing_edge", "failing", "failing_edge", "failing_no_retries"],
-)
-def test_retry_open_api_passing(capsys, error, error_count, retry_count, failure):
-    call_count = min(error_count, retry_count) + 1
-
-    raises = error_factory(error, error_count, retry_count)
-    if failure:
-        with pytest.raises(type(error)):
-            raises()
-    else:
-        result = raises()
-        assert result == call_count
-
-    assert raises.count == call_count
-
-    output = capsys.readouterr()
-
-    if error_count and retry_count:
-        if type(error) == RateLimitError:
-            assert "Reached rate limit, passing..." in output.out
-            assert "Please double check" in output.out
-        if type(error) == APIError:
-            assert "API Bad gateway" in output.out
-    else:
-        assert output.out == ""
-
-
-def test_retry_open_api_rate_limit_no_warn(capsys):
-    error_count = 2
-    retry_count = 10
-
-    raises = error_factory(RateLimitError, error_count, retry_count, warn_user=False)
-    result = raises()
-    call_count = min(error_count, retry_count) + 1
-    assert result == call_count
-    assert raises.count == call_count
-
-    output = capsys.readouterr()
-
-    assert "Reached rate limit, passing..." in output.out
-    assert "Please double check" not in output.out
-
-
-def test_retry_openapi_other_api_error(capsys):
-    error_count = 2
-    retry_count = 10
-
-    raises = error_factory(APIError("Error", http_status=500), error_count, retry_count)
-
-    with pytest.raises(APIError):
-        raises()
-    call_count = 1
-    assert raises.count == call_count
-
-    output = capsys.readouterr()
-    assert output.out == ""
->>>>>>> 055806e1
 
 
 def test_check_model(api_manager):
