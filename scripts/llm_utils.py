import time
import openai
from colorama import Fore
from config import Config

cfg = Config()

openai.api_key = cfg.openai_api_key


# Overly simple abstraction until we create something better
<<<<<<< HEAD
def create_chat_completion(messages, model=None, temperature=cfg.temperature, top_p=cfg.top_p, max_tokens=None, 
                           presence_penalty=cfg.presence_penalty, frequency_penalty=cfg.frequency_penalty, 
                           end_user=cfg.end_user)->str:
    """Create a chat completion using the OpenAI API"""
    if cfg.use_azure:
        response = openai.ChatCompletion.create(
            deployment_id=cfg.get_azure_deployment_id_for_model(model),
            model=model,
            messages=messages,
            temperature=temperature,
            top_p=top_p,
            max_tokens=max_tokens,
            presence_penalty=presence_penalty,
            frequency_penalty=frequency_penalty,
            user=end_user
        )
    else:
        response = openai.ChatCompletion.create(
            model=model,
            messages=messages,
            temperature=temperature,
            top_p=top_p,
            max_tokens=max_tokens,
            presence_penalty=presence_penalty,
            frequency_penalty=frequency_penalty,
            user=end_user
        )
=======
# simple retry mechanism when getting a rate error or a bad gateway
def create_chat_completion(messages, model=None, temperature=cfg.temperature, max_tokens=None)->str:
    """Create a chat completion using the OpenAI API"""
    response = None
    num_retries = 5
    for attempt in range(num_retries):
        try:
            if cfg.use_azure:
                response = openai.ChatCompletion.create(
                    deployment_id=cfg.get_azure_deployment_id_for_model(model),
                    model=model,
                    messages=messages,
                    temperature=temperature,
                    max_tokens=max_tokens
                )
            else:
                response = openai.ChatCompletion.create(
                    model=model,
                    messages=messages,
                    temperature=temperature,
                    max_tokens=max_tokens
                )
            break
        except openai.error.RateLimitError:
            if cfg.debug_mode:
                print(Fore.RED + "Error: ", "API Rate Limit Reached. Waiting 20 seconds..." + Fore.RESET)
            time.sleep(20)
        except openai.error.APIError as e:
            if e.http_status == 502:
                if cfg.debug_mode:
                    print(Fore.RED + "Error: ", "API Bad gateway. Waiting 20 seconds..." + Fore.RESET)
                time.sleep(20)
            else:
                raise
            if attempt == num_retries - 1:
                raise

    if response is None:
        raise RuntimeError("Failed to get response after 5 retries")
>>>>>>> 4b2870fc

    return response.choices[0].message["content"]<|MERGE_RESOLUTION|>--- conflicted
+++ resolved
@@ -9,37 +9,10 @@
 
 
 # Overly simple abstraction until we create something better
-<<<<<<< HEAD
-def create_chat_completion(messages, model=None, temperature=cfg.temperature, top_p=cfg.top_p, max_tokens=None, 
-                           presence_penalty=cfg.presence_penalty, frequency_penalty=cfg.frequency_penalty, 
-                           end_user=cfg.end_user)->str:
-    """Create a chat completion using the OpenAI API"""
-    if cfg.use_azure:
-        response = openai.ChatCompletion.create(
-            deployment_id=cfg.get_azure_deployment_id_for_model(model),
-            model=model,
-            messages=messages,
-            temperature=temperature,
-            top_p=top_p,
-            max_tokens=max_tokens,
-            presence_penalty=presence_penalty,
-            frequency_penalty=frequency_penalty,
-            user=end_user
-        )
-    else:
-        response = openai.ChatCompletion.create(
-            model=model,
-            messages=messages,
-            temperature=temperature,
-            top_p=top_p,
-            max_tokens=max_tokens,
-            presence_penalty=presence_penalty,
-            frequency_penalty=frequency_penalty,
-            user=end_user
-        )
-=======
 # simple retry mechanism when getting a rate error or a bad gateway
-def create_chat_completion(messages, model=None, temperature=cfg.temperature, max_tokens=None)->str:
+def create_chat_completion(messages, model=None, temperature=cfg.openai_temperature, top_p=cfg.openai_top_p, max_tokens=None, 
+                           presence_penalty=cfg.openai_presence_penalty, frequency_penalty=cfg.openai_frequency_penalty, 
+                           end_user=cfg.openai_end_user)->str:
     """Create a chat completion using the OpenAI API"""
     response = None
     num_retries = 5
@@ -51,14 +24,22 @@
                     model=model,
                     messages=messages,
                     temperature=temperature,
-                    max_tokens=max_tokens
+                    max_tokens=max_tokens,
+                    top_p=top_p,
+                    presence_penalty=presence_penalty,
+                    frequency_penalty=frequency_penalty,
+                    user=end_user
                 )
             else:
                 response = openai.ChatCompletion.create(
                     model=model,
                     messages=messages,
                     temperature=temperature,
-                    max_tokens=max_tokens
+                    max_tokens=max_tokens,
+                    top_p=top_p,
+                    presence_penalty=presence_penalty,
+                    frequency_penalty=frequency_penalty,
+                    user=end_user
                 )
             break
         except openai.error.RateLimitError:
@@ -77,6 +58,5 @@
 
     if response is None:
         raise RuntimeError("Failed to get response after 5 retries")
->>>>>>> 4b2870fc
 
     return response.choices[0].message["content"]