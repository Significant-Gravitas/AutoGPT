import abc
import os
import openai
from dotenv import load_dotenv
# Load environment variables from .env file
load_dotenv()


class Singleton(abc.ABCMeta, type):
    """
    Singleton metaclass for ensuring only one instance of a class.
    """

    _instances = {}

    def __call__(cls, *args, **kwargs):
        """Call method for the singleton metaclass."""
        if cls not in cls._instances:
            cls._instances[cls] = super(
                Singleton, cls).__call__(
                *args, **kwargs)
        return cls._instances[cls]


class AbstractSingleton(abc.ABC, metaclass=Singleton):
    pass


class Config(metaclass=Singleton):
    """
    Configuration class to store the state of bools for different scripts access.
    """

    def __init__(self):
        """Initialize the Config class"""
        self.debug_mode = False
        self.continuous_mode = False
        self.speak_mode = False

        self.fast_llm_model = os.getenv("FAST_LLM_MODEL", "gpt-3.5-turbo")
        self.smart_llm_model = os.getenv("SMART_LLM_MODEL", "gpt-4")
        self.fast_token_limit = int(os.getenv("FAST_TOKEN_LIMIT", 4000))
        self.smart_token_limit = int(os.getenv("SMART_TOKEN_LIMIT", 8000))

        self.openai_api_key = os.getenv("OPENAI_API_KEY")
        self.use_azure = False
        self.use_azure = os.getenv("USE_AZURE") == 'True'
        if self.use_azure:
            self.openai_api_base = os.getenv("OPENAI_AZURE_API_BASE")
            self.openai_api_version = os.getenv("OPENAI_AZURE_API_VERSION")
            self.openai_deployment_id = os.getenv("OPENAI_AZURE_DEPLOYMENT_ID")
            openai.api_type = "azure"
            openai.api_base = self.openai_api_base
            openai.api_version = self.openai_api_version

        self.elevenlabs_api_key = os.getenv("ELEVENLABS_API_KEY")

        self.use_mac_os_tts = False
        self.use_mac_os_tts = os.getenv("USE_MAC_OS_TTS")
        
        self.google_api_key = os.getenv("GOOGLE_API_KEY")
        self.custom_search_engine_id = os.getenv("CUSTOM_SEARCH_ENGINE_ID")

        self.pinecone_api_key = os.getenv("PINECONE_API_KEY")
        self.pinecone_region = os.getenv("PINECONE_ENV")
        self.pinecone_namespace_override = os.getenv("PINECONE_NAMESPACE_OVERRIDE")
        self.pinecone_clear_long_term_memory_requested = False

        self.image_provider = os.getenv("IMAGE_PROVIDER")
        self.huggingface_api_token = os.getenv("HUGGINGFACE_API_TOKEN")

        # User agent headers to use when browsing web
        # Some websites might just completely deny request with an error code if no user agent was found.
        self.user_agent_header = {"User-Agent":"Mozilla/5.0 (Macintosh; Intel Mac OS X 10_15_4) AppleWebKit/537.36 (KHTML, like Gecko) Chrome/83.0.4103.97 Safari/537.36"}
        self.redis_host = os.getenv("REDIS_HOST", "localhost")
        self.redis_port = os.getenv("REDIS_PORT", "6379")
        self.redis_password = os.getenv("REDIS_PASSWORD", "")
        self.wipe_redis_on_start = os.getenv("WIPE_REDIS_ON_START", "True") == 'True'
        self.memory_index = os.getenv("MEMORY_INDEX", 'auto-gpt')
        # Note that indexes must be created on db 0 in redis, this is not configureable.

        self.memory_backend = os.getenv("MEMORY_BACKEND", 'local')
        # Initialize the OpenAI API client
        openai.api_key = self.openai_api_key

    def set_continuous_mode(self, value: bool):
        """Set the continuous mode value."""
        self.continuous_mode = value

    def set_speak_mode(self, value: bool):
        """Set the speak mode value."""
        self.speak_mode = value

    def set_fast_llm_model(self, value: str):
        """Set the fast LLM model value."""
        self.fast_llm_model = value

    def set_smart_llm_model(self, value: str):
        """Set the smart LLM model value."""
        self.smart_llm_model = value

    def set_fast_token_limit(self, value: int):
        """Set the fast token limit value."""
        self.fast_token_limit = value

    def set_smart_token_limit(self, value: int):
        """Set the smart token limit value."""
        self.smart_token_limit = value

    def set_openai_api_key(self, value: str):
        """Set the OpenAI API key value."""
        self.openai_api_key = value

    def set_elevenlabs_api_key(self, value: str):
        """Set the ElevenLabs API key value."""
        self.elevenlabs_api_key = value

    def set_google_api_key(self, value: str):
        """Set the Google API key value."""
        self.google_api_key = value

    def set_custom_search_engine_id(self, value: str):
        """Set the custom search engine id value."""
        self.custom_search_engine_id = value

    def set_pinecone_api_key(self, value: str):
        """Set the Pinecone API key value."""
        self.pinecone_api_key = value

    def set_pinecone_region(self, value: str):
<<<<<<< HEAD
        self.pinecone_region = value

    def set_pinecone_namespace_override(self, value: str):
        self.pinecone_namespace_override = value

    def set_pinecone_clear_long_term_memory_requested(self, value: str):
        self.pinecone_clear_long_term_memory_requested = value
=======
        """Set the Pinecone region value."""
        self.pinecone_region = value

    def set_debug_mode(self, value: bool):
        """Set the debug mode value."""
        self.debug_mode = value
>>>>>>> d7b74760
<|MERGE_RESOLUTION|>--- conflicted
+++ resolved
@@ -128,19 +128,9 @@
         self.pinecone_api_key = value
 
     def set_pinecone_region(self, value: str):
-<<<<<<< HEAD
-        self.pinecone_region = value
-
-    def set_pinecone_namespace_override(self, value: str):
-        self.pinecone_namespace_override = value
-
-    def set_pinecone_clear_long_term_memory_requested(self, value: str):
-        self.pinecone_clear_long_term_memory_requested = value
-=======
         """Set the Pinecone region value."""
         self.pinecone_region = value
 
     def set_debug_mode(self, value: bool):
         """Set the debug mode value."""
-        self.debug_mode = value
->>>>>>> d7b74760
+        self.debug_mode = value