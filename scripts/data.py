--- conflicted
+++ resolved
@@ -8,13 +8,8 @@
         file_dir = Path(os.path.dirname(os.path.realpath(__file__)))
         data_dir = file_dir / "data"
         prompt_file = data_dir / "prompt.txt"
-<<<<<<< HEAD
-        # Load the prompt from data/prompt.txt
-        with open(prompt_file, "r") as prompt_file:
-=======
         # Load the promt from data/prompt.txt
         with open(SRC_DIR/ "data/prompt.txt", "r") as prompt_file:
->>>>>>> 62dfd845
             prompt = prompt_file.read()
 
         return prompt
