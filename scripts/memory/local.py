import dataclasses
import orjson
from typing import Any, List, Optional, Dict
import numpy as np
import os
from memory.base import MemoryProviderSingleton, get_ada_embedding


EMBED_DIM = 1536
SAVE_OPTIONS = orjson.OPT_SERIALIZE_NUMPY | orjson.OPT_SERIALIZE_DATACLASS


def create_default_embeddings():
    return np.zeros((0, EMBED_DIM)).astype(np.float32)


@dataclasses.dataclass
class NamespaceContent:
    texts: List[str] = dataclasses.field(default_factory=list)
    embeddings: np.ndarray = dataclasses.field(
        default_factory=create_default_embeddings
    )


@dataclasses.dataclass
class CacheContent:
    cache: Dict[str, NamespaceContent] = dataclasses.field(default_factory=dict)


class LocalCache(MemoryProviderSingleton):

    # on load, load our database
    def __init__(self, cfg) -> None:
        self.filename = f"{cfg.memory_index}.json"
        if os.path.exists(self.filename):
            try:
<<<<<<< HEAD
                with open(self.filename, 'rb') as f:
                    loaded = orjson.loads(f.read())
                    self.data = CacheContent(**loaded)
            except Exception as e:
                print("Error loading local cache: ", e)
                print("Creating new cache")
=======
                with open(self.filename, 'w+b') as f:
                    file_content = f.read()
                    if not file_content.strip():
                        file_content = b'{}'
                        f.write(file_content)

                    loaded = orjson.loads(file_content)
                    self.data = CacheContent(**loaded)
            except orjson.JSONDecodeError:
                print(f"Error: The file '{self.filename}' is not in JSON format.")
>>>>>>> 5982f29c
                self.data = CacheContent()
        else:
            print(f"Warning: The file '{self.filename}' does not exist. Local memory would not be saved to a file.")
            self.data = CacheContent()

    def add(self, text: str, namespace="default"):
        """
        Add text to our list of texts, add embedding as row to our
            embeddings-matrix

        Args:
            text: str

        Returns: None
        """
        if 'Command Error:' in text:
            return ""
        
        if namespace not in self.data.cache:
            self.data.cache[namespace] = NamespaceContent()

        self.data.cache[namespace].texts.append(text)

        embedding = get_ada_embedding(text)

        vector = np.array(embedding).astype(np.float32)
        vector = vector[np.newaxis, :]
        self.data.cache[namespace].embeddings = np.concatenate(
            [
                self.data.cache[namespace].embeddings,
                vector,
            ],
            axis=0,
        )

        with open(self.filename, 'wb') as f:
            out = orjson.dumps(
                self.data,
                option=SAVE_OPTIONS
            )
            f.write(out)
        return text

    def clear(self) -> str:
        """
        Clears the redis server.

        Returns: A message indicating that the memory has been cleared.
        """
        self.data = CacheContent()
        return "Obliviated"

    def get(self, data: str, namespace="default") -> Optional[List[Any]]:
        """
        Gets the data from the memory that is most relevant to the given data.

        Args:
            data: The data to compare to.

        Returns: The most relevant data.
        """
        return self.get_relevant(data, 1, namespace=namespace)

    def get_relevant(self, text: str, k: int, namespace="default") -> List[Any]:
        """"
        matrix-vector mult to find score-for-each-row-of-matrix
         get indices for top-k winning scores
         return texts for those indices
        Args:
            text: str
            k: int

        Returns: List[str]
        """
        if namespace not in self.data.cache:
            self.data.cache[namespace] = NamespaceContent()

        embedding = get_ada_embedding(text)

        scores = np.dot(self.data.cache[namespace].embeddings, embedding)

        top_k_indices = np.argsort(scores)[-k:][::-1]

        return [self.data.cache[namespace].texts[i] for i in top_k_indices]

    def get_stats(self):
        """
        Returns: The stats of the local cache.
        """
        num_namespaces = len(self.data.cache)
        namespace_stats = []
        for namespace, content in self.data.cache.items():
            namespace_stats.append(
                {
                    "namespace": namespace,
                    "len": len(content.texts),
                    "shape": content.embeddings.shape,
                }
            )
        return num_namespaces, namespace_stats<|MERGE_RESOLUTION|>--- conflicted
+++ resolved
@@ -34,14 +34,6 @@
         self.filename = f"{cfg.memory_index}.json"
         if os.path.exists(self.filename):
             try:
-<<<<<<< HEAD
-                with open(self.filename, 'rb') as f:
-                    loaded = orjson.loads(f.read())
-                    self.data = CacheContent(**loaded)
-            except Exception as e:
-                print("Error loading local cache: ", e)
-                print("Creating new cache")
-=======
                 with open(self.filename, 'w+b') as f:
                     file_content = f.read()
                     if not file_content.strip():
@@ -52,7 +44,6 @@
                     self.data = CacheContent(**loaded)
             except orjson.JSONDecodeError:
                 print(f"Error: The file '{self.filename}' is not in JSON format.")
->>>>>>> 5982f29c
                 self.data = CacheContent()
         else:
             print(f"Warning: The file '{self.filename}' does not exist. Local memory would not be saved to a file.")
