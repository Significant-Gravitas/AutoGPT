
import pinecone

<<<<<<< HEAD
from memory.base import MemoryProviderSingleton, get_embedding
=======
from memory.base import MemoryProviderSingleton, get_ada_embedding
from logger import logger
from colorama import Fore, Style
>>>>>>> 36dc481e


class PineconeMemory(MemoryProviderSingleton):
    def __init__(self, cfg):
        pinecone_api_key = cfg.pinecone_api_key
        pinecone_region = cfg.pinecone_region
        pinecone.init(api_key=pinecone_api_key, environment=pinecone_region)
        dimension = 1536
        metric = "cosine"
        pod_type = "p1"
        table_name = "auto-gpt"
        # this assumes we don't start with memory.
        # for now this works.
        # we'll need a more complicated and robust system if we want to start with memory.
        self.vec_num = 0

        try:
            pinecone.whoami()
        except Exception as e:
            logger.typewriter_log("FAILED TO CONNECT TO PINECONE", Fore.RED, Style.BRIGHT + str(e) + Style.RESET_ALL)
            logger.double_check("Please ensure you have setup and configured Pinecone properly for use. " +
                               f"You can check out {Fore.CYAN + Style.BRIGHT}https://github.com/Torantulino/Auto-GPT#-pinecone-api-key-setup{Style.RESET_ALL} to ensure you've set up everything correctly.")
            exit(1)

        if table_name not in pinecone.list_indexes():
            pinecone.create_index(table_name, dimension=dimension, metric=metric, pod_type=pod_type)
        self.index = pinecone.Index(table_name)

    def add(self, data):
        vector = get_embedding(data)
        # no metadata here. We may wish to change that long term.
        resp = self.index.upsert([(str(self.vec_num), vector, {"raw_text": data})])
        _text = f"Inserting data into memory at index: {self.vec_num}:\n data: {data}"
        self.vec_num += 1
        return _text

    def get(self, data):
        return self.get_relevant(data, 1)

    def clear(self):
        self.index.delete(deleteAll=True)
        return "Obliviated"

    def get_relevant(self, data, num_relevant=5):
        """
        Returns all the data in the memory that is relevant to the given data.
        :param data: The data to compare to.
        :param num_relevant: The number of relevant data to return. Defaults to 5
        """
        query_embedding = get_embedding(data)
        results = self.index.query(query_embedding, top_k=num_relevant, include_metadata=True)
        sorted_results = sorted(results.matches, key=lambda x: x.score)
        return [str(item['metadata']["raw_text"]) for item in sorted_results]

    def get_stats(self):
        return self.index.describe_index_stats()<|MERGE_RESOLUTION|>--- conflicted
+++ resolved
@@ -1,13 +1,9 @@
 
 import pinecone
 
-<<<<<<< HEAD
 from memory.base import MemoryProviderSingleton, get_embedding
-=======
-from memory.base import MemoryProviderSingleton, get_ada_embedding
 from logger import logger
 from colorama import Fore, Style
->>>>>>> 36dc481e
 
 
 class PineconeMemory(MemoryProviderSingleton):
