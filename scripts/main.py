import json
import random
import commands as cmd
import utils
from memory import get_memory, get_supported_memory_backends
import chat
from colorama import Fore, Style
from spinner import Spinner
import time
import speak
from config import Config
from json_parser import fix_and_parse_json
from ai_config import AIConfig
import traceback
import yaml
import argparse
from logger import logger
import logging
import click
from typing import Optional
from prompt import get_prompt

cfg: Config = Config()


def check_openai_api_key():
    """Check if the OpenAI API key is set in config.py or as an environment variable."""
    if not cfg.openai_api_key:
        print(
            Fore.RED +
            "Please set your OpenAI API key in .env or as an environment variable."
        )
        print("You can get your key from https://beta.openai.com/account/api-keys")
        exit(1)


def attempt_to_fix_json_by_finding_outermost_brackets(json_string):
    if cfg.speak_mode and cfg.debug_mode:
      speak.say_text("I have received an invalid JSON response from the OpenAI API. Trying to fix it now.")
    logger.typewriter_log("Attempting to fix JSON by finding outermost brackets\n")

    try:
        # Use regex to search for JSON objects
        import regex
        json_pattern = regex.compile(r"\{(?:[^{}]|(?R))*\}")
        json_match = json_pattern.search(json_string)

        if json_match:
            # Extract the valid JSON object from the string
            json_string = json_match.group(0)
            logger.typewriter_log(title="Apparently json was fixed.", title_color=Fore.GREEN)
            if cfg.speak_mode and cfg.debug_mode:
               speak.say_text("Apparently json was fixed.")
        else:
            raise ValueError("No valid JSON object found")

    except (json.JSONDecodeError, ValueError) as e:
        if cfg.speak_mode:
            speak.say_text("Didn't work. I will have to ignore this response then.")
        logger.error("Error: Invalid JSON, setting it to empty JSON now.\n")
        json_string = {}

    return json_string


def print_assistant_thoughts(assistant_reply):
    """Prints the assistant's thoughts to the console"""
    global ai_name
    global cfg
    try:
        try:
            # Parse and print Assistant response
            assistant_reply_json = fix_and_parse_json(assistant_reply)
        except json.JSONDecodeError as e:
            logger.error("Error: Invalid JSON in assistant thoughts\n", assistant_reply)
            assistant_reply_json = attempt_to_fix_json_by_finding_outermost_brackets(assistant_reply)
            assistant_reply_json = fix_and_parse_json(assistant_reply_json)

        # Check if assistant_reply_json is a string and attempt to parse it into a JSON object
        if isinstance(assistant_reply_json, str):
            try:
                assistant_reply_json = json.loads(assistant_reply_json)
            except json.JSONDecodeError as e:
                logger.error("Error: Invalid JSON\n", assistant_reply)
                assistant_reply_json = attempt_to_fix_json_by_finding_outermost_brackets(assistant_reply_json)

        assistant_thoughts_reasoning = None
        assistant_thoughts_plan = None
        assistant_thoughts_speak = None
        assistant_thoughts_criticism = None
        assistant_thoughts = assistant_reply_json.get("thoughts", {})
        assistant_thoughts_text = assistant_thoughts.get("text")

        if assistant_thoughts:
            assistant_thoughts_reasoning = assistant_thoughts.get("reasoning")
            assistant_thoughts_plan = assistant_thoughts.get("plan")
            assistant_thoughts_criticism = assistant_thoughts.get("criticism")
            assistant_thoughts_speak = assistant_thoughts.get("speak")

        logger.typewriter_log(f"{ai_name.upper()} THOUGHTS:", Fore.YELLOW, assistant_thoughts_text)
        logger.typewriter_log("REASONING:", Fore.YELLOW, assistant_thoughts_reasoning)

        if assistant_thoughts_plan:
            logger.typewriter_log("PLAN:", Fore.YELLOW, "")
            # If it's a list, join it into a string
            if isinstance(assistant_thoughts_plan, list):
                assistant_thoughts_plan = "\n".join(assistant_thoughts_plan)
            elif isinstance(assistant_thoughts_plan, dict):
                assistant_thoughts_plan = str(assistant_thoughts_plan)

            # Split the input_string using the newline character and dashes
            lines = assistant_thoughts_plan.split('\n')
            for line in lines:
                line = line.lstrip("- ")
                logger.typewriter_log("- ", Fore.GREEN, line.strip())

        logger.typewriter_log("CRITICISM:", Fore.YELLOW, assistant_thoughts_criticism)
        # Speak the assistant's thoughts
        if cfg.speak_mode and assistant_thoughts_speak:
            speak.say_text(assistant_thoughts_speak)

        return assistant_reply_json
    except json.decoder.JSONDecodeError as e:
        logger.error("Error: Invalid JSON\n", assistant_reply)
        if cfg.speak_mode:
            speak.say_text("I have received an invalid JSON response from the OpenAI API. I cannot ignore this response.")

    # All other errors, return "Error: + error message"
    except Exception as e:
        call_stack = traceback.format_exc()
        logger.error("Error: \n", call_stack)


def construct_prompt():
    """Construct the prompt for the AI to respond to"""
    config = AIConfig.load(cfg.ai_settings_file)
    if cfg.skip_reprompt and config.ai_name:
        logger.typewriter_log("Name :", Fore.GREEN, config.ai_name)
        logger.typewriter_log("Role :", Fore.GREEN, config.ai_role)
        logger.typewriter_log("Goals:", Fore.GREEN, config.ai_goals)
    elif config.ai_name:
        logger.typewriter_log(
            f"Welcome back! ",
            Fore.GREEN,
            f"Would you like me to return to being {config.ai_name}?",
            speak_text=True)
        should_continue = utils.clean_input(f"""Continue with the last settings?
Name:  {config.ai_name}
Role:  {config.ai_role}
Goals: {config.ai_goals}
Continue (y/n): """)
        if should_continue.lower() == "n":
            config = AIConfig()

    if not config.ai_name:
        config = prompt_user()
        config.save()

    # Get rid of this global:
    global ai_name
    ai_name = config.ai_name

    full_prompt = config.construct_full_prompt()
    return full_prompt


def prompt_user():
    """Prompt the user for input"""
    ai_name = ""
    # Construct the prompt
    logger.typewriter_log(
        "Welcome to Auto-GPT! ",
        Fore.GREEN,
        "Enter the name of your AI and its role below. Entering nothing will load defaults.",
        speak_text=True)

    # Get AI Name from User
    logger.typewriter_log(
        "Name your AI: ",
        Fore.GREEN,
        "For example, 'Entrepreneur-GPT'")
    ai_name = utils.clean_input("AI Name: ")
    if ai_name == "":
        ai_name = "Entrepreneur-GPT"

    logger.typewriter_log(
        f"{ai_name} here!",
        Fore.LIGHTBLUE_EX,
        "I am at your service.",
        speak_text=True)

    # Get AI Role from User
    logger.typewriter_log(
        "Describe your AI's role: ",
        Fore.GREEN,
        "For example, 'an AI designed to autonomously develop and run businesses with the sole goal of increasing your net worth.'")
    ai_role = utils.clean_input(f"{ai_name} is: ")
    if ai_role == "":
        ai_role = "an AI designed to autonomously develop and run businesses with the sole goal of increasing your net worth."

    # Enter up to 5 goals for the AI
    logger.typewriter_log(
        "Enter up to 5 goals for your AI: ",
        Fore.GREEN,
        "For example: \nIncrease net worth, Grow Twitter Account, Develop and manage multiple businesses autonomously'")
    print("Enter nothing to load defaults, enter nothing when finished.", flush=True)
    ai_goals = []
    for i in range(5):
        ai_goal = utils.clean_input(f"{Fore.LIGHTBLUE_EX}Goal{Style.RESET_ALL} {i+1}: ")
        if ai_goal == "":
            break
        ai_goals.append(ai_goal)
    if len(ai_goals) == 0:
        ai_goals = ["Increase net worth", "Grow Twitter Account",
                    "Develop and manage multiple businesses autonomously"]

    config = AIConfig(ai_name, ai_role, ai_goals)
    return config


def create_config(continuous: bool, continuous_limit: int, speak: bool, debug: bool, gpt3only: bool, gpt4only: bool, memory_type: Optional[str]):
    """Create the config file"""
    global cfg
    cfg.set_debug_mode(False)
    cfg.set_continuous_mode(False)
    cfg.set_speak_mode(False)

<<<<<<< HEAD
    if debug:
=======
    parser = argparse.ArgumentParser(description='Process arguments.')
    parser.add_argument('--continuous', '-c', action='store_true', help='Enable Continuous Mode')
    parser.add_argument('--continuous-limit', '-l', type=int, dest="continuous_limit", help='Defines the number of times to run in continuous mode')
    parser.add_argument('--speak', action='store_true', help='Enable Speak Mode')
    parser.add_argument('--debug', action='store_true', help='Enable Debug Mode')
    parser.add_argument('--gpt3only', action='store_true', help='Enable GPT3.5 Only Mode')
    parser.add_argument('--gpt4only', action='store_true', help='Enable GPT4 Only Mode')
    parser.add_argument('--use-memory', '-m', dest="memory_type", help='Defines which Memory backend to use')
    parser.add_argument('--skip-reprompt', '-y', dest='skip_reprompt', action='store_true', help='Skips the re-prompting messages at the beginning of the script')
    parser.add_argument('--ai-settings', '-C', dest='ai_settings_file', help="Specifies which ai_settings.yaml file to use, will also automatically skip the re-prompt.")
    args = parser.parse_args()

    if args.debug:
>>>>>>> 40ed086f
        logger.typewriter_log("Debug Mode: ", Fore.GREEN, "ENABLED")
        cfg.set_debug_mode(True)

    if continuous:
        logger.typewriter_log("Continuous Mode: ", Fore.RED, "ENABLED")
        logger.typewriter_log(
            "WARNING: ",
            Fore.RED,
            "Continuous mode is not recommended. It is potentially dangerous and may cause your AI to run forever or carry out actions you would not usually authorise. Use at your own risk.")
        cfg.set_continuous_mode(True)

    if continuous_limit:
        logger.typewriter_log(
            "Continuous Limit: ",
            Fore.GREEN,
            f"{continuous_limit}")
        cfg.set_continuous_limit(continuous_limit)

    # Check if continuous limit is used without continuous mode
    if continuous_limit and not continuous:
        raise Exception("--continuous-limit can only be used with --continuous")


    if speak:
        logger.typewriter_log("Speak Mode: ", Fore.GREEN, "ENABLED")
        cfg.set_speak_mode(True)

    if gpt3only:
        logger.typewriter_log("GPT3.5 Only Mode: ", Fore.GREEN, "ENABLED")
        cfg.set_smart_llm_model(cfg.fast_llm_model)

    if gpt4only:
        logger.typewriter_log("GPT4 Only Mode: ", Fore.GREEN, "ENABLED")
        cfg.set_fast_llm_model(cfg.smart_llm_model)

    if debug:
        logger.typewriter_log("Debug Mode: ", Fore.GREEN, "ENABLED")
        cfg.set_debug_mode(True)

    if memory_type:
        supported_memory = get_supported_memory_backends()
        chosen = memory_type
        if not chosen in supported_memory:
            logger.typewriter_log("ONLY THE FOLLOWING MEMORY BACKENDS ARE SUPPORTED: ", Fore.RED, f'{supported_memory}')
            logger.typewriter_log(f"Defaulting to: ", Fore.YELLOW, cfg.memory_backend)
        else:
            cfg.memory_backend = chosen

    if args.skip_reprompt:
        logger.typewriter_log("Skip Re-prompt: ", Fore.GREEN, "ENABLED")
        cfg.skip_reprompt = True

    if args.ai_settings_file:
        file = args.ai_settings_file

        # Validate file
        (validated, message) = utils.validate_yaml_file(file)
        if not validated:
            logger.typewriter_log("FAILED FILE VALIDATION", Fore.RED, message)
            logger.double_check()
            exit(1)

        logger.typewriter_log("Using AI Settings File:", Fore.GREEN, file)
        cfg.ai_settings_file = file
        cfg.skip_reprompt = True


@click.command()
@click.option('--continuous', is_flag=True, help='Enable Continuous Mode')
@click.option('-l','--continuous-limit', type=int, help='Defines the number of times to run in continuous mode')
@click.option('--speak', is_flag=True, help='Enable Speak Mode')
@click.option('--debug', is_flag=True, help='Enable Debug Mode')
@click.option('--gpt3only', is_flag=True, help='Enable GPT3.5 Only Mode')
@click.option('--gpt4only', is_flag=True, help='Enable GPT4 Only Mode')
@click.option('--use-memory', '-m', 'memory_type', type=str, help='Defines which Memory backend to use')
def main(continuous: bool, continuous_limit: int, speak: bool, debug: bool, gpt3only: bool, gpt4only: bool, memory_type: Optional[str]):

    global ai_name, memory
    # TODO: fill in llm values here
    check_openai_api_key()
    create_config(continuous, continuous_limit, speak, debug, gpt3only, gpt4only, memory_type)
    logger.set_level(logging.DEBUG if cfg.debug_mode else logging.INFO)
    ai_name = ""
    prompt = construct_prompt()
    # print(prompt)
    # Initialize variables
    full_message_history = []
    result = None
    next_action_count = 0
    # Make a constant:
    user_input = "Determine which next command to use, and respond using the format specified above:"
    # Initialize memory and make sure it is empty.
    # this is particularly important for indexing and referencing pinecone memory
    memory = get_memory(cfg, init=True)
    print('Using memory of type: ' + memory.__class__.__name__)
    agent = Agent(
        ai_name=ai_name,
        memory=memory,
        full_message_history=full_message_history,
        next_action_count=next_action_count,
        prompt=prompt,
        user_input=user_input
    )
    agent.start_interaction_loop()


class Agent:
    """Agent class for interacting with Auto-GPT.

    Attributes:
        ai_name: The name of the agent.
        memory: The memory object to use.
        full_message_history: The full message history.
        next_action_count: The number of actions to execute.
        prompt: The prompt to use.
        user_input: The user input.

    """
    def __init__(self,
                 ai_name,
                 memory,
                 full_message_history,
                 next_action_count,
                 prompt,
                 user_input):
        self.ai_name = ai_name
        self.memory = memory
        self.full_message_history = full_message_history
        self.next_action_count = next_action_count
        self.prompt = prompt
        self.user_input = user_input

    def start_interaction_loop(self):
        # Interaction Loop
        loop_count = 0
        while True:
             # Discontinue if continuous limit is reached
            loop_count += 1
            if cfg.continuous_mode and cfg.continuous_limit > 0 and loop_count > cfg.continuous_limit:
                logger.typewriter_log("Continuous Limit Reached: ", Fore.YELLOW, f"{cfg.continuous_limit}")
                break

            # Send message to AI, get response
            with Spinner("Thinking... "):
                assistant_reply = chat.chat_with_ai(
                    self.prompt,
                    self.user_input,
                    self.full_message_history,
                    self.memory,
                    cfg.fast_token_limit)  # TODO: This hardcodes the model to use GPT3.5. Make this an argument

            # Print Assistant thoughts
            print_assistant_thoughts(assistant_reply)

            # Get command name and arguments
            try:
                command_name, arguments = cmd.get_command(
                    attempt_to_fix_json_by_finding_outermost_brackets(assistant_reply))
                if cfg.speak_mode:
                    speak.say_text(f"I want to execute {command_name}")
            except Exception as e:
                logger.error("Error: \n", str(e))

            if not cfg.continuous_mode and self.next_action_count == 0:
                ### GET USER AUTHORIZATION TO EXECUTE COMMAND ###
                # Get key press: Prompt the user to press enter to continue or escape
                # to exit
                self.user_input = ""
                logger.typewriter_log(
                    "NEXT ACTION: ",
                    Fore.CYAN,
                    f"COMMAND = {Fore.CYAN}{command_name}{Style.RESET_ALL}  ARGUMENTS = {Fore.CYAN}{arguments}{Style.RESET_ALL}")
                print(
                    f"Enter 'y' to authorise command, 'y -N' to run N continuous commands, 'n' to exit program, or enter feedback for {self.ai_name}...",
                    flush=True)
                while True:
                    console_input = utils.clean_input(Fore.MAGENTA + "Input:" + Style.RESET_ALL)
                    if console_input.lower().rstrip() == "y":
                        self.user_input = "GENERATE NEXT COMMAND JSON"
                        break
                    elif console_input.lower().startswith("y -"):
                        try:
                            self.next_action_count = abs(int(console_input.split(" ")[1]))
                            self.user_input = "GENERATE NEXT COMMAND JSON"
                        except ValueError:
                            print("Invalid input format. Please enter 'y -n' where n is the number of continuous tasks.")
                            continue
                        break
                    elif console_input.lower() == "n":
                        self.user_input = "EXIT"
                        break
                    else:
                        self.user_input = console_input
                        command_name = "human_feedback"
                        break

                if self.user_input == "GENERATE NEXT COMMAND JSON":
                    logger.typewriter_log(
                        "-=-=-=-=-=-=-= COMMAND AUTHORISED BY USER -=-=-=-=-=-=-=",
                        Fore.MAGENTA,
                        "")
                elif self.user_input == "EXIT":
                    print("Exiting...", flush=True)
                    break
            else:
                # Print command
                logger.typewriter_log(
                    "NEXT ACTION: ",
                    Fore.CYAN,
                    f"COMMAND = {Fore.CYAN}{command_name}{Style.RESET_ALL}  ARGUMENTS = {Fore.CYAN}{arguments}{Style.RESET_ALL}")

            # Execute command
            if command_name is not None and command_name.lower().startswith("error"):
                result = f"Command {command_name} threw the following error: " + arguments
            elif command_name == "human_feedback":
                result = f"Human feedback: {self.user_input}"
            else:
                result = f"Command {command_name} returned: {cmd.execute_command(command_name, arguments)}"
                if self.next_action_count > 0:
                    self.next_action_count -= 1

            memory_to_add = f"Assistant Reply: {assistant_reply} " \
                            f"\nResult: {result} " \
                            f"\nHuman Feedback: {self.user_input} "

            self.memory.add(memory_to_add)

            # Check if there's a result from the command append it to the message
            # history
            if result is not None:
                self.full_message_history.append(chat.create_chat_message("system", result))
                logger.typewriter_log("SYSTEM: ", Fore.YELLOW, result)
            else:
                self.full_message_history.append(
                    chat.create_chat_message(
                        "system", "Unable to execute command"))
                logger.typewriter_log("SYSTEM: ", Fore.YELLOW, "Unable to execute command")


if __name__ == "__main__":
    main()<|MERGE_RESOLUTION|>--- conflicted
+++ resolved
@@ -13,7 +13,6 @@
 from ai_config import AIConfig
 import traceback
 import yaml
-import argparse
 from logger import logger
 import logging
 import click
@@ -36,8 +35,10 @@
 
 def attempt_to_fix_json_by_finding_outermost_brackets(json_string):
     if cfg.speak_mode and cfg.debug_mode:
-      speak.say_text("I have received an invalid JSON response from the OpenAI API. Trying to fix it now.")
-    logger.typewriter_log("Attempting to fix JSON by finding outermost brackets\n")
+        speak.say_text(
+            "I have received an invalid JSON response from the OpenAI API. Trying to fix it now.")
+    logger.typewriter_log(
+        "Attempting to fix JSON by finding outermost brackets\n")
 
     try:
         # Use regex to search for JSON objects
@@ -48,15 +49,17 @@
         if json_match:
             # Extract the valid JSON object from the string
             json_string = json_match.group(0)
-            logger.typewriter_log(title="Apparently json was fixed.", title_color=Fore.GREEN)
+            logger.typewriter_log(
+                title="Apparently json was fixed.", title_color=Fore.GREEN)
             if cfg.speak_mode and cfg.debug_mode:
-               speak.say_text("Apparently json was fixed.")
+                speak.say_text("Apparently json was fixed.")
         else:
             raise ValueError("No valid JSON object found")
 
     except (json.JSONDecodeError, ValueError) as e:
         if cfg.speak_mode:
-            speak.say_text("Didn't work. I will have to ignore this response then.")
+            speak.say_text(
+                "Didn't work. I will have to ignore this response then.")
         logger.error("Error: Invalid JSON, setting it to empty JSON now.\n")
         json_string = {}
 
@@ -72,8 +75,10 @@
             # Parse and print Assistant response
             assistant_reply_json = fix_and_parse_json(assistant_reply)
         except json.JSONDecodeError as e:
-            logger.error("Error: Invalid JSON in assistant thoughts\n", assistant_reply)
-            assistant_reply_json = attempt_to_fix_json_by_finding_outermost_brackets(assistant_reply)
+            logger.error(
+                "Error: Invalid JSON in assistant thoughts\n", assistant_reply)
+            assistant_reply_json = attempt_to_fix_json_by_finding_outermost_brackets(
+                assistant_reply)
             assistant_reply_json = fix_and_parse_json(assistant_reply_json)
 
         # Check if assistant_reply_json is a string and attempt to parse it into a JSON object
@@ -82,7 +87,8 @@
                 assistant_reply_json = json.loads(assistant_reply_json)
             except json.JSONDecodeError as e:
                 logger.error("Error: Invalid JSON\n", assistant_reply)
-                assistant_reply_json = attempt_to_fix_json_by_finding_outermost_brackets(assistant_reply_json)
+                assistant_reply_json = attempt_to_fix_json_by_finding_outermost_brackets(
+                    assistant_reply_json)
 
         assistant_thoughts_reasoning = None
         assistant_thoughts_plan = None
@@ -97,8 +103,10 @@
             assistant_thoughts_criticism = assistant_thoughts.get("criticism")
             assistant_thoughts_speak = assistant_thoughts.get("speak")
 
-        logger.typewriter_log(f"{ai_name.upper()} THOUGHTS:", Fore.YELLOW, assistant_thoughts_text)
-        logger.typewriter_log("REASONING:", Fore.YELLOW, assistant_thoughts_reasoning)
+        logger.typewriter_log(
+            f"{ai_name.upper()} THOUGHTS:", Fore.YELLOW, assistant_thoughts_text)
+        logger.typewriter_log("REASONING:", Fore.YELLOW,
+                              assistant_thoughts_reasoning)
 
         if assistant_thoughts_plan:
             logger.typewriter_log("PLAN:", Fore.YELLOW, "")
@@ -114,7 +122,8 @@
                 line = line.lstrip("- ")
                 logger.typewriter_log("- ", Fore.GREEN, line.strip())
 
-        logger.typewriter_log("CRITICISM:", Fore.YELLOW, assistant_thoughts_criticism)
+        logger.typewriter_log("CRITICISM:", Fore.YELLOW,
+                              assistant_thoughts_criticism)
         # Speak the assistant's thoughts
         if cfg.speak_mode and assistant_thoughts_speak:
             speak.say_text(assistant_thoughts_speak)
@@ -123,7 +132,8 @@
     except json.decoder.JSONDecodeError as e:
         logger.error("Error: Invalid JSON\n", assistant_reply)
         if cfg.speak_mode:
-            speak.say_text("I have received an invalid JSON response from the OpenAI API. I cannot ignore this response.")
+            speak.say_text(
+                "I have received an invalid JSON response from the OpenAI API. I cannot ignore this response.")
 
     # All other errors, return "Error: + error message"
     except Exception as e:
@@ -206,7 +216,8 @@
     print("Enter nothing to load defaults, enter nothing when finished.", flush=True)
     ai_goals = []
     for i in range(5):
-        ai_goal = utils.clean_input(f"{Fore.LIGHTBLUE_EX}Goal{Style.RESET_ALL} {i+1}: ")
+        ai_goal = utils.clean_input(
+            f"{Fore.LIGHTBLUE_EX}Goal{Style.RESET_ALL} {i+1}: ")
         if ai_goal == "":
             break
         ai_goals.append(ai_goal)
@@ -218,30 +229,14 @@
     return config
 
 
-def create_config(continuous: bool, continuous_limit: int, speak: bool, debug: bool, gpt3only: bool, gpt4only: bool, memory_type: Optional[str]):
+def create_config(continuous: bool, continuous_limit: int, ai_settings_file: str, skip_reprompt: bool, speak: bool, debug: bool, gpt3only: bool, gpt4only: bool, memory_type: Optional[str]):
     """Create the config file"""
     global cfg
     cfg.set_debug_mode(False)
     cfg.set_continuous_mode(False)
     cfg.set_speak_mode(False)
 
-<<<<<<< HEAD
     if debug:
-=======
-    parser = argparse.ArgumentParser(description='Process arguments.')
-    parser.add_argument('--continuous', '-c', action='store_true', help='Enable Continuous Mode')
-    parser.add_argument('--continuous-limit', '-l', type=int, dest="continuous_limit", help='Defines the number of times to run in continuous mode')
-    parser.add_argument('--speak', action='store_true', help='Enable Speak Mode')
-    parser.add_argument('--debug', action='store_true', help='Enable Debug Mode')
-    parser.add_argument('--gpt3only', action='store_true', help='Enable GPT3.5 Only Mode')
-    parser.add_argument('--gpt4only', action='store_true', help='Enable GPT4 Only Mode')
-    parser.add_argument('--use-memory', '-m', dest="memory_type", help='Defines which Memory backend to use')
-    parser.add_argument('--skip-reprompt', '-y', dest='skip_reprompt', action='store_true', help='Skips the re-prompting messages at the beginning of the script')
-    parser.add_argument('--ai-settings', '-C', dest='ai_settings_file', help="Specifies which ai_settings.yaml file to use, will also automatically skip the re-prompt.")
-    args = parser.parse_args()
-
-    if args.debug:
->>>>>>> 40ed086f
         logger.typewriter_log("Debug Mode: ", Fore.GREEN, "ENABLED")
         cfg.set_debug_mode(True)
 
@@ -262,8 +257,8 @@
 
     # Check if continuous limit is used without continuous mode
     if continuous_limit and not continuous:
-        raise Exception("--continuous-limit can only be used with --continuous")
-
+        raise Exception(
+            "--continuous-limit can only be used with --continuous")
 
     if speak:
         logger.typewriter_log("Speak Mode: ", Fore.GREEN, "ENABLED")
@@ -285,17 +280,19 @@
         supported_memory = get_supported_memory_backends()
         chosen = memory_type
         if not chosen in supported_memory:
-            logger.typewriter_log("ONLY THE FOLLOWING MEMORY BACKENDS ARE SUPPORTED: ", Fore.RED, f'{supported_memory}')
-            logger.typewriter_log(f"Defaulting to: ", Fore.YELLOW, cfg.memory_backend)
+            logger.typewriter_log(
+                "ONLY THE FOLLOWING MEMORY BACKENDS ARE SUPPORTED: ", Fore.RED, f'{supported_memory}')
+            logger.typewriter_log(f"Defaulting to: ",
+                                  Fore.YELLOW, cfg.memory_backend)
         else:
             cfg.memory_backend = chosen
 
-    if args.skip_reprompt:
+    if skip_reprompt:
         logger.typewriter_log("Skip Re-prompt: ", Fore.GREEN, "ENABLED")
         cfg.skip_reprompt = True
 
-    if args.ai_settings_file:
-        file = args.ai_settings_file
+    if ai_settings_file:
+        file = ai_settings_file
 
         # Validate file
         (validated, message) = utils.validate_yaml_file(file)
@@ -310,19 +307,22 @@
 
 
 @click.command()
-@click.option('--continuous', is_flag=True, help='Enable Continuous Mode')
-@click.option('-l','--continuous-limit', type=int, help='Defines the number of times to run in continuous mode')
+@click.option('-c', '--continuous', is_flag=True, help='Enable Continuous Mode')
+@click.option('--skip-reprompt', '-y', dest='skip_reprompt', is_flag=True, help='Skips the re-prompting messages at the beginning of the script')
+@click.option('--ai-settings', '-C', dest='ai_settings_file', help="Specifies which ai_settings.yaml file to use, will also automatically skip the re-prompt.")
+@click.option('-l', '--continuous-limit', type=int, help='Defines the number of times to run in continuous mode')
 @click.option('--speak', is_flag=True, help='Enable Speak Mode')
 @click.option('--debug', is_flag=True, help='Enable Debug Mode')
 @click.option('--gpt3only', is_flag=True, help='Enable GPT3.5 Only Mode')
 @click.option('--gpt4only', is_flag=True, help='Enable GPT4 Only Mode')
 @click.option('--use-memory', '-m', 'memory_type', type=str, help='Defines which Memory backend to use')
-def main(continuous: bool, continuous_limit: int, speak: bool, debug: bool, gpt3only: bool, gpt4only: bool, memory_type: Optional[str]):
+def main(continuous: bool, continuous_limit: int, ai_settings_file: str, skip_reprompt: bool, speak: bool, debug: bool, gpt3only: bool, gpt4only: bool, memory_type: Optional[str]):
 
     global ai_name, memory
     # TODO: fill in llm values here
     check_openai_api_key()
-    create_config(continuous, continuous_limit, speak, debug, gpt3only, gpt4only, memory_type)
+    create_config(continuous, continuous_limit, ai_settings_file,
+                  skip_reprompt, speak, debug, gpt3only, gpt4only, memory_type)
     logger.set_level(logging.DEBUG if cfg.debug_mode else logging.INFO)
     ai_name = ""
     prompt = construct_prompt()
@@ -360,6 +360,7 @@
         user_input: The user input.
 
     """
+
     def __init__(self,
                  ai_name,
                  memory,
@@ -378,10 +379,11 @@
         # Interaction Loop
         loop_count = 0
         while True:
-             # Discontinue if continuous limit is reached
+            # Discontinue if continuous limit is reached
             loop_count += 1
             if cfg.continuous_mode and cfg.continuous_limit > 0 and loop_count > cfg.continuous_limit:
-                logger.typewriter_log("Continuous Limit Reached: ", Fore.YELLOW, f"{cfg.continuous_limit}")
+                logger.typewriter_log(
+                    "Continuous Limit Reached: ", Fore.YELLOW, f"{cfg.continuous_limit}")
                 break
 
             # Send message to AI, get response
@@ -418,16 +420,19 @@
                     f"Enter 'y' to authorise command, 'y -N' to run N continuous commands, 'n' to exit program, or enter feedback for {self.ai_name}...",
                     flush=True)
                 while True:
-                    console_input = utils.clean_input(Fore.MAGENTA + "Input:" + Style.RESET_ALL)
+                    console_input = utils.clean_input(
+                        Fore.MAGENTA + "Input:" + Style.RESET_ALL)
                     if console_input.lower().rstrip() == "y":
                         self.user_input = "GENERATE NEXT COMMAND JSON"
                         break
                     elif console_input.lower().startswith("y -"):
                         try:
-                            self.next_action_count = abs(int(console_input.split(" ")[1]))
+                            self.next_action_count = abs(
+                                int(console_input.split(" ")[1]))
                             self.user_input = "GENERATE NEXT COMMAND JSON"
                         except ValueError:
-                            print("Invalid input format. Please enter 'y -n' where n is the number of continuous tasks.")
+                            print(
+                                "Invalid input format. Please enter 'y -n' where n is the number of continuous tasks.")
                             continue
                         break
                     elif console_input.lower() == "n":
@@ -472,13 +477,15 @@
             # Check if there's a result from the command append it to the message
             # history
             if result is not None:
-                self.full_message_history.append(chat.create_chat_message("system", result))
+                self.full_message_history.append(
+                    chat.create_chat_message("system", result))
                 logger.typewriter_log("SYSTEM: ", Fore.YELLOW, result)
             else:
                 self.full_message_history.append(
                     chat.create_chat_message(
                         "system", "Unable to execute command"))
-                logger.typewriter_log("SYSTEM: ", Fore.YELLOW, "Unable to execute command")
+                logger.typewriter_log(
+                    "SYSTEM: ", Fore.YELLOW, "Unable to execute command")
 
 
 if __name__ == "__main__":
