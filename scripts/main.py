--- conflicted
+++ resolved
@@ -19,9 +19,6 @@
 import yaml
 import qa
 import argparse
-import faulthandler
-
-faulthandler.enable()
 
 def print_to_console(
         title,
@@ -355,13 +352,7 @@
             f"COMMAND = {Fore.CYAN}{command_name}{Style.RESET_ALL}  ARGUMENTS = {Fore.CYAN}{arguments}{Style.RESET_ALL}")
 
     # Execute command
-<<<<<<< HEAD
-    if command_name.lower() != "error":
-        result = f"Command {command_name} returned: {cmd.execute_command(command_name, arguments, qamodel)}"
-    else:
-=======
     if command_name.lower() == "error":
->>>>>>> 62dfd845
         result = f"Command {command_name} threw the following error: " + arguments
     elif command_name == "human_feedback":
         result = f"Human feedback: {user_input}"
@@ -378,7 +369,6 @@
             chat.create_chat_message(
                 "system", "Unable to execute command"))
         print_to_console("SYSTEM: ", Fore.YELLOW, "Unable to execute command")
-<<<<<<< HEAD
 
     # Check if there is a new response from the user
     if qamodel is not None:
@@ -393,6 +383,4 @@
             elif role == chat.RolesEnum.system:
                 print_to_console(role.upper() + ": ", Fore.YELLOW, content)
             else:
-                raise ValueError("Invalid role")
-=======
->>>>>>> 62dfd845
+                raise ValueError("Invalid role")