--- conflicted
+++ resolved
@@ -58,7 +58,7 @@
         speak.say_text(f"{title}. {content}")
     print(title_color + title + " " + Style.RESET_ALL, end="")
     if content:
-        logger.info(title + ": " + content)
+        logger.info(f"{title}: {content}")
         if isinstance(content, list):
             content = " ".join(content)
         words = content.split()
@@ -79,61 +79,64 @@
     global ai_name
     global cfg
     try:
-        # Parse and print Assistant response
-        assistant_reply_json = fix_and_parse_json(assistant_reply)
-
-        # Check if assistant_reply_json is a string and attempt to parse it into a JSON object
-        if isinstance(assistant_reply_json, str):
-            try:
-                assistant_reply_json = json.loads(assistant_reply_json)
-            except json.JSONDecodeError as e:
-                print_to_console("Error: Invalid JSON\n", Fore.RED, assistant_reply)
-                assistant_reply_json = {}
-
-        assistant_thoughts_reasoning = None
-        assistant_thoughts_plan = None
-        assistant_thoughts_speak = None
-        assistant_thoughts_criticism = None
-        assistant_thoughts = assistant_reply_json.get("thoughts", {})
-        assistant_thoughts_text = assistant_thoughts.get("text")
-
-        if assistant_thoughts:
-            assistant_thoughts_reasoning = assistant_thoughts.get("reasoning")
-            assistant_thoughts_plan = assistant_thoughts.get("plan")
-            assistant_thoughts_criticism = assistant_thoughts.get("criticism")
-            assistant_thoughts_speak = assistant_thoughts.get("speak")
-
-        print_to_console(
-            f"{ai_name.upper()} THOUGHTS:", Fore.YELLOW, assistant_thoughts_text
-        )
-        print_to_console("REASONING:", Fore.YELLOW, assistant_thoughts_reasoning)
-
-        if assistant_thoughts_plan:
-            print_to_console("PLAN:", Fore.YELLOW, "")
-            # If it's a list, join it into a string
-            if isinstance(assistant_thoughts_plan, list):
-                assistant_thoughts_plan = "\n".join(assistant_thoughts_plan)
-            elif isinstance(assistant_thoughts_plan, dict):
-                assistant_thoughts_plan = str(assistant_thoughts_plan)
-
-            # Split the input_string using the newline character and dashes
-            lines = assistant_thoughts_plan.split("\n")
-            for line in lines:
-                line = line.lstrip("- ")
-                print_to_console("- ", Fore.GREEN, line.strip())
-
-        print_to_console("CRITICISM:", Fore.YELLOW, assistant_thoughts_criticism)
-        # Speak the assistant's thoughts
-        if cfg.speak_mode and assistant_thoughts_speak:
-            speak.say_text(assistant_thoughts_speak)
-
+        _extracted_from_print_assistant_thoughts_7(assistant_reply, ai_name, cfg)
     except json.decoder.JSONDecodeError:
         print_to_console("Error: Invalid JSON\n", Fore.RED, assistant_reply)
 
-    # All other errors, return "Error: + error message"
     except Exception as e:
         call_stack = traceback.format_exc()
         print_to_console("Error: \n", Fore.RED, call_stack)
+
+
+# TODO Rename this here and in `print_assistant_thoughts`
+def _extracted_from_print_assistant_thoughts_7(assistant_reply, ai_name, cfg):
+    # Parse and print Assistant response
+    assistant_reply_json = fix_and_parse_json(assistant_reply)
+
+    # Check if assistant_reply_json is a string and attempt to parse it into a JSON object
+    if isinstance(assistant_reply_json, str):
+        try:
+            assistant_reply_json = json.loads(assistant_reply_json)
+        except json.JSONDecodeError as e:
+            print_to_console("Error: Invalid JSON\n", Fore.RED, assistant_reply)
+            assistant_reply_json = {}
+
+    assistant_thoughts_reasoning = None
+    assistant_thoughts_plan = None
+    assistant_thoughts_speak = None
+    assistant_thoughts_criticism = None
+    assistant_thoughts = assistant_reply_json.get("thoughts", {})
+    assistant_thoughts_text = assistant_thoughts.get("text")
+
+    if assistant_thoughts:
+        assistant_thoughts_reasoning = assistant_thoughts.get("reasoning")
+        assistant_thoughts_plan = assistant_thoughts.get("plan")
+        assistant_thoughts_criticism = assistant_thoughts.get("criticism")
+        assistant_thoughts_speak = assistant_thoughts.get("speak")
+
+    print_to_console(
+        f"{ai_name.upper()} THOUGHTS:", Fore.YELLOW, assistant_thoughts_text
+    )
+    print_to_console("REASONING:", Fore.YELLOW, assistant_thoughts_reasoning)
+
+    if assistant_thoughts_plan:
+        print_to_console("PLAN:", Fore.YELLOW, "")
+        # If it's a list, join it into a string
+        if isinstance(assistant_thoughts_plan, list):
+            assistant_thoughts_plan = "\n".join(assistant_thoughts_plan)
+        elif isinstance(assistant_thoughts_plan, dict):
+            assistant_thoughts_plan = str(assistant_thoughts_plan)
+
+        # Split the input_string using the newline character and dashes
+        lines = assistant_thoughts_plan.split("\n")
+        for line in lines:
+            line = line.lstrip("- ")
+            print_to_console("- ", Fore.GREEN, line.strip())
+
+    print_to_console("CRITICISM:", Fore.YELLOW, assistant_thoughts_criticism)
+    # Speak the assistant's thoughts
+    if cfg.speak_mode and assistant_thoughts_speak:
+        speak.say_text(assistant_thoughts_speak)
 
 
 def load_variables(config_file="config.yaml"):
@@ -172,12 +175,12 @@
             if ai_goal == "":
                 break
             ai_goals.append(ai_goal)
-        if len(ai_goals) == 0:
-            ai_goals = [
-                "Increase net worth",
-                "Grow Twitter Account",
-                "Develop and manage multiple businesses autonomously",
-            ]
+    if not ai_goals:
+        ai_goals = [
+            "Increase net worth",
+            "Grow Twitter Account",
+            "Develop and manage multiple businesses autonomously",
+        ]
 
     # Save variables to yaml file
     config = {"ai_name": ai_name, "ai_role": ai_role, "ai_goals": ai_goals}
@@ -201,7 +204,7 @@
     config = AIConfig.load()
     if config.ai_name:
         print_to_console(
-            f"Welcome back! ",
+            "Welcome back! ",
             Fore.GREEN,
             f"Would you like me to return to being {config.ai_name}?",
             speak_text=True,
@@ -224,8 +227,7 @@
     global ai_name
     ai_name = config.ai_name
 
-    full_prompt = config.construct_full_prompt()
-    return full_prompt
+    return config.construct_full_prompt()
 
 
 def prompt_user():
@@ -272,15 +274,14 @@
         if ai_goal == "":
             break
         ai_goals.append(ai_goal)
-    if len(ai_goals) == 0:
+    if not ai_goals:
         ai_goals = [
             "Increase net worth",
             "Grow Twitter Account",
             "Develop and manage multiple businesses autonomously",
         ]
 
-    config = AIConfig(ai_name, ai_role, ai_goals)
-    return config
+    return AIConfig(ai_name, ai_role, ai_goals)
 
 
 def parse_arguments():
@@ -289,24 +290,15 @@
     cfg.set_continuous_mode(False)
     cfg.set_speak_mode(False)
 
-<<<<<<< HEAD
     parser = argparse.ArgumentParser(description="Process arguments.")
     parser.add_argument(
         "--continuous", action="store_true", help="Enable Continuous Mode"
     )
-    parser.add_argument("--speak", action="store_true", help="Enable Speak Mode")
     parser.add_argument("--debug", action="store_true", help="Enable Debug Mode")
     parser.add_argument(
         "--gpt3only", action="store_true", help="Enable GPT3.5 Only Mode"
     )
-=======
-    parser = argparse.ArgumentParser(description='Process arguments.')
-    parser.add_argument('--continuous', action='store_true', help='Enable Continuous Mode')
-    parser.add_argument('--speak', action='store_true', help='Enable Speak Mode')
-    parser.add_argument('--debug', action='store_true', help='Enable Debug Mode')
-    parser.add_argument('--gpt3only', action='store_true', help='Enable GPT3.5 Only Mode')
-    parser.add_argument('--gpt4only', action='store_true', help='Enable GPT4 Only Mode')
->>>>>>> a0cebb02
+    parser.add_argument("--gpt4only", action="store_true", help="Enable GPT4 Only Mode")
     args = parser.parse_args()
 
     if args.continuous:
@@ -325,7 +317,7 @@
     if args.gpt3only:
         print_to_console("GPT3.5 Only Mode: ", Fore.GREEN, "ENABLED")
         cfg.set_smart_llm_model(cfg.fast_llm_model)
-    
+
     if args.gpt4only:
         print_to_console("GPT4 Only Mode: ", Fore.GREEN, "ENABLED")
         cfg.set_fast_llm_model(cfg.smart_llm_model)
@@ -350,7 +342,7 @@
 
 # Initialize memory and make sure it is empty.
 memory = get_memory(cfg, init=True)
-print("Using memory of type: " + memory.__class__.__name__)
+print(f"Using memory of type: {memory.__class__.__name__}")
 
 # Interaction Loop
 while True:
@@ -384,10 +376,9 @@
             flush=True,
         )
         while True:
-            console_input = utils.clean_input(Fore.MAGENTA + "Input:" + Style.RESET_ALL)
+            console_input = utils.clean_input(f"{Fore.MAGENTA}Input:{Style.RESET_ALL}")
             if console_input.lower() == "y":
                 user_input = "GENERATE NEXT COMMAND JSON"
-                break
             elif console_input.lower().startswith("y -"):
                 try:
                     next_action_count = abs(int(console_input.split(" ")[1]))
@@ -397,15 +388,12 @@
                         "Invalid input format. Please enter 'y -n' where n is the number of continuous tasks."
                     )
                     continue
-                break
             elif console_input.lower() == "n":
                 user_input = "EXIT"
-                break
             else:
                 user_input = console_input
                 command_name = "human_feedback"
-                break
-
+            break
         if user_input == "GENERATE NEXT COMMAND JSON":
             print_to_console(
                 "-=-=-=-=-=-=-= COMMAND AUTHORISED BY USER -=-=-=-=-=-=-=",
@@ -425,7 +413,7 @@
 
     # Execute command
     if command_name.lower().startswith("error"):
-        result = f"Command {command_name} threw the following error: " + arguments
+        result = f"Command {command_name} threw the following error: {arguments}"
     elif command_name == "human_feedback":
         result = f"Human feedback: {user_input}"
     else:
