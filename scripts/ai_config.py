<<<<<<< HEAD
from yaml import load, dump, FullLoader
import data
from os import path
=======
import yaml
import os
from prompt import get_prompt

>>>>>>> 98efd264

class AIConfig:
    """
    A class object that contains the configuration information for the AI

    Attributes:
        ai_name (str): The name of the AI.
        ai_role (str): The description of the AI's role.
        ai_goals (list): The list of objectives the AI is supposed to complete.
    """

    def __init__(self, ai_name: str="", ai_role: str="", ai_goals: list=[]) -> None:
        """
        Initialize a class instance

        Parameters:
            ai_name (str): The name of the AI.
            ai_role (str): The description of the AI's role.
            ai_goals (list): The list of objectives the AI is supposed to complete.
        Returns:
            None
        """

        self.ai_name = ai_name
        self.ai_role = ai_role
        self.ai_goals = ai_goals

    # Soon this will go in a folder where it remembers more stuff about the run(s)
    SAVE_FILE = path.join(path.dirname(__file__), '..', 'ai_settings.yaml')

    @classmethod
    def load(cls: object, config_file: str=SAVE_FILE) -> object:
        """
        Returns class object with parameters (ai_name, ai_role, ai_goals) loaded from yaml file if yaml file exists,
        else returns class with no parameters.

        Parameters:
           cls (class object): An AIConfig Class object.
           config_file (int): The path to the config yaml file. DEFAULT: "../ai_settings.yaml"

        Returns:
            cls (object): An instance of given cls object
        """

        try:
<<<<<<< HEAD
            with open(config_file) as file:
                config_params = load(file, Loader=FullLoader)
=======
            with open(config_file, encoding='utf-8') as file:
                config_params = yaml.load(file, Loader=yaml.FullLoader)
>>>>>>> 98efd264
        except FileNotFoundError:
            config_params = {}

        ai_name = config_params.get("ai_name", "")
        ai_role = config_params.get("ai_role", "")
        ai_goals = config_params.get("ai_goals", [])

        return cls(ai_name, ai_role, ai_goals)

    def save(self, config_file: str=SAVE_FILE) -> None:
        """
        Saves the class parameters to the specified file yaml file path as a yaml file.

        Parameters:
            config_file(str): The path to the config yaml file. DEFAULT: "../ai_settings.yaml"

        Returns:
            None
        """

        config = {"ai_name": self.ai_name, "ai_role": self.ai_role, "ai_goals": self.ai_goals}
<<<<<<< HEAD
        with open(config_file, "w") as file:
            dump(config, file)
=======
        with open(config_file, "w",  encoding='utf-8') as file:
            yaml.dump(config, file, allow_unicode=True)
>>>>>>> 98efd264

    def construct_full_prompt(self) -> str:
        """
        Returns a prompt to the user with the class information in an organized fashion.

        Parameters:
            None

        Returns:
            full_prompt (str): A string containing the initial prompt for the user including the ai_name, ai_role and ai_goals.
        """

        prompt_start = """Your decisions must always be made independently without seeking user assistance. Play to your strengths as an LLM and pursue simple strategies with no legal complications."""

        # Construct full prompt
        full_prompt = f"You are {self.ai_name}, {self.ai_role}\n{prompt_start}\n\nGOALS:\n\n"
        for i, goal in enumerate(self.ai_goals):
            full_prompt += f"{i+1}. {goal}\n"

        full_prompt += f"\n\n{get_prompt()}"
        return full_prompt<|MERGE_RESOLUTION|>--- conflicted
+++ resolved
@@ -1,13 +1,7 @@
-<<<<<<< HEAD
 from yaml import load, dump, FullLoader
-import data
 from os import path
-=======
-import yaml
-import os
 from prompt import get_prompt
 
->>>>>>> 98efd264
 
 class AIConfig:
     """
@@ -53,13 +47,8 @@
         """
 
         try:
-<<<<<<< HEAD
-            with open(config_file) as file:
+            with open(config_file, encoding='utf-8') as file:
                 config_params = load(file, Loader=FullLoader)
-=======
-            with open(config_file, encoding='utf-8') as file:
-                config_params = yaml.load(file, Loader=yaml.FullLoader)
->>>>>>> 98efd264
         except FileNotFoundError:
             config_params = {}
 
@@ -81,13 +70,8 @@
         """
 
         config = {"ai_name": self.ai_name, "ai_role": self.ai_role, "ai_goals": self.ai_goals}
-<<<<<<< HEAD
-        with open(config_file, "w") as file:
-            dump(config, file)
-=======
         with open(config_file, "w",  encoding='utf-8') as file:
-            yaml.dump(config, file, allow_unicode=True)
->>>>>>> 98efd264
+            dump(config, file, allow_unicode=True)
 
     def construct_full_prompt(self) -> str:
         """
