from llm_utils import create_chat_completion
import time
import openai
from dotenv import load_dotenv
from config import Config
import token_counter
<<<<<<< HEAD
from memory import PineconeMemory

cfg = Config()

=======
from llm_utils import create_chat_completion

cfg = Config()
>>>>>>> 4d42e14d

def create_chat_message(role, content):
    """
    Create a chat message with the given role and content.

    Args:
    role (str): The role of the message sender, e.g., "system", "user", or "assistant".
    content (str): The content of the message.

    Returns:
    dict: A dictionary containing the role and content of the message.
    """
    return {"role": role, "content": content}


def generate_context(prompt, relevant_memory, full_message_history, model):
    current_context = [
        create_chat_message(
            "system", prompt),
        create_chat_message(
            "system", f"The current time and date is {time.strftime('%c')}"),
        create_chat_message(
            "system", f"This reminds you of these events from your past:\n{relevant_memory}\n\n")]

    # Add messages from the full message history until we reach the token limit
    next_message_to_add_index = len(full_message_history) - 1
    insertion_index = len(current_context)
    # Count the currently used tokens
    current_tokens_used = token_counter.count_message_tokens(
        current_context, model)
    return next_message_to_add_index, current_tokens_used, insertion_index, current_context


# TODO: Change debug from hardcode to argument
def chat_with_ai(
        prompt,
        user_input,
        full_message_history,
<<<<<<< HEAD
        permanent_memory: PineconeMemory,
        token_limit,
        debug=False,
        chat_id=None):
=======
        permanent_memory,
        token_limit):
    """Interact with the OpenAI API, sending the prompt, user input, message history, and permanent memory."""
>>>>>>> 4d42e14d
    while True:
        try:
            """
            Interact with the OpenAI API, sending the prompt, user input, message history, and permanent memory.

            Args:
            prompt (str): The prompt explaining the rules to the AI.
            user_input (str): The input from the user.
            full_message_history (list): The list of all messages sent between the user and the AI.
            permanent_memory (Obj): The memory object containing the permanent memory.
            token_limit (int): The maximum number of tokens allowed in the API call.

            Returns:
            str: The AI's response.
            """
            model = cfg.fast_llm_model  # TODO: Change model from hardcode to argument
            # Reserve 1000 tokens for the response
            
            if cfg.debug:
                print(f"Token limit: {token_limit}")
                
            send_token_limit = token_limit - 1000

            relevant_memory = permanent_memory.get_relevant(
                str(full_message_history[-5:]), 10, namespace=chat_id)

            if cfg.debug:
                print('Memory Stats: ', permanent_memory.get_stats())

            next_message_to_add_index, current_tokens_used, insertion_index, current_context = generate_context(
                prompt, relevant_memory, full_message_history, model)

            while current_tokens_used > 2500:
                # remove memories until we are under 2500 tokens
                relevant_memory = relevant_memory[1:]
                next_message_to_add_index, current_tokens_used, insertion_index, current_context = generate_context(
                    prompt, relevant_memory, full_message_history, model)

            current_tokens_used += token_counter.count_message_tokens([create_chat_message(
                "user", user_input)], model)  # Account for user input (appended later)

            while next_message_to_add_index >= 0:
                # print (f"CURRENT TOKENS USED: {current_tokens_used}")
                message_to_add = full_message_history[next_message_to_add_index]

                tokens_to_add = token_counter.count_message_tokens(
                    [message_to_add], model)
                if current_tokens_used + tokens_to_add > send_token_limit:
                    break

                # Add the most recent message to the start of the current context, after the two system prompts.
                current_context.insert(
                    insertion_index, full_message_history[next_message_to_add_index])

                # Count the currently used tokens
                current_tokens_used += tokens_to_add

                # Move to the next most recent message in the full message history
                next_message_to_add_index -= 1

            # Append user input, the length of this is accounted for above
            current_context.extend([create_chat_message("user", user_input)])

            # Calculate remaining tokens
            tokens_remaining = token_limit - current_tokens_used
            # assert tokens_remaining >= 0, "Tokens remaining is negative. This should never happen, please submit a bug report at https://www.github.com/Torantulino/Auto-GPT"

            # Debug print the current context
            if cfg.debug:
                print(f"Token limit: {token_limit}")
                print(f"Send Token Count: {current_tokens_used}")
                print(f"Tokens remaining for response: {tokens_remaining}")
                print("------------ CONTEXT SENT TO AI ---------------")
                for message in current_context:
                    # Skip printing the prompt
                    if message["role"] == "system" and message["content"] == prompt:
                        continue
                    print(
                        f"{message['role'].capitalize()}: {message['content']}")
                    print()
                print("----------- END OF CONTEXT ----------------")

            # TODO: use a model defined elsewhere, so that model can contain temperature and other settings we care about
            assistant_reply = create_chat_completion(
                model=model,
                messages=current_context,
                max_tokens=tokens_remaining,
            )

            # Update full message history
            full_message_history.append(
                create_chat_message(
                    "user", user_input))
            full_message_history.append(
                create_chat_message(
                    "assistant", assistant_reply))

            return assistant_reply
        except openai.error.RateLimitError:
            # TODO: WHen we switch to langchain, this is built in
            print("Error: ", "API Rate Limit Reached. Waiting 10 seconds...")
            time.sleep(10)<|MERGE_RESOLUTION|>--- conflicted
+++ resolved
@@ -4,16 +4,9 @@
 from dotenv import load_dotenv
 from config import Config
 import token_counter
-<<<<<<< HEAD
-from memory import PineconeMemory
-
-cfg = Config()
-
-=======
 from llm_utils import create_chat_completion
 
 cfg = Config()
->>>>>>> 4d42e14d
 
 def create_chat_message(role, content):
     """
@@ -52,16 +45,10 @@
         prompt,
         user_input,
         full_message_history,
-<<<<<<< HEAD
-        permanent_memory: PineconeMemory,
+        permanent_memory,
         token_limit,
-        debug=False,
         chat_id=None):
-=======
-        permanent_memory,
-        token_limit):
     """Interact with the OpenAI API, sending the prompt, user input, message history, and permanent memory."""
->>>>>>> 4d42e14d
     while True:
         try:
             """
