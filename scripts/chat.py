--- conflicted
+++ resolved
@@ -20,9 +20,6 @@
     """
     return {"role": role, "content": content}
 
-<<<<<<< HEAD
-=======
-
 def generate_context(prompt, relevant_memory, full_message_history, model):
     current_context = [
         create_chat_message(
@@ -39,17 +36,13 @@
     current_tokens_used = token_counter.count_message_tokens(current_context, model)
     return next_message_to_add_index, current_tokens_used, insertion_index, current_context
 
-
->>>>>>> 16b37fff
 # TODO: Change debug from hardcode to argument
 def chat_with_ai(
         prompt,
         user_input,
         full_message_history,
         permanent_memory,
-<<<<<<< HEAD
-        token_limit,
-        debug=False):
+        token_limit):
     """
     Interact with the OpenAI API, sending the prompt, user input, message history, and permanent memory.
 
@@ -65,25 +58,6 @@
     """
     while True:
         try:
-=======
-        token_limit):
-    """Interact with the OpenAI API, sending the prompt, user input, message history, and permanent memory."""
-    while True:
-        try:
-            """
-            Interact with the OpenAI API, sending the prompt, user input, message history, and permanent memory.
-
-            Args:
-            prompt (str): The prompt explaining the rules to the AI.
-            user_input (str): The input from the user.
-            full_message_history (list): The list of all messages sent between the user and the AI.
-            permanent_memory (Obj): The memory object containing the permanent memory.
-            token_limit (int): The maximum number of tokens allowed in the API call.
-
-            Returns:
-            str: The AI's response.
-            """
->>>>>>> 16b37fff
             model = cfg.fast_llm_model # TODO: Change model from hardcode to argument
             # Reserve 1000 tokens for the response
 
