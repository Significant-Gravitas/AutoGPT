import json
from typing import Any, Dict, Union
from call_ai_function import call_ai_function
from config import Config
from json_utils import correct_json

cfg = Config()

<<<<<<< HEAD
def fix_and_parse_json(json_str: str, try_to_fix_with_gpt: bool = True):
    """Fix and parse the given JSON string."""
    json_schema = """
    {
=======
JSON_SCHEMA = """
{
>>>>>>> cf7da99a
    "command": {
        "name": "command name",
        "args":{
            "arg name": "value"
        }
    },
    "thoughts":
    {
        "text": "thought",
        "reasoning": "reasoning",
        "plan": "- short bulleted\n- list that conveys\n- long-term plan",
        "criticism": "constructive self-criticism",
        "speak": "thoughts summary to say to user"
    }
}
"""


def fix_and_parse_json(
    json_str: str,
    try_to_fix_with_gpt: bool = True
) -> Union[str, Dict[Any, Any]]:
    try:
        json_str = json_str.replace('\t', '')
        return json.loads(json_str)
    except json.JSONDecodeError as _:  # noqa: F841
        json_str = correct_json(json_str)
        try:
            return json.loads(json_str)
        except json.JSONDecodeError as _:  # noqa: F841
            pass
    # Let's do something manually:
    # sometimes GPT responds with something BEFORE the braces:
    # "I'm sorry, I don't understand. Please try again."
    # {"text": "I'm sorry, I don't understand. Please try again.",
    #  "confidence": 0.0}
    # So let's try to find the first brace and then parse the rest
    #  of the string
    try:
        brace_index = json_str.index("{")
        json_str = json_str[brace_index:]
        last_brace_index = json_str.rindex("}")
        json_str = json_str[:last_brace_index+1]
        return json.loads(json_str)
    except json.JSONDecodeError as e:  # noqa: F841
        if try_to_fix_with_gpt:
            print("Warning: Failed to parse AI output, attempting to fix."
                  "\n If you see this warning frequently, it's likely that"
                  " your prompt is confusing the AI. Try changing it up"
                  " slightly.")
            # Now try to fix this up using the ai_functions
            ai_fixed_json = fix_json(json_str, JSON_SCHEMA, cfg.debug)
            if ai_fixed_json != "failed":
                return json.loads(ai_fixed_json)
            else:
                # This allows the AI to react to the error message,
                #   which usually results in it correcting its ways.
                print("Failed to fix ai output, telling the AI.")
                return json_str
        else:
            raise e


def fix_json(json_str: str, schema: str, debug=False) -> str:
    """Fix the given JSON string to make it parseable and fully complient with the provided schema."""
    # Try to fix the JSON using gpt:
    function_string = "def fix_json(json_str: str, schema:str=None) -> str:"
    args = [f"'''{json_str}'''", f"'''{schema}'''"]
    description_string = "Fixes the provided JSON string to make it parseable"\
        " and fully complient with the provided schema.\n If an object or"\
        " field specifed in the schema isn't contained within the correct"\
        " JSON, it is ommited.\n This function is brilliant at guessing"\
        " when the format is incorrect."

    # If it doesn't already start with a "`", add one:
    if not json_str.startswith("`"):
        json_str = "```json\n" + json_str + "\n```"
    result_string = call_ai_function(
        function_string, args, description_string, model=cfg.fast_llm_model
    )
    if debug:
        print("------------ JSON FIX ATTEMPT ---------------")
        print(f"Original JSON: {json_str}")
        print("-----------")
        print(f"Fixed JSON: {result_string}")
        print("----------- END OF FIX ATTEMPT ----------------")

    try:
        json.loads(result_string)  # just check the validity
        return result_string
    except:  # noqa: E722
        # Get the call stack:
        # import traceback
        # call_stack = traceback.format_exc()
        # print(f"Failed to fix JSON: '{json_str}' "+call_stack)
        return "failed"<|MERGE_RESOLUTION|>--- conflicted
+++ resolved
@@ -6,15 +6,8 @@
 
 cfg = Config()
 
-<<<<<<< HEAD
-def fix_and_parse_json(json_str: str, try_to_fix_with_gpt: bool = True):
-    """Fix and parse the given JSON string."""
-    json_schema = """
-    {
-=======
 JSON_SCHEMA = """
 {
->>>>>>> cf7da99a
     "command": {
         "name": "command name",
         "args":{
@@ -33,10 +26,11 @@
 """
 
 
-def fix_and_parse_json(
+def fix_and_parse_json(    
     json_str: str,
     try_to_fix_with_gpt: bool = True
 ) -> Union[str, Dict[Any, Any]]:
+    """Fix and parse JSON string"""
     try:
         json_str = json_str.replace('\t', '')
         return json.loads(json_str)
