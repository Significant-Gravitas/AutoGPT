import json

from call_ai_function import call_ai_function
from config import Config

cfg = Config()


def fix_and_parse_json(json_str: str, try_to_fix_with_gpt: bool = True) -> dict:
    json_schema = """
    {
        "command": {
            "name": "command name",
            "args":{
                "arg name": "value"
            }
        },
        "thoughts":
        {
            "text": "thought",
            "reasoning": "reasoning",
            "plan": "- short bulleted\n- list that conveys\n- long-term plan",
            "criticism": "constructive self-criticism",
            "speak": "thoughts summary to say to user"
        }
    }
    """

    try:
        json_str = json_str.replace('\t', '')
        return json.loads(json_str)
    except Exception as e:
        # Let's do something manually - sometimes GPT responds with something BEFORE the braces:
        # "I'm sorry, I don't understand. Please try again."{"text": "I'm sorry, I don't understand. Please try again.", "confidence": 0.0}
        # So let's try to find the first brace and then parse the rest of the string
        try:
            brace_index = json_str.index("{")
            json_str = json_str[brace_index:]
            last_brace_index = json_str.rindex("}")
            json_str = json_str[:last_brace_index + 1]
            return json.loads(json_str)
        except Exception as e:
<<<<<<< HEAD
            if try_to_fix_with_gpt:
                print("Warning: Failed to parse AI output, attempting to fix.\n If you see this warning frequently,"
                      " it's likely that your prompt is confusing the AI. Try changing it up slightly.")
                # Now try to fix this up using the ai_functions
                ai_fixed_json = fix_json(json_str, json_schema, False)
                if ai_fixed_json != "failed":
                    return json.loads(ai_fixed_json)
                else:
                    # This allows the AI to react to the error message, which usually results in it correcting its ways.
                    print("Failed to fix ai output, telling the AI.")
                    return json_str
=======
          if try_to_fix_with_gpt:
            print(f"Warning: Failed to parse AI output, attempting to fix.\n If you see this warning frequently, it's likely that your prompt is confusing the AI. Try changing it up slightly.")
            # Now try to fix this up using the ai_functions
            ai_fixed_json = fix_json(json_str, json_schema, cfg.debug)
            if ai_fixed_json != "failed":
              return json.loads(ai_fixed_json)
>>>>>>> 816dc14d
            else:
                raise e


def fix_json(json_str: str, schema: str, debug=False) -> str:
    # Try to fix the JSON using gpt:
    function_string = "def fix_json(json_str: str, schema:str=None) -> str:"
    args = [f"'''{json_str}'''", f"'''{schema}'''"]
    description_string = """Fixes the provided JSON string to make it parseable and fully complient with the provided schema.\n If an object or field specifed in the schema isn't contained within the correct JSON, it is ommited.\n This function is brilliant at guessing when the format is incorrect."""

    # If it doesn't already start with a "`", add one:
    if not json_str.startswith("`"):
        json_str = "```json\n" + json_str + "\n```"
    result_string = call_ai_function(
        function_string, args, description_string, model=cfg.fast_llm_model
    )
    if debug:
        print("------------ JSON FIX ATTEMPT ---------------")
        print(f"Original JSON: {json_str}")
        print("-----------")
        print(f"Fixed JSON: {result_string}")
        print("----------- END OF FIX ATTEMPT ----------------")
    try:
        json.loads(result_string)  # just check the validity
        return result_string
    except:
        # Get the call stack:
        # import traceback
        # call_stack = traceback.format_exc()
        # print(f"Failed to fix JSON: '{json_str}' "+call_stack)
        return "failed"<|MERGE_RESOLUTION|>--- conflicted
+++ resolved
@@ -40,26 +40,17 @@
             json_str = json_str[:last_brace_index + 1]
             return json.loads(json_str)
         except Exception as e:
-<<<<<<< HEAD
             if try_to_fix_with_gpt:
                 print("Warning: Failed to parse AI output, attempting to fix.\n If you see this warning frequently,"
                       " it's likely that your prompt is confusing the AI. Try changing it up slightly.")
                 # Now try to fix this up using the ai_functions
-                ai_fixed_json = fix_json(json_str, json_schema, False)
+                ai_fixed_json = fix_json(json_str, json_schema, cfg.debug)
                 if ai_fixed_json != "failed":
                     return json.loads(ai_fixed_json)
                 else:
                     # This allows the AI to react to the error message, which usually results in it correcting its ways.
                     print("Failed to fix ai output, telling the AI.")
                     return json_str
-=======
-          if try_to_fix_with_gpt:
-            print(f"Warning: Failed to parse AI output, attempting to fix.\n If you see this warning frequently, it's likely that your prompt is confusing the AI. Try changing it up slightly.")
-            # Now try to fix this up using the ai_functions
-            ai_fixed_json = fix_json(json_str, json_schema, cfg.debug)
-            if ai_fixed_json != "failed":
-              return json.loads(ai_fixed_json)
->>>>>>> 816dc14d
             else:
                 raise e
 
