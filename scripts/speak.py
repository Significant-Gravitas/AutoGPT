--- conflicted
+++ resolved
@@ -1,16 +1,10 @@
 import os
+from pathlib import Path
 from playsound import playsound
 import requests
-<<<<<<< HEAD
-from dotenv import load_dotenv
-from pathlib import Path
-
-# Load environment variables from .env file
-load_dotenv()
-=======
 from config import Config
 cfg = Config()
->>>>>>> 51e293f6
+
 
 # TODO: Nicer names for these ids
 voices = ["ErXwobaYiN019PkySvjV", "EXAVITQu4vr4xnSDxMaL"]
