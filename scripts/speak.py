from os import remove
from playsound import playsound
from requests import post
from config import Config
cfg = Config()
<<<<<<< HEAD
from gtts import gTTS
=======
import gtts
import threading
from threading import Lock, Semaphore
>>>>>>> d7b74760


# TODO: Nicer names for these ids
voices = ["ErXwobaYiN019PkySvjV", "EXAVITQu4vr4xnSDxMaL"]

tts_headers = {
    "Content-Type": "application/json",
    "xi-api-key": cfg.elevenlabs_api_key
}

mutex_lock = Lock() # Ensure only one sound is played at a time
queue_semaphore = Semaphore(1) # The amount of sounds to queue before blocking the main thread

def eleven_labs_speech(text, voice_index=0):
    """Speak text using elevenlabs.io's API"""
    tts_url = "https://api.elevenlabs.io/v1/text-to-speech/{voice_id}".format(
        voice_id=voices[voice_index])
    formatted_message = {"text": text}
    response = post(
        tts_url, headers=tts_headers, json=formatted_message)

    if response.status_code == 200:
<<<<<<< HEAD
        with open("speech.mpeg", "wb") as f:
            f.write(response.content)
        playsound("speech.mpeg")
        remove("speech.mpeg")
=======
        with mutex_lock:
            with open("speech.mpeg", "wb") as f:
                f.write(response.content)
            playsound("speech.mpeg", True)
            os.remove("speech.mpeg")
>>>>>>> d7b74760
        return True
    else:
        print("Request failed with status code:", response.status_code)
        print("Response content:", response.content)
        return False

def gtts_speech(text):
<<<<<<< HEAD
    tts = gTTS(text)
    tts.save("speech.mp3")
    playsound("speech.mp3")
    remove("speech.mp3")
=======
    tts = gtts.gTTS(text)
    with mutex_lock:
        tts.save("speech.mp3")
        playsound("speech.mp3", True)
        os.remove("speech.mp3")

def macos_tts_speech(text):
    os.system(f'say "{text}"')
>>>>>>> d7b74760

def say_text(text, voice_index=0):

    def speak():
        if not cfg.elevenlabs_api_key:
            if cfg.use_mac_os_tts == 'True':
                macos_tts_speech(text)
            else:
                gtts_speech(text)
        else:
            success = eleven_labs_speech(text, voice_index)
            if not success:
                gtts_speech(text)
        
        queue_semaphore.release()

    queue_semaphore.acquire(True)
    thread = threading.Thread(target=speak)
    thread.start()<|MERGE_RESOLUTION|>--- conflicted
+++ resolved
@@ -1,15 +1,11 @@
-from os import remove
+from os import remove, system
 from playsound import playsound
 from requests import post
 from config import Config
 cfg = Config()
-<<<<<<< HEAD
 from gtts import gTTS
-=======
-import gtts
 import threading
 from threading import Lock, Semaphore
->>>>>>> d7b74760
 
 
 # TODO: Nicer names for these ids
@@ -32,18 +28,11 @@
         tts_url, headers=tts_headers, json=formatted_message)
 
     if response.status_code == 200:
-<<<<<<< HEAD
-        with open("speech.mpeg", "wb") as f:
-            f.write(response.content)
-        playsound("speech.mpeg")
-        remove("speech.mpeg")
-=======
         with mutex_lock:
             with open("speech.mpeg", "wb") as f:
                 f.write(response.content)
             playsound("speech.mpeg", True)
-            os.remove("speech.mpeg")
->>>>>>> d7b74760
+            remove("speech.mpeg")
         return True
     else:
         print("Request failed with status code:", response.status_code)
@@ -51,21 +40,14 @@
         return False
 
 def gtts_speech(text):
-<<<<<<< HEAD
     tts = gTTS(text)
-    tts.save("speech.mp3")
-    playsound("speech.mp3")
-    remove("speech.mp3")
-=======
-    tts = gtts.gTTS(text)
     with mutex_lock:
         tts.save("speech.mp3")
         playsound("speech.mp3", True)
-        os.remove("speech.mp3")
+        remove("speech.mp3")
 
 def macos_tts_speech(text):
-    os.system(f'say "{text}"')
->>>>>>> d7b74760
+    system(f'say "{text}"')
 
 def say_text(text, voice_index=0):
 
