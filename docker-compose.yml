--- conflicted
+++ resolved
@@ -8,12 +8,9 @@
     build: ./
     env_file:
       - .env
-<<<<<<< HEAD
     ports:
       - "8765:8765"
     environment:
-      MEMORY_BACKEND: ${MEMORY_BACKEND:-redis}
-      REDIS_HOST: ${REDIS_HOST:-redis}
       SUNCO_APP_ID: ${SUNCO_APP_ID}
       SUNCO_API_KEY: ${SUNCO_API_KEY}
       SUNCO_API_SECRET: ${SUNCO_API_SECRET}
@@ -22,8 +19,6 @@
       ZENDESK_EMAIL: ${ZENDESK_EMAIL}
       AUTO_GPT_WEBSOCKET_SERVER_HOST: ${AUTO_GPT_WEBSOCKET_SERVER_HOST:-0.0.0.0}
       AUTO_GPT_WEBSOCKET_SERVER_PORT: ${AUTO_GPT_WEBSOCKET_SERVER_PORT:-8765}
-=======
->>>>>>> 25a7957b
     volumes:
       - ./:/app
     profiles: ["exclude-from-up"]