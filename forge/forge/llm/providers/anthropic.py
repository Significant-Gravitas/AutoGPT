--- conflicted
+++ resolved
@@ -105,22 +105,12 @@
     default_settings = AnthropicSettings(
         name="anthropic_provider",
         description="Provides access to Anthropic's API.",
-<<<<<<< HEAD
-        configuration=ModelProviderConfiguration(
-            retries_per_request=7,
-        ),
-=======
         configuration=ModelProviderConfiguration(),
->>>>>>> 4e76768b
         credentials=None,
         budget=ModelProviderBudget(),
     )
 
     _settings: AnthropicSettings
-<<<<<<< HEAD
-    _configuration: ModelProviderConfiguration
-=======
->>>>>>> 4e76768b
     _credentials: AnthropicCredentials
     _budget: ModelProviderBudget
 
@@ -143,14 +133,11 @@
         )
 
     async def get_available_models(self) -> Sequence[ChatModelInfo[AnthropicModelName]]:
-<<<<<<< HEAD
-=======
         return await self.get_available_chat_models()
 
     async def get_available_chat_models(
         self,
     ) -> Sequence[ChatModelInfo[AnthropicModelName]]:
->>>>>>> 4e76768b
         return list(ANTHROPIC_CHAT_MODELS.values())
 
     def get_token_limit(self, model_name: AnthropicModelName) -> int:
