"""Configurator module."""
from __future__ import annotations

import logging
from typing import Literal, Optional

import click
from colorama import Back, Style
<<<<<<< HEAD
from forge.config.config import GPT_3_MODEL, GPT_4_MODEL, Config
from forge.llm.providers import ModelName, ModelProviderName, MultiProvider
=======
from forge.config.config import GPT_3_MODEL, Config
from forge.llm.providers import ModelName, MultiProvider
>>>>>>> 31923256

logger = logging.getLogger(__name__)


async def apply_overrides_to_config(
    config: Config,
    continuous: bool = False,
    continuous_limit: Optional[int] = None,
    skip_reprompt: bool = False,
    browser_name: Optional[str] = None,
    allow_downloads: bool = False,
    skip_news: bool = False,
) -> None:
    """Updates the config object with the given arguments.

    Args:
        config (Config): The config object to update.
        continuous (bool): Whether to run in continuous mode.
        continuous_limit (int): The number of times to run in continuous mode.
        skip_reprompt (bool): Whether to skip the re-prompting messages on start.
        speak (bool): Whether to enable speak mode.
        debug (bool): Whether to enable debug mode.
        log_level (int): The global log level for the application.
        log_format (str): The format for the log(s).
        log_file_format (str): Override the format for the log file.
        browser_name (str): The name of the browser to use for scraping the web.
        allow_downloads (bool): Whether to allow AutoGPT to download files natively.
        skips_news (bool): Whether to suppress the output of latest news on startup.
    """
    config.continuous_mode = False

    if continuous:
        logger.warning(
            "Continuous mode is not recommended. It is potentially dangerous and may"
            " cause your AI to run forever or carry out actions you would not usually"
            " authorise. Use at your own risk.",
        )
        config.continuous_mode = True

        if continuous_limit:
            config.continuous_limit = continuous_limit

    # Check if continuous limit is used without continuous mode
    if continuous_limit and not continuous:
        raise click.UsageError("--continuous-limit can only be used with --continuous")

<<<<<<< HEAD
    if config.llm_provider == ModelProviderName.OPENAI:
        # Set the default LLM models
        if gpt3only:
            # --gpt3only should always use gpt-3.5-turbo, despite user's FAST_LLM config
            config.fast_llm = GPT_3_MODEL
            config.smart_llm = GPT_3_MODEL
        elif (
            gpt4only
            and (await check_model(GPT_4_MODEL, model_type="smart_llm")) == GPT_4_MODEL
        ):
            # --gpt4only should always use gpt-4, despite user's SMART_LLM config
            config.fast_llm = GPT_4_MODEL
            config.smart_llm = GPT_4_MODEL
        else:
            config.fast_llm = await check_model(config.fast_llm, "fast_llm")
            config.smart_llm = await check_model(config.smart_llm, "smart_llm")

    else:
        config.fast_llm = await check_model(config.fast_llm, "fast_llm")
        config.smart_llm = await check_model(config.smart_llm, "smart_llm")
=======
    # Check availability of configured LLMs; fallback to other LLM if unavailable
    config.fast_llm = await check_model(config.fast_llm, "fast_llm")
    config.smart_llm = await check_model(config.smart_llm, "smart_llm")
>>>>>>> 31923256

    if skip_reprompt:
        config.skip_reprompt = True

    if browser_name:
        config.selenium_web_browser = browser_name

    if allow_downloads:
        logger.warning(
            msg=f"{Back.LIGHTYELLOW_EX}"
            "AutoGPT will now be able to download and save files to your machine."
            f"{Back.RESET}"
            " It is recommended that you monitor any files it downloads carefully.",
        )
        logger.warning(
            msg=f"{Back.RED + Style.BRIGHT}"
            "NEVER OPEN FILES YOU AREN'T SURE OF!"
            f"{Style.RESET_ALL}",
        )
        config.allow_downloads = True

    if skip_news:
        config.skip_news = True


async def check_model(
    model_name: ModelName, model_type: Literal["smart_llm", "fast_llm"]
) -> ModelName:
    """Check if model is available for use. If not, return gpt-3.5-turbo."""
    multi_provider = MultiProvider()
    models = await multi_provider.get_available_chat_models()

    if any(model_name == m.name for m in models):
        return model_name

    logger.warning(
        f"You don't have access to {model_name}. Setting {model_type} to {GPT_3_MODEL}."
    )
    return GPT_3_MODEL<|MERGE_RESOLUTION|>--- conflicted
+++ resolved
@@ -6,13 +6,8 @@
 
 import click
 from colorama import Back, Style
-<<<<<<< HEAD
-from forge.config.config import GPT_3_MODEL, GPT_4_MODEL, Config
-from forge.llm.providers import ModelName, ModelProviderName, MultiProvider
-=======
 from forge.config.config import GPT_3_MODEL, Config
 from forge.llm.providers import ModelName, MultiProvider
->>>>>>> 31923256
 
 logger = logging.getLogger(__name__)
 
@@ -59,32 +54,9 @@
     if continuous_limit and not continuous:
         raise click.UsageError("--continuous-limit can only be used with --continuous")
 
-<<<<<<< HEAD
-    if config.llm_provider == ModelProviderName.OPENAI:
-        # Set the default LLM models
-        if gpt3only:
-            # --gpt3only should always use gpt-3.5-turbo, despite user's FAST_LLM config
-            config.fast_llm = GPT_3_MODEL
-            config.smart_llm = GPT_3_MODEL
-        elif (
-            gpt4only
-            and (await check_model(GPT_4_MODEL, model_type="smart_llm")) == GPT_4_MODEL
-        ):
-            # --gpt4only should always use gpt-4, despite user's SMART_LLM config
-            config.fast_llm = GPT_4_MODEL
-            config.smart_llm = GPT_4_MODEL
-        else:
-            config.fast_llm = await check_model(config.fast_llm, "fast_llm")
-            config.smart_llm = await check_model(config.smart_llm, "smart_llm")
-
-    else:
-        config.fast_llm = await check_model(config.fast_llm, "fast_llm")
-        config.smart_llm = await check_model(config.smart_llm, "smart_llm")
-=======
     # Check availability of configured LLMs; fallback to other LLM if unavailable
     config.fast_llm = await check_model(config.fast_llm, "fast_llm")
     config.smart_llm = await check_model(config.smart_llm, "smart_llm")
->>>>>>> 31923256
 
     if skip_reprompt:
         config.skip_reprompt = True
