import abc
import enum
import typing
from dataclasses import dataclass
from typing import Any, List

if typing.TYPE_CHECKING:
    from autogpt.core.configuration.base import Configuration
    from autogpt.core.logging.base import Logger
    from autogpt.core.plugin.base import PluginManager
    from autogpt.core.workspace.base import Workspace


class Role(enum.StrEnum):
    USER = "user"
    SYSTEM = "system"
    ASSISTANT = "assistant"


@dataclass
class Message:
    role: Role
    message: str


ModelPrompt = List[Message]


@dataclass
class PlanningPromptContext:
    progress: Any  # To be defined (maybe here, as this might be a good place for summarization)
    last_command_result: Any  # To be defined in the command interface
    memories: Any  # List[Memory] # To be defined in the memory interface
    user_feedback: Any  # Probably just a raw string


@dataclass
class SelfFeedbackPromptContext:
    # Using existing args here
    reasoning: str
    plan: List[str]
    thoughts: str
    criticism: str


class Planner(abc.ABC):
    """Manages the agent's planning and goal-setting by constructing language model prompts."""

    @abc.abstractmethod
    def __init__(
        self,
        configuration: Configuration,
        logger: Logger,
        plugin_manager: PluginManager,
        workspace: Workspace,
    ) -> None:
        ...

    @abc.abstractmethod
    def construct_objective_prompt_from_user_input(
        self,
        user_objective: str,
    ) -> ModelPrompt:
        """Construct a prompt to have the Agent define its goals.

        Args:
            user_objective: The user-defined objective for the agent.

        Returns:
            A prompt to have the Agent define its goals based on the user's input.

        """
        ...

    @abc.abstractmethod
    def construct_planning_prompt_from_context(
        self,
        context: PlanningPromptContext,
    ) -> ModelPrompt:
        """Construct a prompt to have the Agent plan its next action.

        Args:
            context: A context object containing information about the agent's
                       progress, result, memories, and feedback.


        Returns:
            A prompt to have the Agent plan its next action based on the provided
            context.

        """
        ...

    @abc.abstractmethod
    def get_self_feedback_prompt(
        self,
        context: SelfFeedbackPromptContext,
    ) -> ModelPrompt:
        """
        Generates a prompt to have the Agent reflect on its proposed next action.

        Args:
<<<<<<< HEAD
            context (Context): An object containing information about the agent's progress, result,
                               memories, and feedback.
            thoughts (Thoughts): An object containing the agent's reasoning, plan, thoughts, and criticism.
            llm_model (str): The identifier for the language model to be used.
=======
            context: A context object containing information about the agent's
                       reasoning, plan, thoughts, and criticism.
>>>>>>> 2afe06a0

        Returns:
            A self-feedback prompt for the language model based on the given context
            and thoughts.

        """
        ...<|MERGE_RESOLUTION|>--- conflicted
+++ resolved
@@ -100,15 +100,8 @@
         Generates a prompt to have the Agent reflect on its proposed next action.
 
         Args:
-<<<<<<< HEAD
-            context (Context): An object containing information about the agent's progress, result,
-                               memories, and feedback.
-            thoughts (Thoughts): An object containing the agent's reasoning, plan, thoughts, and criticism.
-            llm_model (str): The identifier for the language model to be used.
-=======
             context: A context object containing information about the agent's
                        reasoning, plan, thoughts, and criticism.
->>>>>>> 2afe06a0
 
         Returns:
             A self-feedback prompt for the language model based on the given context
