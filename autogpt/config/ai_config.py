# sourcery skip: do-not-use-staticmethod
"""
A module that contains the AIConfig class object that contains the configuration
"""
from __future__ import annotations

import os
from pathlib import Path
from typing import Optional, Type

import yaml

from autogpt.prompts.generator import PromptGenerator

# Soon this will go in a folder where it remembers more stuff about the run(s)
SAVE_FILE = str(Path(os.getcwd()) / "ai_settings.yaml")


class AIConfig:
    """
    A class object that contains the configuration information for the AI

    Attributes:
        ai_name (str): The name of the AI.
        ai_role (str): The description of the AI's role.
        ai_goals (list): The list of objectives the AI is supposed to complete.
        api_budget (float): The maximum dollar value for API calls (0.0 means infinite)
    """

    def __init__(
        self, ai_name: str = "", ai_role: str = "", ai_goals: list | None = None, api_budget: float = 0.0
    ) -> None:
        """
        Initialize a class instance

        Parameters:
            ai_name (str): The name of the AI.
            ai_role (str): The description of the AI's role.
            ai_goals (list): The list of objectives the AI is supposed to complete.
            api_budget (float): The maximum dollar value for API calls (0.0 means infinite)
        Returns:
            None
        """
        if ai_goals is None:
            ai_goals = []
        self.ai_name = ai_name
        self.ai_role = ai_role
        self.ai_goals = ai_goals
<<<<<<< HEAD
        self.api_budget = api_budget

    # Soon this will go in a folder where it remembers more stuff about the run(s)
    SAVE_FILE = os.path.join(os.path.dirname(__file__), "..", "ai_settings.yaml")
=======
        self.prompt_generator = None
        self.command_registry = None
>>>>>>> 3c23e714

    @staticmethod
    def load(config_file: str = SAVE_FILE) -> "AIConfig":
        """
        Returns class object with parameters (ai_name, ai_role, ai_goals, api_budget) loaded from
          yaml file if yaml file exists,
        else returns class with no parameters.

        Parameters:
           config_file (int): The path to the config yaml file.
             DEFAULT: "../ai_settings.yaml"

        Returns:
            cls (object): An instance of given cls object
        """

        try:
            with open(config_file, encoding="utf-8") as file:
                config_params = yaml.load(file, Loader=yaml.FullLoader)
        except FileNotFoundError:
            config_params = {}

        ai_name = config_params.get("ai_name", "")
        ai_role = config_params.get("ai_role", "")
        ai_goals = config_params.get("ai_goals", [])
        api_budget = config_params.get("api_budget", 0.0)
        # type: Type[AIConfig]
        return AIConfig(ai_name, ai_role, ai_goals, api_budget)

    def save(self, config_file: str = SAVE_FILE) -> None:
        """
        Saves the class parameters to the specified file yaml file path as a yaml file.

        Parameters:
            config_file(str): The path to the config yaml file.
              DEFAULT: "../ai_settings.yaml"

        Returns:
            None
        """

        config = {
            "ai_name": self.ai_name,
            "ai_role": self.ai_role,
            "ai_goals": self.ai_goals,
            "api_budget": self.api_budget
        }
        with open(config_file, "w", encoding="utf-8") as file:
            yaml.dump(config, file, allow_unicode=True)

    def construct_full_prompt(
        self, prompt_generator: Optional[PromptGenerator] = None
    ) -> str:
        """
        Returns a prompt to the user with the class information in an organized fashion.

        Parameters:
            None

        Returns:
            full_prompt (str): A string containing the initial prompt for the user
              including the ai_name, ai_role, ai_goals, and api_budget.
        """

        prompt_start = (
            "Your decisions must always be made independently without"
            " seeking user assistance. Play to your strengths as an LLM and pursue"
            " simple strategies with no legal complications."
            ""
        )

        from autogpt.config import Config
        from autogpt.prompts.prompt import build_default_prompt_generator

        cfg = Config()
        if prompt_generator is None:
            prompt_generator = build_default_prompt_generator()
        prompt_generator.goals = self.ai_goals
        prompt_generator.name = self.ai_name
        prompt_generator.role = self.ai_role
        prompt_generator.command_registry = self.command_registry
        for plugin in cfg.plugins:
            if not plugin.can_handle_post_prompt():
                continue
            prompt_generator = plugin.post_prompt(prompt_generator)

        # Construct full prompt
        full_prompt = f"You are {prompt_generator.name}, {prompt_generator.role}\n{prompt_start}\n\nGOALS:\n\n"
        for i, goal in enumerate(self.ai_goals):
            full_prompt += f"{i+1}. {goal}\n"
<<<<<<< HEAD
        if(self.api_budget > 0.0):
            full_prompt += f"\nIt takes money to let you run. Your API budget is ${self.api_budget:.3f}"
        full_prompt += f"\n\n{get_prompt()}"
=======
        self.prompt_generator = prompt_generator
        full_prompt += f"\n\n{prompt_generator.generate_prompt_string()}"
>>>>>>> 3c23e714
        return full_prompt<|MERGE_RESOLUTION|>--- conflicted
+++ resolved
@@ -46,15 +46,9 @@
         self.ai_name = ai_name
         self.ai_role = ai_role
         self.ai_goals = ai_goals
-<<<<<<< HEAD
         self.api_budget = api_budget
-
-    # Soon this will go in a folder where it remembers more stuff about the run(s)
-    SAVE_FILE = os.path.join(os.path.dirname(__file__), "..", "ai_settings.yaml")
-=======
         self.prompt_generator = None
         self.command_registry = None
->>>>>>> 3c23e714
 
     @staticmethod
     def load(config_file: str = SAVE_FILE) -> "AIConfig":
@@ -145,12 +139,8 @@
         full_prompt = f"You are {prompt_generator.name}, {prompt_generator.role}\n{prompt_start}\n\nGOALS:\n\n"
         for i, goal in enumerate(self.ai_goals):
             full_prompt += f"{i+1}. {goal}\n"
-<<<<<<< HEAD
         if(self.api_budget > 0.0):
             full_prompt += f"\nIt takes money to let you run. Your API budget is ${self.api_budget:.3f}"
-        full_prompt += f"\n\n{get_prompt()}"
-=======
         self.prompt_generator = prompt_generator
         full_prompt += f"\n\n{prompt_generator.generate_prompt_string()}"
->>>>>>> 3c23e714
         return full_prompt