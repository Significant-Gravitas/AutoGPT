# sourcery skip: do-not-use-staticmethod
"""
A module that contains the AIConfig class object that contains the configuration
"""
from __future__ import annotations

import os
<<<<<<< HEAD
import platform
from pathlib import Path
from typing import Optional, Type
=======
from typing import Type
>>>>>>> 91537b04

import distro
import yaml


class AIConfig:
    """
    A class object that contains the configuration information for the AI

    Attributes:
        ai_name (str): The name of the AI.
        ai_role (str): The description of the AI's role.
        ai_goals (list): The list of objectives the AI is supposed to complete.
        api_budget (float): The maximum dollar value for API calls (0.0 means infinite)
    """

    def __init__(
        self,
        ai_name: str = "",
        ai_role: str = "",
        ai_goals: list | None = None,
        api_budget: float = 0.0,
    ) -> None:
        """
        Initialize a class instance

        Parameters:
            ai_name (str): The name of the AI.
            ai_role (str): The description of the AI's role.
            ai_goals (list): The list of objectives the AI is supposed to complete.
            api_budget (float): The maximum dollar value for API calls (0.0 means infinite)
        Returns:
            None
        """
        if ai_goals is None:
            ai_goals = []
        self.ai_name = ai_name
        self.ai_role = ai_role
        self.ai_goals = ai_goals
<<<<<<< HEAD
        self.api_budget = api_budget
        self.prompt_generator = None
        self.command_registry = None
=======

    # Soon this will go in a folder where it remembers more stuff about the run(s)
    SAVE_FILE = os.path.join(os.path.dirname(__file__), "..", "ai_settings.yaml")
>>>>>>> 91537b04

    @staticmethod
    def load(config_file: str = SAVE_FILE) -> "AIConfig":
        """
        Returns class object with parameters (ai_name, ai_role, ai_goals, api_budget) loaded from
          yaml file if yaml file exists,
        else returns class with no parameters.

        Parameters:
           config_file (int): The path to the config yaml file.
             DEFAULT: "../ai_settings.yaml"

        Returns:
            cls (object): An instance of given cls object
        """

        try:
            with open(config_file, encoding="utf-8") as file:
                config_params = yaml.load(file, Loader=yaml.FullLoader)
        except FileNotFoundError:
            config_params = {}

        ai_name = config_params.get("ai_name", "")
        ai_role = config_params.get("ai_role", "")
        ai_goals = config_params.get("ai_goals", [])
        api_budget = config_params.get("api_budget", 0.0)
        # type: Type[AIConfig]
        return AIConfig(ai_name, ai_role, ai_goals, api_budget)

    def save(self, config_file: str = SAVE_FILE) -> None:
        """
        Saves the class parameters to the specified file yaml file path as a yaml file.

        Parameters:
            config_file(str): The path to the config yaml file.
              DEFAULT: "../ai_settings.yaml"

        Returns:
            None
        """

        config = {
            "ai_name": self.ai_name,
            "ai_role": self.ai_role,
            "ai_goals": self.ai_goals,
            "api_budget": self.api_budget,
        }
        with open(config_file, "w", encoding="utf-8") as file:
            yaml.dump(config, file, allow_unicode=True)

    def construct_full_prompt(self) -> str:
        """
        Returns a prompt to the user with the class information in an organized fashion.

        Parameters:
            None

        Returns:
            full_prompt (str): A string containing the initial prompt for the user
              including the ai_name, ai_role, ai_goals, and api_budget.
        """

        prompt_start = (
            "Your decisions must always be made independently without"
            " seeking user assistance. Play to your strengths as an LLM and pursue"
            " simple strategies with no legal complications."
            ""
        )

        from autogpt.prompt import get_prompt

        if cfg.execute_local_commands:
            # add OS info to prompt
            os_name = platform.system()
            os_info = (
                platform.platform(terse=True)
                if os_name != "Linux"
                else distro.name(pretty=True)
            )

            prompt_start += f"\nThe OS you are running on is: {os_info}"

        # Construct full prompt
        full_prompt = (
            f"You are {self.ai_name}, {self.ai_role}\n{prompt_start}\n\nGOALS:\n\n"
        )
        for i, goal in enumerate(self.ai_goals):
            full_prompt += f"{i+1}. {goal}\n"
<<<<<<< HEAD
        if self.api_budget > 0.0:
            full_prompt += f"\nIt takes money to let you run. Your API budget is ${self.api_budget:.3f}"
        self.prompt_generator = prompt_generator
        full_prompt += f"\n\n{prompt_generator.generate_prompt_string()}"
=======

        full_prompt += f"\n\n{get_prompt()}"
>>>>>>> 91537b04
        return full_prompt<|MERGE_RESOLUTION|>--- conflicted
+++ resolved
@@ -5,15 +5,8 @@
 from __future__ import annotations
 
 import os
-<<<<<<< HEAD
-import platform
-from pathlib import Path
-from typing import Optional, Type
-=======
 from typing import Type
->>>>>>> 91537b04
 
-import distro
 import yaml
 
 
@@ -25,15 +18,10 @@
         ai_name (str): The name of the AI.
         ai_role (str): The description of the AI's role.
         ai_goals (list): The list of objectives the AI is supposed to complete.
-        api_budget (float): The maximum dollar value for API calls (0.0 means infinite)
     """
 
     def __init__(
-        self,
-        ai_name: str = "",
-        ai_role: str = "",
-        ai_goals: list | None = None,
-        api_budget: float = 0.0,
+        self, ai_name: str = "", ai_role: str = "", ai_goals: list | None = None
     ) -> None:
         """
         Initialize a class instance
@@ -42,7 +30,6 @@
             ai_name (str): The name of the AI.
             ai_role (str): The description of the AI's role.
             ai_goals (list): The list of objectives the AI is supposed to complete.
-            api_budget (float): The maximum dollar value for API calls (0.0 means infinite)
         Returns:
             None
         """
@@ -51,20 +38,14 @@
         self.ai_name = ai_name
         self.ai_role = ai_role
         self.ai_goals = ai_goals
-<<<<<<< HEAD
-        self.api_budget = api_budget
-        self.prompt_generator = None
-        self.command_registry = None
-=======
 
     # Soon this will go in a folder where it remembers more stuff about the run(s)
     SAVE_FILE = os.path.join(os.path.dirname(__file__), "..", "ai_settings.yaml")
->>>>>>> 91537b04
 
     @staticmethod
     def load(config_file: str = SAVE_FILE) -> "AIConfig":
         """
-        Returns class object with parameters (ai_name, ai_role, ai_goals, api_budget) loaded from
+        Returns class object with parameters (ai_name, ai_role, ai_goals) loaded from
           yaml file if yaml file exists,
         else returns class with no parameters.
 
@@ -85,9 +66,8 @@
         ai_name = config_params.get("ai_name", "")
         ai_role = config_params.get("ai_role", "")
         ai_goals = config_params.get("ai_goals", [])
-        api_budget = config_params.get("api_budget", 0.0)
         # type: Type[AIConfig]
-        return AIConfig(ai_name, ai_role, ai_goals, api_budget)
+        return AIConfig(ai_name, ai_role, ai_goals)
 
     def save(self, config_file: str = SAVE_FILE) -> None:
         """
@@ -105,7 +85,6 @@
             "ai_name": self.ai_name,
             "ai_role": self.ai_role,
             "ai_goals": self.ai_goals,
-            "api_budget": self.api_budget,
         }
         with open(config_file, "w", encoding="utf-8") as file:
             yaml.dump(config, file, allow_unicode=True)
@@ -119,7 +98,7 @@
 
         Returns:
             full_prompt (str): A string containing the initial prompt for the user
-              including the ai_name, ai_role, ai_goals, and api_budget.
+              including the ai_name, ai_role and ai_goals.
         """
 
         prompt_start = (
@@ -131,30 +110,12 @@
 
         from autogpt.prompt import get_prompt
 
-        if cfg.execute_local_commands:
-            # add OS info to prompt
-            os_name = platform.system()
-            os_info = (
-                platform.platform(terse=True)
-                if os_name != "Linux"
-                else distro.name(pretty=True)
-            )
-
-            prompt_start += f"\nThe OS you are running on is: {os_info}"
-
         # Construct full prompt
         full_prompt = (
             f"You are {self.ai_name}, {self.ai_role}\n{prompt_start}\n\nGOALS:\n\n"
         )
         for i, goal in enumerate(self.ai_goals):
             full_prompt += f"{i+1}. {goal}\n"
-<<<<<<< HEAD
-        if self.api_budget > 0.0:
-            full_prompt += f"\nIt takes money to let you run. Your API budget is ${self.api_budget:.3f}"
-        self.prompt_generator = prompt_generator
-        full_prompt += f"\n\n{prompt_generator.generate_prompt_string()}"
-=======
 
         full_prompt += f"\n\n{get_prompt()}"
->>>>>>> 91537b04
         return full_prompt