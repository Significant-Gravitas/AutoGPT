# sourcery skip: do-not-use-staticmethod
"""
A module that contains the AIConfig class object that contains the configuration
"""
from __future__ import annotations

from os import path
from typing import Type
<<<<<<< HEAD
from yaml import FullLoader, dump, load
=======

import yaml
>>>>>>> e2accab8


class AIConfig:
    """
    A class object that contains the configuration information for the AI

    Attributes:
        ai_name (str): The name of the AI.
        ai_role (str): The description of the AI's role.
        ai_goals (list): The list of objectives the AI is supposed to complete.
    """

    def __init__(
        self, ai_name: str = "", ai_role: str = "", ai_goals: list | None = None
    ) -> None:
        """
        Initialize a class instance

        Parameters:
            ai_name (str): The name of the AI.
            ai_role (str): The description of the AI's role.
            ai_goals (list): The list of objectives the AI is supposed to complete.
        Returns:
            None
        """
        if ai_goals is None:
            ai_goals = []
        self.ai_name = ai_name
        self.ai_role = ai_role
        self.ai_goals = ai_goals

    # Soon this will go in a folder where it remembers more stuff about the run(s)
    SAVE_FILE = path.join(path.dirname(__file__), "..", "ai_settings.yaml")

    @staticmethod
    def load(config_file: str = SAVE_FILE) -> "AIConfig":
        """
        Returns class object with parameters (ai_name, ai_role, ai_goals) loaded from
          yaml file if yaml file exists,
        else returns class with no parameters.

        Parameters:
           config_file (int): The path to the config yaml file.
             DEFAULT: "../ai_settings.yaml"

        Returns:
            cls (object): An instance of given cls object
        """

        try:
            with open(config_file, encoding="utf-8") as file:
                config_params = load(file, Loader=FullLoader)
        except FileNotFoundError:
            config_params = {}

        ai_name = config_params.get("ai_name", "")
        ai_role = config_params.get("ai_role", "")
        ai_goals = config_params.get("ai_goals", [])
        # type: Type[AIConfig]
        return AIConfig(ai_name, ai_role, ai_goals)

    def save(self, config_file: str = SAVE_FILE) -> None:
        """
        Saves the class parameters to the specified file yaml file path as a yaml file.

        Parameters:
            config_file(str): The path to the config yaml file.
              DEFAULT: "../ai_settings.yaml"

        Returns:
            None
        """

        config = {
            "ai_name": self.ai_name,
            "ai_role": self.ai_role,
            "ai_goals": self.ai_goals,
        }
        with open(config_file, "w", encoding="utf-8") as file:
            dump(config, file, allow_unicode=True)

    def construct_full_prompt(self) -> str:
        """
        Returns a prompt to the user with the class information in an organized fashion.

        Parameters:
            None

        Returns:
            full_prompt (str): A string containing the initial prompt for the user
              including the ai_name, ai_role and ai_goals.
        """

        prompt_start = (
            "Your decisions must always be made independently without"
            " seeking user assistance. Play to your strengths as an LLM and pursue"
            " simple strategies with no legal complications."
            ""
        )

        from autogpt.prompt import get_prompt

        # Construct full prompt
        full_prompt = (
            f"You are {self.ai_name}, {self.ai_role}\n{prompt_start}\n\nGOALS:\n\n"
        )
        for i, goal in enumerate(self.ai_goals):
            full_prompt += f"{i+1}. {goal}\n"

        full_prompt += f"\n\n{get_prompt()}"
        return full_prompt<|MERGE_RESOLUTION|>--- conflicted
+++ resolved
@@ -4,14 +4,10 @@
 """
 from __future__ import annotations
 
-from os import path
+import os
 from typing import Type
-<<<<<<< HEAD
-from yaml import FullLoader, dump, load
-=======
 
 import yaml
->>>>>>> e2accab8
 
 
 class AIConfig:
@@ -44,7 +40,7 @@
         self.ai_goals = ai_goals
 
     # Soon this will go in a folder where it remembers more stuff about the run(s)
-    SAVE_FILE = path.join(path.dirname(__file__), "..", "ai_settings.yaml")
+    SAVE_FILE = os.path.join(os.path.dirname(__file__), "..", "ai_settings.yaml")
 
     @staticmethod
     def load(config_file: str = SAVE_FILE) -> "AIConfig":
@@ -63,7 +59,7 @@
 
         try:
             with open(config_file, encoding="utf-8") as file:
-                config_params = load(file, Loader=FullLoader)
+                config_params = yaml.load(file, Loader=yaml.FullLoader)
         except FileNotFoundError:
             config_params = {}
 
@@ -91,7 +87,7 @@
             "ai_goals": self.ai_goals,
         }
         with open(config_file, "w", encoding="utf-8") as file:
-            dump(config, file, allow_unicode=True)
+            yaml.dump(config, file, allow_unicode=True)
 
     def construct_full_prompt(self) -> str:
         """
