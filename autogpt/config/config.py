"""Configuration class to store the state of bools for different scripts access."""
import os
<<<<<<< HEAD
from colorama import Fore

try:
    from autogpt.config.singleton import Singleton
except ModuleNotFoundError:
    from config.singleton import Singleton
=======
>>>>>>> 4c2a566a

import openai
import yaml
from colorama import Fore
from dotenv import load_dotenv

from autogpt.config.singleton import Singleton

load_dotenv(verbose=True)


class Config(metaclass=Singleton):
    """
    Configuration class to store the state of bools for different scripts access.
    """

    def __init__(self) -> None:
        """Initialize the Config class"""
        self.debug_mode = False
        self.continuous_mode = False
        self.continuous_limit = 0
        self.speak_mode = False
        self.skip_reprompt = False
        self.allow_downloads = False

        self.selenium_web_browser = os.getenv("USE_WEB_BROWSER", "chrome")
        self.ai_settings_file = os.getenv("AI_SETTINGS_FILE", "ai_settings.yaml")
        self.fast_llm_model = os.getenv("FAST_LLM_MODEL", "gpt-3.5-turbo")
        self.smart_llm_model = os.getenv("SMART_LLM_MODEL", "gpt-4")
        self.fast_token_limit = int(os.getenv("FAST_TOKEN_LIMIT", 4000))
        self.smart_token_limit = int(os.getenv("SMART_TOKEN_LIMIT", 8000))
        self.browse_chunk_max_length = int(os.getenv("BROWSE_CHUNK_MAX_LENGTH", 8192))

        self.openai_api_key = os.getenv("OPENAI_API_KEY")
        self.temperature = float(os.getenv("TEMPERATURE", "1"))
        self.use_azure = os.getenv("USE_AZURE") == "True"
        self.execute_local_commands = (
            os.getenv("EXECUTE_LOCAL_COMMANDS", "False") == "True"
        )

        if self.use_azure:
            self.load_azure_config()
            openai.api_type = self.openai_api_type
            openai.api_base = self.openai_api_base
            openai.api_version = self.openai_api_version

        self.elevenlabs_api_key = os.getenv("ELEVENLABS_API_KEY")
        self.elevenlabs_voice_1_id = os.getenv("ELEVENLABS_VOICE_1_ID")
        self.elevenlabs_voice_2_id = os.getenv("ELEVENLABS_VOICE_2_ID")

        self.use_mac_os_voice_input = False
        self.use_mac_os_voice_input = os.getenv("USE_MAC_OS_VOICE_INPUT")

        self.use_mac_os_tts = False
        self.use_mac_os_tts = os.getenv("USE_MAC_OS_TTS")

        self.telegram_enabled = os.getenv("TELEGRAM_ENABLED") == 'True'
        self.telegram_api_key = os.getenv("TELEGRAM_API_KEY")
        self.telegram_chat_id = os.getenv("TELEGRAM_CHAT_ID")
        self.telegram_voice_enabled = os.getenv("TELEGRAM_VOICE_ENABLED") == 'False'

        self.use_brian_tts = False
        self.use_brian_tts = os.getenv("USE_BRIAN_TTS")

        self.github_api_key = os.getenv("GITHUB_API_KEY")
        self.github_username = os.getenv("GITHUB_USERNAME")

        self.google_api_key = os.getenv("GOOGLE_API_KEY")
        self.custom_search_engine_id = os.getenv("CUSTOM_SEARCH_ENGINE_ID")

        self.pinecone_api_key = os.getenv("PINECONE_API_KEY")
        self.pinecone_region = os.getenv("PINECONE_ENV")

        self.weaviate_host = os.getenv("WEAVIATE_HOST")
        self.weaviate_port = os.getenv("WEAVIATE_PORT")
        self.weaviate_protocol = os.getenv("WEAVIATE_PROTOCOL", "http")
        self.weaviate_username = os.getenv("WEAVIATE_USERNAME", None)
        self.weaviate_password = os.getenv("WEAVIATE_PASSWORD", None)
        self.weaviate_scopes = os.getenv("WEAVIATE_SCOPES", None)
        self.weaviate_embedded_path = os.getenv("WEAVIATE_EMBEDDED_PATH")
        self.weaviate_api_key = os.getenv("WEAVIATE_API_KEY", None)
        self.use_weaviate_embedded = (
            os.getenv("USE_WEAVIATE_EMBEDDED", "False") == "True"
        )

        # milvus configuration, e.g., localhost:19530.
        self.milvus_addr = os.getenv("MILVUS_ADDR", "localhost:19530")
        self.milvus_collection = os.getenv("MILVUS_COLLECTION", "autogpt")

        self.image_provider = os.getenv("IMAGE_PROVIDER")
        self.huggingface_api_token = os.getenv("HUGGINGFACE_API_TOKEN")
        self.huggingface_audio_to_text_model = os.getenv(
            "HUGGINGFACE_AUDIO_TO_TEXT_MODEL"
        )

        # User agent headers to use when browsing web
        # Some websites might just completely deny request with an error code if
        # no user agent was found.
        self.user_agent = os.getenv(
            "USER_AGENT",
            "Mozilla/5.0 (Macintosh; Intel Mac OS X 10_15_4) AppleWebKit/537.36"
            " (KHTML, like Gecko) Chrome/83.0.4103.97 Safari/537.36",
        )
        self.redis_host = os.getenv("REDIS_HOST", "localhost")
        self.redis_port = os.getenv("REDIS_PORT", "6379")
        self.redis_password = os.getenv("REDIS_PASSWORD", "")
        self.wipe_redis_on_start = os.getenv("WIPE_REDIS_ON_START", "True") == "True"
        self.memory_index = os.getenv("MEMORY_INDEX", "auto-gpt")
        # Note that indexes must be created on db 0 in redis, this is not configurable.

        self.memory_backend = os.getenv("MEMORY_BACKEND", "local")
        # Initialize the OpenAI API client
        openai.api_key = self.openai_api_key

    def get_azure_deployment_id_for_model(self, model: str) -> str:
        """
        Returns the relevant deployment id for the model specified.

        Parameters:
            model(str): The model to map to the deployment id.

        Returns:
            The matching deployment id if found, otherwise an empty string.
        """
        if model == self.fast_llm_model:
            return self.azure_model_to_deployment_id_map[
                "fast_llm_model_deployment_id"
            ]  # type: ignore
        elif model == self.smart_llm_model:
            return self.azure_model_to_deployment_id_map[
                "smart_llm_model_deployment_id"
            ]  # type: ignore
        elif model == "text-embedding-ada-002":
            return self.azure_model_to_deployment_id_map[
                "embedding_model_deployment_id"
            ]  # type: ignore
        else:
            return ""

    AZURE_CONFIG_FILE = os.path.join(os.path.dirname(__file__), "..", "azure.yaml")

    def load_azure_config(self, config_file: str = AZURE_CONFIG_FILE) -> None:
        """
        Loads the configuration parameters for Azure hosting from the specified file
          path as a yaml file.

        Parameters:
            config_file(str): The path to the config yaml file. DEFAULT: "../azure.yaml"

        Returns:
            None
        """
        try:
            with open(config_file) as file:
                config_params = yaml.load(file, Loader=yaml.FullLoader)
        except FileNotFoundError:
            config_params = {}
        self.openai_api_type = config_params.get("azure_api_type") or "azure"
        self.openai_api_base = config_params.get("azure_api_base") or ""
        self.openai_api_version = (
            config_params.get("azure_api_version") or "2023-03-15-preview"
        )
        self.azure_model_to_deployment_id_map = config_params.get("azure_model_map", [])

    def set_continuous_mode(self, value: bool) -> None:
        """Set the continuous mode value."""
        self.continuous_mode = value

    def set_continuous_limit(self, value: int) -> None:
        """Set the continuous limit value."""
        self.continuous_limit = value

    def set_speak_mode(self, value: bool) -> None:
        """Set the speak mode value."""
        self.speak_mode = value

    def set_fast_llm_model(self, value: str) -> None:
        """Set the fast LLM model value."""
        self.fast_llm_model = value

    def set_smart_llm_model(self, value: str) -> None:
        """Set the smart LLM model value."""
        self.smart_llm_model = value

    def set_fast_token_limit(self, value: int) -> None:
        """Set the fast token limit value."""
        self.fast_token_limit = value

    def set_smart_token_limit(self, value: int) -> None:
        """Set the smart token limit value."""
        self.smart_token_limit = value

    def set_browse_chunk_max_length(self, value: int) -> None:
        """Set the browse_website command chunk max length value."""
        self.browse_chunk_max_length = value

    def set_openai_api_key(self, value: str) -> None:
        """Set the OpenAI API key value."""
        self.openai_api_key = value

    def set_elevenlabs_api_key(self, value: str) -> None:
        """Set the ElevenLabs API key value."""
        self.elevenlabs_api_key = value

    def set_elevenlabs_voice_1_id(self, value: str) -> None:
        """Set the ElevenLabs Voice 1 ID value."""
        self.elevenlabs_voice_1_id = value

    def set_elevenlabs_voice_2_id(self, value: str) -> None:
        """Set the ElevenLabs Voice 2 ID value."""
        self.elevenlabs_voice_2_id = value

    def set_google_api_key(self, value: str) -> None:
        """Set the Google API key value."""
        self.google_api_key = value

    def set_custom_search_engine_id(self, value: str) -> None:
        """Set the custom search engine id value."""
        self.custom_search_engine_id = value

    def set_pinecone_api_key(self, value: str) -> None:
        """Set the Pinecone API key value."""
        self.pinecone_api_key = value

    def set_pinecone_region(self, value: str) -> None:
        """Set the Pinecone region value."""
        self.pinecone_region = value

    def set_debug_mode(self, value: bool) -> None:
        """Set the debug mode value."""
        self.debug_mode = value


def check_openai_api_key() -> None:
    """Check if the OpenAI API key is set in config.py or as an environment variable."""
    cfg = Config()
    if not cfg.openai_api_key:
        print(
            Fore.RED
            + "Please set your OpenAI API key in .env or as an environment variable."
        )
        print("You can get your key from https://platform.openai.com/account/api-keys")
        exit(1)<|MERGE_RESOLUTION|>--- conflicted
+++ resolved
@@ -1,21 +1,15 @@
 """Configuration class to store the state of bools for different scripts access."""
 import os
-<<<<<<< HEAD
+
+import openai
+import yaml
 from colorama import Fore
+from dotenv import load_dotenv
 
 try:
     from autogpt.config.singleton import Singleton
 except ModuleNotFoundError:
     from config.singleton import Singleton
-=======
->>>>>>> 4c2a566a
-
-import openai
-import yaml
-from colorama import Fore
-from dotenv import load_dotenv
-
-from autogpt.config.singleton import Singleton
 
 load_dotenv(verbose=True)
 
