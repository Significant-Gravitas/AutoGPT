--- conflicted
+++ resolved
@@ -59,13 +59,12 @@
         self.risk_evaluation_model = os.getenv("RISK_EVALUATION_MODEL", "gpt-4")
         self.fast_token_limit = int(os.getenv("FAST_TOKEN_LIMIT", 4000))
         self.smart_token_limit = int(os.getenv("SMART_TOKEN_LIMIT", 8000))
-<<<<<<< HEAD
+        
         self.risk_threshold = float(os.getenv("RISK_THRESHOLD", 0.5))
-=======
+        
         self.embedding_model = os.getenv("EMBEDDING_MODEL", "text-embedding-ada-002")
         self.embedding_tokenizer = os.getenv("EMBEDDING_TOKENIZER", "cl100k_base")
         self.embedding_token_limit = int(os.getenv("EMBEDDING_TOKEN_LIMIT", 8191))
->>>>>>> 023a50d2
         self.browse_chunk_max_length = int(os.getenv("BROWSE_CHUNK_MAX_LENGTH", 3000))
         self.browse_spacy_language_model = os.getenv(
             "BROWSE_SPACY_LANGUAGE_MODEL", "en_core_web_sm"
