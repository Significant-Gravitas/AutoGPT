--- conflicted
+++ resolved
@@ -1,11 +1,9 @@
 """The application entry point.  Can be invoked by a CLI or any other front end application."""
 import logging
 import sys
-<<<<<<< HEAD
+
 from pathlib import Path
 from typing import Optional
-=======
->>>>>>> 7309c125
 
 from colorama import Fore, Style
 
@@ -123,7 +121,6 @@
     #   the env file.
     workspace_directory = Workspace.get_workspace_directory(config, workspace_directory)
 
-<<<<<<< HEAD
     # Set the complete path for the ai_settings file
     config.ai_settings_filepath = str(
         Path(__file__).resolve().parent.parent / config.ai_settings_file
@@ -131,8 +128,6 @@
 
     config.set_ai_settings_filepath(config.ai_settings_filepath)
 
-=======
->>>>>>> 7309c125
     # HACK: doing this here to collect some globals that depend on the workspace.
     Workspace.build_file_logger_path(config, workspace_directory)
 
