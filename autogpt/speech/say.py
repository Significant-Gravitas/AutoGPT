--- conflicted
+++ resolved
@@ -1,12 +1,9 @@
 """ Text to speech module """
 import threading
 from threading import Semaphore
-<<<<<<< HEAD
+
 from autogpt.speech.azure import AzureSpeech
-=======
-
 from autogpt.config import Config
->>>>>>> fbdf9d4b
 from autogpt.speech.brian import BrianSpeech
 from autogpt.speech.eleven_labs import ElevenLabsSpeech
 from autogpt.speech.gtts import GTTSVoice
