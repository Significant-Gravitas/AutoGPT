import pinecone
from colorama import Fore, Style

from autogpt.logs import logger
from autogpt.memory.base import MemoryProviderSingleton
from autogpt.llm_utils import create_embedding_with_ada


class PineconeMemory(MemoryProviderSingleton):
    def __init__(self, cfg):
        pinecone_api_key = cfg.pinecone_api_key
        pinecone_region = cfg.pinecone_region
        pinecone.init(api_key=pinecone_api_key, environment=pinecone_region)
        dimension = 1536
        metric = "cosine"
        pod_type = "p1"
        table_name = "auto-gpt"
        # this assumes we don't start with memory.
        # for now this works.
        # we'll need a more complicated and robust system if we want to start with
        #  memory.
        self.vec_num = 0

        try:
            pinecone.whoami()
        except Exception as e:
            logger.typewriter_log(
                "FAILED TO CONNECT TO PINECONE",
                Fore.RED,
                Style.BRIGHT + str(e) + Style.RESET_ALL,
            )
            logger.double_check(
                "Please ensure you have setup and configured Pinecone properly for use."
                + f"You can check out {Fore.CYAN + Style.BRIGHT}"
                "https://github.com/Torantulino/Auto-GPT#-pinecone-api-key-setup"
                f"{Style.RESET_ALL} to ensure you've set up everything correctly."
            )
            exit(1)

        if table_name not in pinecone.list_indexes():
            pinecone.create_index(
                table_name, dimension=dimension, metric=metric, pod_type=pod_type
            )
        self.index = pinecone.Index(table_name)

    def add(self, data):
<<<<<<< HEAD
        vector = get_embedding(data)
=======
        vector = create_embedding_with_ada(data)
>>>>>>> 4daa083f
        # no metadata here. We may wish to change that long term.
        self.index.upsert([(str(self.vec_num), vector, {"raw_text": data})])
        _text = f"Inserting data into memory at index: {self.vec_num}:\n data: {data}"
        self.vec_num += 1
        return _text

    def get(self, data):
        return self.get_relevant(data, 1)

    def clear(self):
        self.index.delete(deleteAll=True)
        return "Obliviated"

    def get_relevant(self, data, num_relevant=5):
        """
        Returns all the data in the memory that is relevant to the given data.
        :param data: The data to compare to.
        :param num_relevant: The number of relevant data to return. Defaults to 5
        """
        query_embedding = create_embedding_with_ada(data)
        results = self.index.query(
            query_embedding, top_k=num_relevant, include_metadata=True
        )
        sorted_results = sorted(results.matches, key=lambda x: x.score)
        return [str(item["metadata"]["raw_text"]) for item in sorted_results]

    def get_stats(self):
        return self.index.describe_index_stats()<|MERGE_RESOLUTION|>--- conflicted
+++ resolved
@@ -3,7 +3,7 @@
 
 from autogpt.logs import logger
 from autogpt.memory.base import MemoryProviderSingleton
-from autogpt.llm_utils import create_embedding_with_ada
+from autogpt.llm_utils import create_embedding
 
 
 class PineconeMemory(MemoryProviderSingleton):
@@ -44,11 +44,7 @@
         self.index = pinecone.Index(table_name)
 
     def add(self, data):
-<<<<<<< HEAD
-        vector = get_embedding(data)
-=======
-        vector = create_embedding_with_ada(data)
->>>>>>> 4daa083f
+        vector = create_embedding(data)
         # no metadata here. We may wish to change that long term.
         self.index.upsert([(str(self.vec_num), vector, {"raw_text": data})])
         _text = f"Inserting data into memory at index: {self.vec_num}:\n data: {data}"
