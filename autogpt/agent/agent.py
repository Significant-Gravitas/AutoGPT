from colorama import Fore, Style

from autogpt.app import execute_command, get_command
from autogpt.config import Config
from autogpt.json_utils.json_fix_llm import fix_json_using_multiple_techniques
from autogpt.json_utils.utilities import LLM_DEFAULT_RESPONSE_FORMAT, validate_json
from autogpt.llm import chat_with_ai, create_chat_completion, create_chat_message
from autogpt.logs import logger, print_assistant_thoughts
from autogpt.speech import say_text
from autogpt.spinner import Spinner
from autogpt.utils import clean_input
from autogpt.workspace import Workspace


class Agent:
    """Agent class for interacting with Auto-GPT.

    Attributes:
        ai_name: The name of the agent.
        memory: The memory object to use.
        full_message_history: The full message history.
        next_action_count: The number of actions to execute.
        system_prompt: The system prompt is the initial prompt that defines everything
          the AI needs to know to achieve its task successfully.
        Currently, the dynamic and customizable information in the system prompt are
          ai_name, description and goals.

        triggering_prompt: The last sentence the AI will see before answering.
            For Auto-GPT, this prompt is:
            Determine which next command to use, and respond using the format specified
              above:
            The triggering prompt is not part of the system prompt because between the
              system prompt and the triggering
            prompt we have contextual information that can distract the AI and make it
              forget that its goal is to find the next task to achieve.
            SYSTEM PROMPT
            CONTEXTUAL INFORMATION (memory, previous conversations, anything relevant)
            TRIGGERING PROMPT

        The triggering prompt reminds the AI about its short term meta task
        (defining the next task)
    """

    def __init__(
        self,
        ai_name,
        memory,
        full_message_history,
        next_action_count,
        command_registry,
        config,
        system_prompt,
        triggering_prompt,
        workspace_directory,
    ):
        cfg = Config()
        self.ai_name = ai_name
        self.memory = memory
        self.summary_memory = (
            "I was created."  # Initial memory necessary to avoid hilucination
        )
        self.last_memory_index = 0
        self.full_message_history = full_message_history
        self.next_action_count = next_action_count
        self.command_registry = command_registry
        self.config = config
        self.system_prompt = system_prompt
        self.triggering_prompt = triggering_prompt
        self.workspace = Workspace(workspace_directory, cfg.restrict_to_workspace)

    def start_interaction_loop(self):
        # Interaction Loop
        cfg = Config()
        loop_count = 0
        command_name = None
        arguments = None
        user_input = ""

        while True:
            # Discontinue if continuous limit is reached
            loop_count += 1
            if (
                cfg.continuous_mode
                and cfg.continuous_limit > 0
                and loop_count > cfg.continuous_limit
            ):
                logger.typewriter_log(
                    "Continuous Limit Reached: ", Fore.YELLOW, f"{cfg.continuous_limit}"
                )
                break
            # Send message to AI, get response
            with Spinner("Thinking... "):
                assistant_reply = chat_with_ai(
                    self,
                    self.system_prompt,
                    self.triggering_prompt,
                    self.full_message_history,
                    self.memory,
                    cfg.fast_token_limit,
                )  # TODO: This hardcodes the model to use GPT3.5. Make this an argument

            assistant_reply_json = fix_json_using_multiple_techniques(assistant_reply)
            for plugin in cfg.plugins:
                if not plugin.can_handle_post_planning():
                    continue
                assistant_reply_json = plugin.post_planning(self, assistant_reply_json)

            # Print Assistant thoughts
            if assistant_reply_json != {}:
                validate_json(assistant_reply_json, LLM_DEFAULT_RESPONSE_FORMAT)
                # Get command name and arguments
                try:
                    print_assistant_thoughts(
                        self.ai_name, assistant_reply_json, cfg.speak_mode
                    )
                    command_name, arguments = get_command(assistant_reply_json)
                    if cfg.speak_mode:
                        say_text(f"I want to execute {command_name}")

                    arguments = self._resolve_pathlike_command_args(arguments)

                except Exception as e:
                    logger.error("Error: \n", str(e))

            if self.should_prompt_user(cfg.continuous_mode, self.next_action_count):
                # ### GET USER AUTHORIZATION TO EXECUTE COMMAND ###
                # Get key press: Prompt the user to press enter to continue or escape
                # to exit
                self.user_input = ""
                logger.typewriter_log(
                    "NEXT ACTION: ",
                    Fore.CYAN,
                    f"COMMAND = {Fore.CYAN}{command_name}{Style.RESET_ALL}  "
                    f"ARGUMENTS = {Fore.CYAN}{arguments}{Style.RESET_ALL}",
                )
<<<<<<< HEAD
                user_feedback_message = self.generate_user_feedback_message(self.ai_name)
                print(
                    user_feedback_message,
                    flush=True,
=======

                logger.info(
                    "Enter 'y' to authorise command, 'y -N' to run N continuous commands, 's' to run self-feedback commands"
                    "'n' to exit program, or enter feedback for "
                    f"{self.ai_name}..."
>>>>>>> 4767fe63
                )
                while True:
                    if cfg.chat_messages_enabled:
                        console_input = clean_input("Waiting for your response...")
                    else:
                        console_input = clean_input(
                            Fore.MAGENTA + "Input:" + Style.RESET_ALL
                        )
                    if console_input.lower().strip() == cfg.authorise_key:
                        user_input = "GENERATE NEXT COMMAND JSON"
                        break
                    elif console_input.lower().strip() == "s":
                        logger.typewriter_log(
                            "-=-=-=-=-=-=-= THOUGHTS, REASONING, PLAN AND CRITICISM WILL NOW BE VERIFIED BY AGENT -=-=-=-=-=-=-=",
                            Fore.GREEN,
                            "",
                        )
                        thoughts = assistant_reply_json.get("thoughts", {})
                        self_feedback_resp = self.get_self_feedback(
                            thoughts, cfg.fast_llm_model
                        )
                        logger.typewriter_log(
                            f"SELF FEEDBACK: {self_feedback_resp}",
                            Fore.YELLOW,
                            "",
                        )
                        if self_feedback_resp[0].lower().strip() == cfg.authorise_key:
                            user_input = "GENERATE NEXT COMMAND JSON"
                        else:
                            user_input = self_feedback_resp
                        break
                    elif console_input.lower().strip() == "":
                        logger.warn("Invalid input format.")
                        continue
                    elif console_input.lower().startswith(f"{cfg.authorise_key} -"):
                        try:
                            self.next_action_count = abs(
                                int(console_input.split(" ")[1])
                            )
                            user_input = "GENERATE NEXT COMMAND JSON"
                        except ValueError:
                            logger.warn(
                                "Invalid input format. Please enter 'y -n' where n is"
                                " the number of continuous tasks."
                            )
                            continue
                        break
                    elif console_input.lower() == cfg.exit_key:
                        user_input = "EXIT"
                        break
                    else:
                        user_input = console_input
                        command_name = "human_feedback"
                        break
                    console_input = clean_input(
                        Fore.MAGENTA + "Input:" + Style.RESET_ALL
                    )

                    new_command_name, self.next_action_count, user_input = \
                        self.calculate_next_command_from_user_input(console_input)
                    # If there was a parsing error, go back to the prompt
                    # Otherwise if new command name is not None, update command name
                    if new_command_name == "input error":
                        print(user_input)
                        continue
                    elif new_command_name is not None:
                        command_name = new_command_name
                    break

                # Prompt for feedback on the self feedback
                if command_name == "self_feedback":
                    logger.typewriter_log(
                        "-=-=-=-=-=-=-= THOUGHTS, REASONING, PLAN AND CRITICISM WILL NOW BE VERIFIED BY AGENT -=-=-=-=-=-=-=",
                        Fore.GREEN,
                        "", 0
                    )
                    thoughts = assistant_reply_json.get("thoughts", {})
                    self_feedback_resp = self.get_self_feedback(thoughts)
                    logger.typewriter_log(
                        f"SELF FEEDBACK: {self_feedback_resp}",
                        Fore.YELLOW,
                        "",
                    )
                    if self_feedback_resp[0].lower().strip() == "y":
                        user_input = "GENERATE NEXT COMMAND JSON"
                    else:
                        user_input = self_feedback_resp

                if user_input == "GENERATE NEXT COMMAND JSON":
                    logger.typewriter_log(
                        "-=-=-=-=-=-=-= COMMAND AUTHORISED BY USER -=-=-=-=-=-=-=",
                        Fore.MAGENTA,
                        "",
                    )
                elif user_input == "EXIT":
<<<<<<< HEAD
                    print("Exiting...", flush=True)
=======
                    logger.info("Exiting...")
>>>>>>> 4767fe63
                    break
            else:
                # Print command
                logger.typewriter_log(
                    "NEXT ACTION: ",
                    Fore.CYAN,
                    f"COMMAND = {Fore.CYAN}{command_name}{Style.RESET_ALL}"
                    f"  ARGUMENTS = {Fore.CYAN}{arguments}{Style.RESET_ALL}",
                )

            # Execute command
            if command_name is not None and command_name.lower().startswith("error"):
                result = (
                    f"Command {command_name} threw the following error: {arguments}"
                )
            elif command_name == "human_feedback":
                result = f"Human feedback: {user_input}"
            else:
                for plugin in cfg.plugins:
                    if not plugin.can_handle_pre_command():
                        continue
                    command_name, arguments = plugin.pre_command(
                        command_name, arguments
                    )
                command_result = execute_command(
                    self.command_registry,
                    command_name,
                    arguments,
                    self.config.prompt_generator,
                )
                result = f"Command {command_name} returned: " f"{command_result}"

                for plugin in cfg.plugins:
                    if not plugin.can_handle_post_command():
                        continue
                    result = plugin.post_command(command_name, result)
                if self.next_action_count > 0:
                    self.next_action_count -= 1
<<<<<<< HEAD
            if command_name != "do_nothing":
                memory_to_add = (
                    f"Assistant Reply: {assistant_reply} "
                    f"\nResult: {result} "
                    f"\nHuman Feedback: {user_input} "
                )

                self.memory.add(memory_to_add)
=======
>>>>>>> 4767fe63

                # Check if there's a result from the command append it to the message
                # history
                if result is not None:
                    self.full_message_history.append(
                        create_chat_message("system", result)
                    )
                    logger.typewriter_log("SYSTEM: ", Fore.YELLOW, result)
                else:
                    self.full_message_history.append(
                        create_chat_message("system", "Unable to execute command")
                    )
                    logger.typewriter_log(
                        "SYSTEM: ", Fore.YELLOW, "Unable to execute command"
                    )

    def _resolve_pathlike_command_args(self, command_args):
        if "directory" in command_args and command_args["directory"] in {"", "/"}:
            command_args["directory"] = str(self.workspace.root)
        else:
            for pathlike in ["filename", "directory", "clone_path"]:
                if pathlike in command_args:
                    command_args[pathlike] = str(
                        self.workspace.get_path(command_args[pathlike])
                    )
        return command_args

    def get_self_feedback(self, thoughts: dict, llm_model: str) -> str:
        """Generates a feedback response based on the provided thoughts dictionary.
        This method takes in a dictionary of thoughts containing keys such as 'reasoning',
        'plan', 'thoughts', and 'criticism'. It combines these elements into a single
        feedback message and uses the create_chat_completion() function to generate a
        response based on the input message.
        Args:
            thoughts (dict): A dictionary containing thought elements like reasoning,
            plan, thoughts, and criticism.
        Returns:
            str: A feedback response generated using the provided thoughts dictionary.
        """
        ai_role = self.config.ai_role

        feedback_prompt = f"Below is a message from an AI agent with the role of {ai_role}. Please review the provided Thought, Reasoning, Plan, and Criticism. If these elements accurately contribute to the successful execution of the assumed role, respond with the letter 'Y' followed by a space, and then explain why it is effective. If the provided information is not suitable for achieving the role's objectives, please provide one or more sentences addressing the issue and suggesting a resolution."
        reasoning = thoughts.get("reasoning", "")
        plan = thoughts.get("plan", "")
        thought = thoughts.get("thoughts", "")
        criticism = thoughts.get("criticism", "")
        feedback_thoughts = thought + reasoning + plan + criticism
        return create_chat_completion(
            [{"role": "user", "content": feedback_prompt + feedback_thoughts}],
            llm_model,
        )

    @staticmethod
    def should_prompt_user(continuous_mode, next_action_count):
        return not continuous_mode and next_action_count == 0

    @staticmethod
    def generate_user_feedback_message(ai_name):
        return "Enter 'y' to authorise command, 'y -N' to run N continuous commands, " \
               "'s' to run self-feedback commands, " \
               "'n' to exit program, or enter feedback for " \
               f"{ai_name}... "

    @staticmethod
    def calculate_next_command_from_user_input(console_input):
        command_name = None
        next_action_count = 0

        if console_input.lower().rstrip() == "y":
            user_input = "GENERATE NEXT COMMAND JSON"
        elif console_input.lower().startswith("y -"):
            try:
                next_action_count = abs(
                    int(console_input.split(" ")[1])
                )
                user_input = "GENERATE NEXT COMMAND JSON"
            except ValueError:
                command_name = "input error"
                user_input = "Invalid input format. Please enter 'y -n' where n is" \
                             " the number of continuous tasks."
        elif console_input.lower().strip() == "":
            command_name = "input error"
            user_input = "Invalid input format."
        elif console_input.lower().strip() == "n":
            user_input = "EXIT"
        elif console_input.lower().strip() == "s":
            user_input = None
            command_name = "self_feedback"
        else:
            user_input = console_input
            command_name = "human_feedback"

        return command_name, next_action_count, user_input<|MERGE_RESOLUTION|>--- conflicted
+++ resolved
@@ -133,19 +133,10 @@
                     f"COMMAND = {Fore.CYAN}{command_name}{Style.RESET_ALL}  "
                     f"ARGUMENTS = {Fore.CYAN}{arguments}{Style.RESET_ALL}",
                 )
-<<<<<<< HEAD
+
                 user_feedback_message = self.generate_user_feedback_message(self.ai_name)
-                print(
-                    user_feedback_message,
-                    flush=True,
-=======
-
-                logger.info(
-                    "Enter 'y' to authorise command, 'y -N' to run N continuous commands, 's' to run self-feedback commands"
-                    "'n' to exit program, or enter feedback for "
-                    f"{self.ai_name}..."
->>>>>>> 4767fe63
-                )
+                logger.info(user_feedback_message)
+
                 while True:
                     if cfg.chat_messages_enabled:
                         console_input = clean_input("Waiting for your response...")
@@ -240,11 +231,7 @@
                         "",
                     )
                 elif user_input == "EXIT":
-<<<<<<< HEAD
-                    print("Exiting...", flush=True)
-=======
                     logger.info("Exiting...")
->>>>>>> 4767fe63
                     break
             else:
                 # Print command
@@ -283,17 +270,6 @@
                     result = plugin.post_command(command_name, result)
                 if self.next_action_count > 0:
                     self.next_action_count -= 1
-<<<<<<< HEAD
-            if command_name != "do_nothing":
-                memory_to_add = (
-                    f"Assistant Reply: {assistant_reply} "
-                    f"\nResult: {result} "
-                    f"\nHuman Feedback: {user_input} "
-                )
-
-                self.memory.add(memory_to_add)
-=======
->>>>>>> 4767fe63
 
                 # Check if there's a result from the command append it to the message
                 # history
