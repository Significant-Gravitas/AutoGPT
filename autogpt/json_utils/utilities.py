"""Utilities for the json_fixes package."""
import json
import re

from jsonschema import Draft7Validator

from autogpt.config import Config
from autogpt.logs import logger

CFG = Config()
LLM_DEFAULT_RESPONSE_FORMAT = "llm_response_format_1"


def extract_char_position(error_message: str) -> int:
    """Extract the character position from the JSONDecodeError message.

    Args:
        error_message (str): The error message from the JSONDecodeError
          exception.

    Returns:
        int: The character position.
    """

    char_pattern = re.compile(r"\(char (\d+)\)")
    if match := char_pattern.search(error_message):
        return int(match[1])
    else:
        raise ValueError("Character position not found in the error message.")


def validate_json(json_object: object, schema_name: str) -> dict | None:
    """
    :type schema_name: object
    :param schema_name: str
    :type json_object: object
    """
    with open(f"autogpt/json_utils/{schema_name}.json", "r") as f:
        schema = json.load(f)
    validator = Draft7Validator(schema)

    if errors := sorted(validator.iter_errors(json_object), key=lambda e: e.path):
        logger.error("The JSON object is invalid.")
        if CFG.debug_mode:
            logger.error(
                json.dumps(json_object, indent=4)
            )  # Replace 'json_object' with the variable containing the JSON data
            logger.error("The following issues were found:")

            for error in errors:
                logger.error(f"Error: {error.message}")
<<<<<<< HEAD
    else:
        logger.debug("The JSON object is valid.")
=======
        return None
    if CFG.debug_mode:
        print("The JSON object is valid.")
>>>>>>> aa3e37ac

    return json_object


def validate_json_string(json_string: str, schema_name: str) -> dict | None:
    """
    :type schema_name: object
    :param schema_name: str
    :type json_object: object
    """

    try:
        json_loaded = json.loads(json_string)
        return validate_json(json_loaded, schema_name)
    except:
        return None


def is_string_valid_json(json_string: str, schema_name: str) -> bool:
    """
    :type schema_name: object
    :param schema_name: str
    :type json_object: object
    """

    return validate_json_string(json_string, schema_name) is not None<|MERGE_RESOLUTION|>--- conflicted
+++ resolved
@@ -49,14 +49,8 @@
 
             for error in errors:
                 logger.error(f"Error: {error.message}")
-<<<<<<< HEAD
     else:
         logger.debug("The JSON object is valid.")
-=======
-        return None
-    if CFG.debug_mode:
-        print("The JSON object is valid.")
->>>>>>> aa3e37ac
 
     return json_object
 
