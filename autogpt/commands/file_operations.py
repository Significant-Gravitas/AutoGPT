--- conflicted
+++ resolved
@@ -159,11 +159,7 @@
         str: The contents of the file
     """
     try:
-<<<<<<< HEAD
-        charset_match = charset_normalizer.from_path(filename).best()
-        encoding = charset_match.encoding
-        logger.debug(f"Read file '{filename}' with encoding '{encoding}'")
-        content = str(charset_match)
+        content = read_textual_file(filename, logger)
 
         # TODO: invalidate/update memory when file is edited
         file_memory = MemoryItem.from_text_file(content, filename)
@@ -171,14 +167,8 @@
             return file_memory.summary
 
         return content
-    except Exception as err:
-        return f"Error: {err}"
-=======
-        content = read_textual_file(filename, logger)
-        return content
     except Exception as e:
         return f"Error: {str(e)}"
->>>>>>> 360d5cd5
 
 
 def ingest_file(
