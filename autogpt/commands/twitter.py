--- conflicted
+++ resolved
@@ -1,12 +1,9 @@
 import os
 
 import tweepy
+from dotenv import load_dotenv
 
-<<<<<<< HEAD
-from autogpt.commands.command import command
-=======
 load_dotenv()
->>>>>>> 91537b04
 
 
 def send_tweet(tweet_text):
