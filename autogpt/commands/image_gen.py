--- conflicted
+++ resolved
@@ -63,28 +63,20 @@
         "X-Use-Cache": "false",
     }
 
-<<<<<<< HEAD
     retry_count = 0
     while retry_count < 10:
         response = requests.post(
             API_URL,
             headers=headers,
-            json={"inputs": prompt},
+            json={
+                "inputs": prompt,
+            },
         )
-=======
-    response = requests.post(
-        API_URL,
-        headers=headers,
-        json={
-            "inputs": prompt,
-        },
-    )
 
-    image = Image.open(io.BytesIO(response.content))
-    logger.info(f"Image Generated for prompt:{prompt}")
+        image = Image.open(io.BytesIO(response.content))
+        logger.info(f"Image Generated for prompt:{prompt}")
 
-    image.save(filename)
->>>>>>> 25131789
+        image.save(filename)
 
         if response.ok:
             try:
