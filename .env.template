################################################################################
### AUTO-GPT - GENERAL SETTINGS
################################################################################

## EXECUTE_LOCAL_COMMANDS - Allow local command execution (Default: False)
## RESTRICT_TO_WORKSPACE - Restrict file operations to workspace ./auto_gpt_workspace (Default: True)
# EXECUTE_LOCAL_COMMANDS=False
# RESTRICT_TO_WORKSPACE=True

## USER_AGENT - Define the user-agent used by the requests library to browse website (string)
# USER_AGENT="Mozilla/5.0 (Macintosh; Intel Mac OS X 10_15_4) AppleWebKit/537.36 (KHTML, like Gecko) Chrome/83.0.4103.97 Safari/537.36"

## AI_SETTINGS_FILE - Specifies which AI Settings file to use (defaults to ai_settings.yaml)
# AI_SETTINGS_FILE=ai_settings.yaml

################################################################################
### LLM PROVIDER
################################################################################

### OPENAI
## OPENAI_API_KEY - OpenAI API Key (Example: my-openai-api-key)
## TEMPERATURE - Sets temperature in OpenAI (Default: 0)
## USE_AZURE - Use Azure OpenAI or not (Default: False)
OPENAI_API_KEY=your-openai-api-key
# TEMPERATURE=0
# USE_AZURE=False

### AZURE
# moved to `azure.yaml.template`

################################################################################
### LLM MODELS
################################################################################

## SMART_LLM_MODEL - Smart language model (Default: gpt-4)
## FAST_LLM_MODEL - Fast language model (Default: gpt-3.5-turbo)
# SMART_LLM_MODEL=gpt-4
# FAST_LLM_MODEL=gpt-3.5-turbo

### LLM MODEL SETTINGS
## FAST_TOKEN_LIMIT - Fast token limit for OpenAI (Default: 4000)
## SMART_TOKEN_LIMIT - Smart token limit for OpenAI (Default: 8000)
## When using --gpt3only this needs to be set to 4000.
# FAST_TOKEN_LIMIT=4000
# SMART_TOKEN_LIMIT=8000

################################################################################
### MEMORY
################################################################################

### MEMORY_BACKEND - Memory backend type
## local - Default
## pinecone - Pinecone (if configured)
## redis - Redis (if configured)
<<<<<<< HEAD
## milvus - Milvus (if configured)
## myscale - MyScale (if configured)
=======
## milvus - Milvus (if configured - also works with Zilliz)
>>>>>>> e8473d49
## MEMORY_INDEX - Name of index created in Memory backend (Default: auto-gpt)
# MEMORY_BACKEND=local
# MEMORY_INDEX=auto-gpt

### PINECONE
## PINECONE_API_KEY - Pinecone API Key (Example: my-pinecone-api-key)
## PINECONE_ENV - Pinecone environment (region) (Example: us-west-2)
# PINECONE_API_KEY=your-pinecone-api-key
# PINECONE_ENV=your-pinecone-region

### MYSCALE
## ==========================
## MYSCALE_HOST - MyScale Endpoint URL. You can find it if you log into your console.
## MYSCALE_PORT - MyScale Endpoint port. You can find it if you log into your console. (Default: 8443)
## MYSCALE_USERNAME - Username to access the endpoint. 
## MYSCALE_PASSWORD - Password to access the endpoint. (Example: passwd-****)
## MYSCALE_DATABASE - Database name you would like to use. (Default: default)
## MYSCALE_INDEX_TYPE - Index type for vector search. (Default: IVFFLAT)
## ==========================
# MYSCALE_HOST=your-myscale-endpoint-host
# MYSCALE_PORT=8443
# MYSCALE_USERNAME=your-username
# MYSCALE_PASSWORD=your-password
# MYSCALE_DATABASE=default
# MYSCALE_INDEX_TYPE=IVFFLAT


### REDIS
## REDIS_HOST - Redis host (Default: localhost, use "redis" for docker-compose)
## REDIS_PORT - Redis port (Default: 6379)
## REDIS_PASSWORD - Redis password (Default: "")
## WIPE_REDIS_ON_START - Wipes data / index on start (Default: True)
# REDIS_HOST=localhost
# REDIS_PORT=6379
# REDIS_PASSWORD=
# WIPE_REDIS_ON_START=True

### WEAVIATE
## MEMORY_BACKEND - Use 'weaviate' to use Weaviate vector storage
## WEAVIATE_HOST - Weaviate host IP
## WEAVIATE_PORT - Weaviate host port
## WEAVIATE_PROTOCOL - Weaviate host protocol (e.g. 'http')
## USE_WEAVIATE_EMBEDDED - Whether to use Embedded Weaviate
## WEAVIATE_EMBEDDED_PATH - File system path were to persist data when running Embedded Weaviate
## WEAVIATE_USERNAME - Weaviate username
## WEAVIATE_PASSWORD - Weaviate password
## WEAVIATE_API_KEY - Weaviate API key if using API-key-based authentication
# WEAVIATE_HOST="127.0.0.1"
# WEAVIATE_PORT=8080
# WEAVIATE_PROTOCOL="http"
# USE_WEAVIATE_EMBEDDED=False
# WEAVIATE_EMBEDDED_PATH="/home/me/.local/share/weaviate"
# WEAVIATE_USERNAME=
# WEAVIATE_PASSWORD=
# WEAVIATE_API_KEY=

### MILVUS
## MILVUS_ADDR - Milvus remote address (e.g. localhost:19530, https://xxx-xxxx.xxxx.xxxx.zillizcloud.com:443)
## MILVUS_USERNAME - username for your Milvus database
## MILVUS_PASSWORD - password for your Milvus database
## MILVUS_SECURE - True to enable TLS. (Default: False)
##   Setting MILVUS_ADDR to a `https://` URL will override this setting.
## MILVUS_COLLECTION - Milvus collection, change it if you want to start a new memory and retain the old memory.
# MILVUS_ADDR=localhost:19530
# MILVUS_USERNAME=
# MILVUS_PASSWORD=
# MILVUS_SECURE=
# MILVUS_COLLECTION=autogpt

################################################################################
### IMAGE GENERATION PROVIDER
################################################################################

### OPEN AI
## IMAGE_PROVIDER - Image provider (Example: dalle)
## IMAGE_SIZE - Image size (Example: 256)
##   DALLE: 256, 512, 1024
# IMAGE_PROVIDER=dalle
# IMAGE_SIZE=256

### HUGGINGFACE
## HUGGINGFACE_IMAGE_MODEL - Text-to-image model from Huggingface (Default: CompVis/stable-diffusion-v1-4)
## HUGGINGFACE_API_TOKEN - HuggingFace API token (Example: my-huggingface-api-token)
# HUGGINGFACE_IMAGE_MODEL=CompVis/stable-diffusion-v1-4
# HUGGINGFACE_API_TOKEN=your-huggingface-api-token

### STABLE DIFFUSION WEBUI
## SD_WEBUI_AUTH - Stable diffusion webui username:password pair (Example: username:password)
## SD_WEBUI_URL - Stable diffusion webui API URL (Example: http://127.0.0.1:7860)
# SD_WEBUI_AUTH=
# SD_WEBUI_URL=http://127.0.0.1:7860

################################################################################
### AUDIO TO TEXT PROVIDER
################################################################################

### HUGGINGFACE
# HUGGINGFACE_AUDIO_TO_TEXT_MODEL=facebook/wav2vec2-base-960h

################################################################################
### GIT Provider for repository actions
################################################################################

### GITHUB
## GITHUB_API_KEY - Github API key / PAT (Example: github_pat_123)
## GITHUB_USERNAME - Github username
# GITHUB_API_KEY=github_pat_123
# GITHUB_USERNAME=your-github-username

################################################################################
### WEB BROWSING
################################################################################

### BROWSER
## HEADLESS_BROWSER - Whether to run the browser in headless mode (default: True)
## USE_WEB_BROWSER - Sets the web-browser driver to use with selenium (default: chrome).
##   Note: set this to either 'chrome', 'firefox', or 'safari' depending on your current browser
# HEADLESS_BROWSER=True
# USE_WEB_BROWSER=chrome
## BROWSE_CHUNK_MAX_LENGTH - When browsing website, define the length of chunks to summarize (in number of tokens, excluding the response. 75 % of FAST_TOKEN_LIMIT is usually wise )
# BROWSE_CHUNK_MAX_LENGTH=3000
## BROWSE_SPACY_LANGUAGE_MODEL is used to split sentences. Install additional languages via pip, and set the model name here. Example Chinese:  python -m spacy download zh_core_web_sm
# BROWSE_SPACY_LANGUAGE_MODEL=en_core_web_sm

### GOOGLE
## GOOGLE_API_KEY - Google API key (Example: my-google-api-key)
## CUSTOM_SEARCH_ENGINE_ID - Custom search engine ID (Example: my-custom-search-engine-id)
# GOOGLE_API_KEY=your-google-api-key
# CUSTOM_SEARCH_ENGINE_ID=your-custom-search-engine-id

################################################################################
### TTS PROVIDER
################################################################################

### MAC OS
## USE_MAC_OS_TTS - Use Mac OS TTS or not (Default: False)
# USE_MAC_OS_TTS=False

### STREAMELEMENTS
## USE_BRIAN_TTS - Use Brian TTS or not (Default: False)
# USE_BRIAN_TTS=False

### ELEVENLABS
## ELEVENLABS_API_KEY - Eleven Labs API key (Example: my-elevenlabs-api-key)
## ELEVENLABS_VOICE_1_ID - Eleven Labs voice 1 ID (Example: my-voice-id-1)
## ELEVENLABS_VOICE_2_ID - Eleven Labs voice 2 ID (Example: my-voice-id-2)
# ELEVENLABS_API_KEY=your-elevenlabs-api-key
# ELEVENLABS_VOICE_1_ID=your-voice-id-1
# ELEVENLABS_VOICE_2_ID=your-voice-id-2

################################################################################
### TWITTER API
################################################################################

# TW_CONSUMER_KEY=
# TW_CONSUMER_SECRET=
# TW_ACCESS_TOKEN=
# TW_ACCESS_TOKEN_SECRET=

################################################################################
### ALLOWLISTED PLUGINS
################################################################################

#ALLOWLISTED_PLUGINS - Sets the listed plugins that are allowed (Example: plugin1,plugin2,plugin3)
ALLOWLISTED_PLUGINS=<|MERGE_RESOLUTION|>--- conflicted
+++ resolved
@@ -52,12 +52,8 @@
 ## local - Default
 ## pinecone - Pinecone (if configured)
 ## redis - Redis (if configured)
-<<<<<<< HEAD
-## milvus - Milvus (if configured)
+## milvus - Milvus (if configured - also works with Zilliz)
 ## myscale - MyScale (if configured)
-=======
-## milvus - Milvus (if configured - also works with Zilliz)
->>>>>>> e8473d49
 ## MEMORY_INDEX - Name of index created in Memory backend (Default: auto-gpt)
 # MEMORY_BACKEND=local
 # MEMORY_INDEX=auto-gpt
