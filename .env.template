--- conflicted
+++ resolved
@@ -13,15 +13,13 @@
 ## AI_SETTINGS_FILE - Specifies which AI Settings file to use (defaults to ai_settings.yaml)
 # AI_SETTINGS_FILE=ai_settings.yaml
 
-<<<<<<< HEAD
 ## PROMPT_SETTINGS_FILE - Specifies which Prompt Settings file to use (defaults to prompt_settings.yaml)
 # PROMPT_SETTINGS_FILE=prompt_settings.yaml
-=======
+
 ## AUTHORISE COMMAND KEY - Key to authorise commands
 # AUTHORISE_COMMAND_KEY=y
 ## EXIT_KEY - Key to exit AUTO-GPT
 # EXIT_KEY=n
->>>>>>> 5ce6da95
 
 ################################################################################
 ### LLM PROVIDER
