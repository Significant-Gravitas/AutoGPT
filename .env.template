################################################################################
### AUTO-GPT - GENERAL SETTINGS
################################################################################

## EXECUTE_LOCAL_COMMANDS - Allow local command execution (Default: False)
## RESTRICT_TO_WORKSPACE - Restrict file operations to workspace ./auto_gpt_workspace (Default: True)
# EXECUTE_LOCAL_COMMANDS=False
# RESTRICT_TO_WORKSPACE=True

## USER_AGENT - Define the user-agent used by the requests library to browse website (string)
# USER_AGENT="Mozilla/5.0 (Macintosh; Intel Mac OS X 10_15_4) AppleWebKit/537.36 (KHTML, like Gecko) Chrome/83.0.4103.97 Safari/537.36"

## AI_SETTINGS_FILE - Specifies which AI Settings file to use (defaults to ai_settings.yaml)
# AI_SETTINGS_FILE=ai_settings.yaml

## PROMPT_SETTINGS_FILE - Specifies which Prompt Settings file to use (defaults to prompt_settings.yaml)
# PROMPT_SETTINGS_FILE=prompt_settings.yaml

## AUTHORISE COMMAND KEY - Key to authorise commands
# AUTHORISE_COMMAND_KEY=y
## EXIT_KEY - Key to exit AUTO-GPT
# EXIT_KEY=n

## PLAIN_OUTPUT - Enabeling plain output will disable spinner (Default: False)
## Note: Spinner is used to indicate that Auto-GPT is working on something in the background
# PLAIN_OUTPUT=False

## DISABLED_COMMAND_CATEGORIES - The list of categories of commands that are disabled. Each of the below are an option:
## autogpt.commands.analyze_code
## autogpt.commands.audio_text
## autogpt.commands.execute_code
## autogpt.commands.file_operations
## autogpt.commands.git_operations
## autogpt.commands.google_search
## autogpt.commands.image_gen
## autogpt.commands.improve_code
## autogpt.commands.web_selenium
## autogpt.commands.write_tests
## autogpt.app
## autogpt.commands.task_statuses
## For example, to disable coding related features, uncomment the next line
# DISABLED_COMMAND_CATEGORIES=autogpt.commands.analyze_code,autogpt.commands.execute_code,autogpt.commands.git_operations,autogpt.commands.improve_code,autogpt.commands.write_tests

## DENY_COMMANDS - The list of commands that are not allowed to be executed by Auto-GPT (Default: None)
# the following are examples:
# DENY_COMMANDS=cd,nano,vim,vi,emacs,rm,sudo,top,ping,ssh,scp

## ALLOW_COMMANDS - ONLY those commands will be allowed to be executed by Auto-GPT
# the following are examples:
# ALLOW_COMMANDS=ls,git,cat,grep,find,echo,ps,curl,wget


################################################################################
### LLM PROVIDER
################################################################################

### OPENAI
## OPENAI_API_KEY - OpenAI API Key (Example: my-openai-api-key)


## NOTE: https://platform.openai.com/docs/api-reference/completions
# The temperature setting in language models like GPT controls the balance between predictable and random responses. 
# Lower temperature makes the responses more focused and deterministic, while higher temperature makes them more 
# creative and varied. The temperature range typically goes from 0 to 2 in OpenAI's implementation.
##
## TEMPERATURE - Sets temperature in OpenAI (Default: 0)
##
###

## USE_AZURE - Use Azure OpenAI or not (Default: False)
OPENAI_API_KEY=your-openai-api-key
# TEMPERATURE=0
# USE_AZURE=False
# OPENAI_ORGANIZATION=your-openai-organization-key-if-applicable

### AZURE
# moved to `azure.yaml.template`

################################################################################
### LLM MODELS
################################################################################

## SMART_LLM_MODEL - Smart language model (Default: gpt-4)
## FAST_LLM_MODEL - Fast language model (Default: gpt-3.5-turbo)
## RISK_EVALUATION_MODEL - Risk evaluation model (Default: gpt-4)
# SMART_LLM_MODEL=gpt-4
# FAST_LLM_MODEL=gpt-3.5-turbo
# RISK_EVALUATION_MODEL=gpt-4

<<<<<<< HEAD
### LLM MODEL SETTINGS
## FAST_TOKEN_LIMIT - Fast token limit for OpenAI (Default: 4000)
## SMART_TOKEN_LIMIT - Smart token limit for OpenAI (Default: 8000)
## When using --gpt3only this needs to be set to 4000.
# FAST_TOKEN_LIMIT=4000
# SMART_TOKEN_LIMIT=8000

### RISK ASSESSMENT SETTINGS
# RISK_THRESHOLD=0.5

=======
>>>>>>> 1e851ba3
### EMBEDDINGS
## EMBEDDING_MODEL       - Model to use for creating embeddings
# EMBEDDING_MODEL=text-embedding-ada-002

################################################################################
### MEMORY
################################################################################

### MEMORY_BACKEND - Memory backend type
## json_file - Default
## redis - Redis (if configured)
## MEMORY_INDEX - Name of index created in Memory backend (Default: auto-gpt)
# MEMORY_BACKEND=json_file
# MEMORY_INDEX=auto-gpt-memory

### REDIS
## REDIS_HOST - Redis host (Default: localhost, use "redis" for docker-compose)
## REDIS_PORT - Redis port (Default: 6379)
## REDIS_PASSWORD - Redis password (Default: "")
## WIPE_REDIS_ON_START - Wipes data / index on start (Default: True)
# REDIS_HOST=localhost
# REDIS_PORT=6379
# REDIS_PASSWORD=
# WIPE_REDIS_ON_START=True

################################################################################
### IMAGE GENERATION PROVIDER
################################################################################

### COMMON SETTINGS
## IMAGE_PROVIDER - Image provider - dalle, huggingface, or sdwebui
## IMAGE_SIZE - Image size (Example: 256)
## Image sizes for dalle: 256, 512, 1024
# IMAGE_PROVIDER=dalle
# IMAGE_SIZE=256

### HUGGINGFACE
## HUGGINGFACE_IMAGE_MODEL - Text-to-image model from Huggingface (Default: CompVis/stable-diffusion-v1-4)
## HUGGINGFACE_API_TOKEN - HuggingFace API token (Example: my-huggingface-api-token)
# HUGGINGFACE_IMAGE_MODEL=CompVis/stable-diffusion-v1-4
# HUGGINGFACE_API_TOKEN=your-huggingface-api-token

### STABLE DIFFUSION WEBUI
## SD_WEBUI_AUTH - Stable diffusion webui username:password pair (Example: username:password)
## SD_WEBUI_URL - Stable diffusion webui API URL (Example: http://127.0.0.1:7860)
# SD_WEBUI_AUTH=
# SD_WEBUI_URL=http://127.0.0.1:7860

################################################################################
### AUDIO TO TEXT PROVIDER
################################################################################

### HUGGINGFACE
# HUGGINGFACE_AUDIO_TO_TEXT_MODEL=facebook/wav2vec2-base-960h

################################################################################
### GIT Provider for repository actions
################################################################################

### GITHUB
## GITHUB_API_KEY - Github API key / PAT (Example: github_pat_123)
## GITHUB_USERNAME - Github username
# GITHUB_API_KEY=github_pat_123
# GITHUB_USERNAME=your-github-username

################################################################################
### WEB BROWSING
################################################################################

### BROWSER
## HEADLESS_BROWSER - Whether to run the browser in headless mode (default: True)
## USE_WEB_BROWSER - Sets the web-browser driver to use with selenium (default: chrome).
##   Note: set this to either 'chrome', 'firefox', 'safari' or 'edge' depending on your current browser
# HEADLESS_BROWSER=True
# USE_WEB_BROWSER=chrome
## BROWSE_CHUNK_MAX_LENGTH - When browsing website, define the length of chunks to summarize (in number of tokens, excluding the response. 75 % of FAST_TOKEN_LIMIT is usually wise )
# BROWSE_CHUNK_MAX_LENGTH=3000
## BROWSE_SPACY_LANGUAGE_MODEL is used to split sentences. Install additional languages via pip, and set the model name here. Example Chinese:  python -m spacy download zh_core_web_sm
# BROWSE_SPACY_LANGUAGE_MODEL=en_core_web_sm

### GOOGLE
## GOOGLE_API_KEY - Google API key (Example: my-google-api-key)
## CUSTOM_SEARCH_ENGINE_ID - Custom search engine ID (Example: my-custom-search-engine-id)
# GOOGLE_API_KEY=your-google-api-key
# CUSTOM_SEARCH_ENGINE_ID=your-custom-search-engine-id

################################################################################
### TTS PROVIDER
################################################################################

### MAC OS
## USE_MAC_OS_TTS - Use Mac OS TTS or not (Default: False)
# USE_MAC_OS_TTS=False

### STREAMELEMENTS
## USE_BRIAN_TTS - Use Brian TTS or not (Default: False)
# USE_BRIAN_TTS=False

### ELEVENLABS
## ELEVENLABS_API_KEY - Eleven Labs API key (Example: my-elevenlabs-api-key)
## ELEVENLABS_VOICE_1_ID - Eleven Labs voice 1 ID (Example: my-voice-id-1)
## ELEVENLABS_VOICE_2_ID - Eleven Labs voice 2 ID (Example: my-voice-id-2)
# ELEVENLABS_API_KEY=your-elevenlabs-api-key
# ELEVENLABS_VOICE_1_ID=your-voice-id-1
# ELEVENLABS_VOICE_2_ID=your-voice-id-2

################################################################################
### TWITTER API
################################################################################

# TW_CONSUMER_KEY=
# TW_CONSUMER_SECRET=
# TW_ACCESS_TOKEN=
# TW_ACCESS_TOKEN_SECRET=

################################################################################
### ALLOWLISTED PLUGINS
################################################################################

#ALLOWLISTED_PLUGINS - Sets the listed plugins that are allowed (Example: plugin1,plugin2,plugin3)
#DENYLISTED_PLUGINS - Sets the listed plugins that are not allowed (Example: plugin1,plugin2,plugin3)
ALLOWLISTED_PLUGINS=
DENYLISTED_PLUGINS=

################################################################################
### CHAT PLUGIN SETTINGS
################################################################################
# CHAT_MESSAGES_ENABLED - Enable chat messages (Default: False)
# CHAT_MESSAGES_ENABLED=False<|MERGE_RESOLUTION|>--- conflicted
+++ resolved
@@ -87,19 +87,9 @@
 # FAST_LLM_MODEL=gpt-3.5-turbo
 # RISK_EVALUATION_MODEL=gpt-4
 
-<<<<<<< HEAD
-### LLM MODEL SETTINGS
-## FAST_TOKEN_LIMIT - Fast token limit for OpenAI (Default: 4000)
-## SMART_TOKEN_LIMIT - Smart token limit for OpenAI (Default: 8000)
-## When using --gpt3only this needs to be set to 4000.
-# FAST_TOKEN_LIMIT=4000
-# SMART_TOKEN_LIMIT=8000
-
-### RISK ASSESSMENT SETTINGS
+### RISK ASSESSMENT
 # RISK_THRESHOLD=0.5
 
-=======
->>>>>>> 1e851ba3
 ### EMBEDDINGS
 ## EMBEDDING_MODEL       - Model to use for creating embeddings
 # EMBEDDING_MODEL=text-embedding-ada-002
