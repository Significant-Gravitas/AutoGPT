name: Classic - AGBenchmark CI

on:
  push:
<<<<<<< HEAD
    branches: [master, dev, ci-test*]
=======
    branches: [ master, dev, ci-test* ]
>>>>>>> d46219c8
    paths:
      - "classic/benchmark/**"
      - "!classic/benchmark/reports/**"
      - .github/workflows/classic-benchmark-ci.yml
  pull_request:
<<<<<<< HEAD
    branches: [master, dev, release-*]
=======
    branches: [ master, dev, release-* ]
>>>>>>> d46219c8
    paths:
      - "classic/benchmark/**"
      - "!classic/benchmark/reports/**"
      - .github/workflows/classic-benchmark-ci.yml

concurrency:
  group: ${{ format('benchmark-ci-{0}', github.head_ref && format('{0}-{1}', github.event_name, github.event.pull_request.number) || github.sha) }}
  cancel-in-progress: ${{ startsWith(github.event_name, 'pull_request') }}

defaults:
  run:
    shell: bash

env:
  min-python-version: "3.10"

jobs:
  test:
    permissions:
      contents: read
    timeout-minutes: 30
    strategy:
      fail-fast: false
      matrix:
        python-version: ["3.10"]
        platform-os: [ubuntu, macos, macos-arm64, windows]
    runs-on: ${{ matrix.platform-os != 'macos-arm64' && format('{0}-latest', matrix.platform-os) || 'macos-14' }}
    defaults:
      run:
        shell: bash
        working-directory: classic/benchmark
    steps:
      - name: Checkout repository
        uses: actions/checkout@v4
        with:
          fetch-depth: 0
          submodules: true

      - name: Set up Python ${{ matrix.python-version }}
        uses: actions/setup-python@v5
        with:
          python-version: ${{ matrix.python-version }}

      - name: Set up Python dependency cache
        # On Windows, unpacking cached dependencies takes longer than just installing them
        if: runner.os != 'Windows'
        uses: actions/cache@v4
        with:
          path: ${{ runner.os == 'macOS' && '~/Library/Caches/pypoetry' || '~/.cache/pypoetry' }}
          key: poetry-${{ runner.os }}-${{ hashFiles('classic/benchmark/poetry.lock') }}

      - name: Install Poetry (Unix)
        if: runner.os != 'Windows'
        run: |
          curl -sSL https://install.python-poetry.org | python3 -

          if [ "${{ runner.os }}" = "macOS" ]; then
            PATH="$HOME/.local/bin:$PATH"
            echo "$HOME/.local/bin" >> $GITHUB_PATH
          fi

      - name: Install Poetry (Windows)
        if: runner.os == 'Windows'
        shell: pwsh
        run: |
          (Invoke-WebRequest -Uri https://install.python-poetry.org -UseBasicParsing).Content | python -

          $env:PATH += ";$env:APPDATA\Python\Scripts"
          echo "$env:APPDATA\Python\Scripts" >> $env:GITHUB_PATH

      - name: Install Python dependencies
        run: poetry install

      - name: Run pytest with coverage
        run: |
          poetry run pytest -vv \
            --cov=agbenchmark --cov-branch --cov-report term-missing --cov-report xml \
            --durations=10 \
            tests
        env:
          CI: true
          OPENAI_API_KEY: ${{ secrets.OPENAI_API_KEY }}

      - name: Upload coverage reports to Codecov
        uses: codecov/codecov-action@v4
        with:
          token: ${{ secrets.CODECOV_TOKEN }}
          flags: agbenchmark,${{ runner.os }}

  self-test-with-agent:
    runs-on: ubuntu-latest
    strategy:
      matrix:
        agent-name: [forge]
      fail-fast: false
    timeout-minutes: 20
    steps:
      - name: Checkout repository
        uses: actions/checkout@v4
        with:
          fetch-depth: 0
          submodules: true

      - name: Set up Python ${{ env.min-python-version }}
        uses: actions/setup-python@v5
        with:
          python-version: ${{ env.min-python-version }}

      - name: Install Poetry
        run: |
          curl -sSL https://install.python-poetry.org | python -

      - name: Run regression tests
        working-directory: classic
        run: |
          ./run agent start ${{ matrix.agent-name }}
          cd ${{ matrix.agent-name }}

          set +e # Ignore non-zero exit codes and continue execution
          echo "Running the following command: poetry run agbenchmark --maintain --mock"
          poetry run agbenchmark --maintain --mock
          EXIT_CODE=$?
          set -e  # Stop ignoring non-zero exit codes
          # Check if the exit code was 5, and if so, exit with 0 instead
          if [ $EXIT_CODE -eq 5 ]; then
            echo "regression_tests.json is empty."
          fi

          echo "Running the following command: poetry run agbenchmark --mock"
          poetry run agbenchmark --mock

          echo "Running the following command: poetry run agbenchmark --mock --category=data"
          poetry run agbenchmark --mock --category=data

          echo "Running the following command: poetry run agbenchmark --mock --category=coding"
          poetry run agbenchmark --mock --category=coding

          echo "Running the following command: poetry run agbenchmark --test=WriteFile"
          poetry run agbenchmark --test=WriteFile
          cd ../benchmark
          poetry install
          echo "Adding the BUILD_SKILL_TREE environment variable. This will attempt to add new elements in the skill tree. If new elements are added, the CI fails because they should have been pushed"
          export BUILD_SKILL_TREE=true

          poetry run agbenchmark --mock

          CHANGED=$(git diff --name-only | grep -E '(agbenchmark/challenges)|(../classic/frontend/assets)') || echo "No diffs"
          if [ ! -z "$CHANGED" ]; then
            echo "There are unstaged changes please run agbenchmark and commit those changes since they are needed."
            echo "$CHANGED"
            exit 1
          else
            echo "No unstaged changes."
          fi
        env:
          OPENAI_API_KEY: ${{ secrets.OPENAI_API_KEY }}
          TELEMETRY_ENVIRONMENT: autogpt-benchmark-ci
          TELEMETRY_OPT_IN: ${{ github.ref_name == 'master' }}<|MERGE_RESOLUTION|>--- conflicted
+++ resolved
@@ -2,21 +2,13 @@
 
 on:
   push:
-<<<<<<< HEAD
-    branches: [master, dev, ci-test*]
-=======
     branches: [ master, dev, ci-test* ]
->>>>>>> d46219c8
     paths:
       - "classic/benchmark/**"
       - "!classic/benchmark/reports/**"
       - .github/workflows/classic-benchmark-ci.yml
   pull_request:
-<<<<<<< HEAD
-    branches: [master, dev, release-*]
-=======
     branches: [ master, dev, release-* ]
->>>>>>> d46219c8
     paths:
       - "classic/benchmark/**"
       - "!classic/benchmark/reports/**"
