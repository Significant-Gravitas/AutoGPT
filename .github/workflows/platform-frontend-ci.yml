name: AutoGPT Platform - Frontend CI

on:
  push:
    branches: [master, dev]
    paths:
      - ".github/workflows/platform-frontend-ci.yml"
      - "autogpt_platform/frontend/**"
  pull_request:
    paths:
      - ".github/workflows/platform-frontend-ci.yml"
      - "autogpt_platform/frontend/**"
  merge_group:

defaults:
  run:
    shell: bash
    working-directory: autogpt_platform/frontend

jobs:
  lint:
    runs-on: ubuntu-latest

    steps:
      - uses: actions/checkout@v4

      - name: Set up Node.js
        uses: actions/setup-node@v4
        with:
          node-version: "21"

      - name: Enable corepack
        run: corepack enable

      - name: Install dependencies
        run: pnpm install --frozen-lockfile

      - name: Run lint
        run: pnpm lint

  type-check:
    runs-on: ubuntu-latest

    steps:
      - uses: actions/checkout@v4

      - name: Set up Node.js
        uses: actions/setup-node@v4
        with:
          node-version: "21"

      - name: Enable corepack
        run: corepack enable

      - name: Install dependencies
        run: pnpm install --frozen-lockfile

      - name: Run tsc check
        run: pnpm type-check

  test:
    runs-on: ubuntu-latest
    strategy:
      fail-fast: false
      matrix:
        browser: [chromium, webkit]

    steps:
      - name: Checkout repository
        uses: actions/checkout@v4
        with:
          submodules: recursive

      - name: Set up Node.js
        uses: actions/setup-node@v4
        with:
          node-version: "21"

      - name: Enable corepack
        run: corepack enable

      - name: Free Disk Space (Ubuntu)
        uses: jlumbroso/free-disk-space@main
        with:
          large-packages: false # slow
          docker-images: false # limited benefit

      - name: Copy default supabase .env
        run: |
          cp ../.env.example ../.env

      - name: Copy backend .env
        run: |
          cp ../backend/.env.example ../backend/.env

      - name: Run docker compose
        run: |
          docker compose -f ../docker-compose.yml up -d

      - name: Install dependencies
        run: pnpm install --frozen-lockfile

      - name: Setup .env
        run: cp .env.example .env

      - name: Build frontend
        run: yarn build --turbo
        # uses Turbopack, much faster and safe enough for a test pipeline

      - name: Install Browser '${{ matrix.browser }}'
        run: pnpm playwright install --with-deps ${{ matrix.browser }}

<<<<<<< HEAD
      - name: Run tests
        timeout-minutes: 20
        run: |
          yarn test:no-build --project=${{ matrix.browser }}
=======
      - name: Run Playwright tests
        run: pnpm test --project=${{ matrix.browser }}
>>>>>>> 73a3d980

      - name: Print Final Docker Compose logs
        if: always()
        run: docker compose -f ../docker-compose.yml logs

      - uses: actions/upload-artifact@v4
        if: ${{ !cancelled() }}
        with:
          name: playwright-report-${{ matrix.browser }}
          path: playwright-report/
          retention-days: 30<|MERGE_RESOLUTION|>--- conflicted
+++ resolved
@@ -100,25 +100,18 @@
       - name: Install dependencies
         run: pnpm install --frozen-lockfile
 
-      - name: Setup .env
+      - name: Setup Builder .env
         run: cp .env.example .env
 
       - name: Build frontend
-        run: yarn build --turbo
+        run: pnpm build --turbo
         # uses Turbopack, much faster and safe enough for a test pipeline
 
       - name: Install Browser '${{ matrix.browser }}'
         run: pnpm playwright install --with-deps ${{ matrix.browser }}
 
-<<<<<<< HEAD
-      - name: Run tests
-        timeout-minutes: 20
-        run: |
-          yarn test:no-build --project=${{ matrix.browser }}
-=======
       - name: Run Playwright tests
-        run: pnpm test --project=${{ matrix.browser }}
->>>>>>> 73a3d980
+        run: pnpm test:no-build --project=${{ matrix.browser }}
 
       - name: Print Final Docker Compose logs
         if: always()
